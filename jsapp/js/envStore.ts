--- conflicted
+++ resolved
@@ -28,17 +28,11 @@
   operational_purpose_choices: EnvStoreDataItem[] = [];
   country_choices: EnvStoreDataItem[] = [];
   /** languages come from `kobo/static_lists.py` **/
-<<<<<<< HEAD
-  all_languages: EnvStoreDataItem[] = []
-  interface_languages: EnvStoreDataItem[] = []
-  submission_placeholder: string = ''
-  mfa_i18n_help_texts: {[name: string]: string} = {};
-  mfa_enabled = false;
-=======
   all_languages: EnvStoreDataItem[] = [];
   interface_languages: EnvStoreDataItem[] = [];
   submission_placeholder = '';
->>>>>>> 4a86d98d
+  mfa_i18n_help_texts: {[name: string]: string} = {};
+  mfa_enabled = false;
 
   getProjectMetadataField(fieldName: string): EnvStoreFieldItem | boolean {
     for (const f of this.project_metadata_fields) {
@@ -94,13 +88,9 @@
     this.data.max_retry_time = response.frontend_max_retry_time;
     this.data.project_metadata_fields = response.project_metadata_fields;
     this.data.user_metadata_fields = response.user_metadata_fields;
-<<<<<<< HEAD
-    this.data.submission_placeholder = response.submission_placeholder
-    this.data.mfa_i18n_help_texts = response.mfa_i18n_help_texts
-    this.data.mfa_enabled = response.mfa_enabled
-=======
     this.data.submission_placeholder = response.submission_placeholder;
->>>>>>> 4a86d98d
+    this.data.mfa_i18n_help_texts = response.mfa_i18n_help_texts;
+    this.data.mfa_enabled = response.mfa_enabled;
 
     if (response.sector_choices) {
       this.data.sector_choices = response.sector_choices.map(this.nestedArrToChoiceObjs);
