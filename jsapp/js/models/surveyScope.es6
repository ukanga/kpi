--- conflicted
+++ resolved
@@ -1,19 +1,12 @@
 import _ from 'underscore';
 import {actions} from '../actions';
-<<<<<<< HEAD
-import {
-  notify,
-  unnullifyTranslations,
-} from 'utils';
 import {
   ASSET_TYPES,
   QUESTION_TYPES,
   CHOICE_LISTS,
 } from 'js/constants';
-=======
 import {notify} from 'utils';
 import {unnullifyTranslations} from 'js/components/formBuilder/formBuilderUtils';
->>>>>>> e79ff69e
 
 class SurveyScope {
   constructor ({survey, rawSurvey, assetType}) {
