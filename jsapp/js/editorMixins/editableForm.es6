import clonedeep from 'lodash.clonedeep';
import React from 'react';
import ReactDOM from 'react-dom';
import cloneDeep from 'lodash.clonedeep';
import Select from 'react-select';
import _ from 'underscore';
import DocumentTitle from 'react-document-title';
import SurveyScope from '../models/surveyScope';
import {cascadeMixin} from './cascadeMixin';
import AssetNavigator from './assetNavigator';
import {hashHistory} from 'react-router';
import alertify from 'alertifyjs';
import ProjectSettings from '../components/modalForms/projectSettings';
import MetadataEditor from 'js/components/metadataEditor';
import {
  surveyToValidJson,
  unnullifyTranslations,
  assign,
  koboMatrixParser,
} from '../utils';
import {
  ASSET_TYPES,
  AVAILABLE_FORM_STYLES,
  PROJECT_SETTINGS_CONTEXTS,
  update_states,
  NAME_MAX_LENGTH,
  ROUTES,
  META_QUESTION_TYPES,
} from 'js/constants';
import ui from '../ui';
import {bem} from '../bem';
import {stores} from '../stores';
import {actions} from '../actions';
import dkobo_xlform from '../../xlform/src/_xlform.init';
import {dataInterface} from '../dataInterface';
import assetUtils from 'js/assetUtils';
import FormLockedMessage from 'js/components/locking/formLockedMessage';
import {
  hasAssetRestriction,
  hasAssetAnyLocking,
  isAssetAllLocked,
  isAssetLockable,
} from 'js/components/locking/lockingUtils';
import {
  LOCKING_RESTRICTIONS,
  LOCKING_UI_CLASSNAMES,
} from 'js/components/locking/lockingConstants';
import {getFormBuilderAssetType} from 'js/components/formBuilder/formBuilderUtils';

const ErrorMessage = bem.create('error-message');
const ErrorMessage__strong = bem.create('error-message__header', '<strong>');

const WEBFORM_STYLES_SUPPORT_URL = 'alternative_enketo.html';

const UNSAVED_CHANGES_WARNING = t('You have unsaved changes. Leave form without saving?');

const ASIDE_CACHE_NAME = 'kpi.editable-form.aside';

<<<<<<< HEAD
=======
const LOCKING_SUPPORT_URL = 'library_locking.html';
>>>>>>> f1e95104
const RECORDING_SUPPORT_URL = 'recording-interviews.html';

/**
 * This is a component that displays Form Builder's header and aside. It is also
 * responsible for rendering the survey editor app (all our coffee code). See
 * the `launchAppForSurveyContent` method below for all the magic.
 */

export default assign({
  componentDidMount() {
    this.props.router.setRouteLeaveHook(this.props.route, this.routerWillLeave);

    this.loadAsideSettings();

    if (!this.state.isNewAsset) {
      let uid = this.props.params.assetid || this.props.params.uid;
      stores.allAssets.whenLoaded(uid, (originalAsset) => {
        // Store asset object is mutable and there is no way to predict all the
        // bugs that come from this fact. Form Builder code is already changing
        // the content of the object, so we want to cut all the bugs at the
        // very start of the process.
        const asset = cloneDeep(originalAsset);

        this.setState({asset: asset});

        // HACK switch to setState callback after updating to React 16+
        //
        // This needs to be called at least a single render after the state's
        // asset is being set, because `.form-wrap` node needs to exist for
        // `launchAppForSurveyContent` to work.
        window.setTimeout(() => {
          this.launchAppForSurveyContent(asset.content, {
            name: asset.name,
            settings__style: asset.settings__style,
            asset_uid: asset.uid,
            asset_type: asset.asset_type,
            asset: asset,
          });
        }, 0);
      });
    } else {
      this.launchAppForSurveyContent();
    }

    document.querySelector('.page-wrapper__content').addEventListener('scroll', this.handleScroll);
    this.listenTo(stores.surveyState, this.surveyStateChanged);
  },

  componentWillUnmount () {
    if (this.app && this.app.survey) {
      document.querySelector('.page-wrapper__content').removeEventListener('scroll', this.handleScroll);
      this.app.survey.off('change');
    }
    this.unpreventClosingTab();
  },

  routerWillLeave() {
    if (this.state.preventNavigatingOut) {
      return UNSAVED_CHANGES_WARNING;
    }
  },

  loadAsideSettings() {
    const asideSettings = sessionStorage.getItem(ASIDE_CACHE_NAME);
    if (asideSettings) {
      this.setState(JSON.parse(asideSettings));
    }
  },

  saveAsideSettings(asideSettings) {
    sessionStorage.setItem(ASIDE_CACHE_NAME, JSON.stringify(asideSettings));
  },

  onMetadataEditorChange() {
    this.onSurveyChange();
  },

  onProjectDetailsChange({fieldName, fieldValue}) {
    const settingsNew = this.state.settingsNew || {};
    settingsNew[fieldName] = fieldValue;
    this.setState({
      settingsNew: settingsNew
    });
    this.onSurveyChange();
  },

  surveyStateChanged(state) {
    this.setState(state);
  },

  onStyleChange(evt) {
    let settingsStyle = null;
    if (evt !== null) {
      settingsStyle = evt.value;
    }

    this.setState({
      settings__style: settingsStyle
    });
    this.onSurveyChange();
  },

  getStyleSelectVal(optionVal) {
    return _.find(AVAILABLE_FORM_STYLES, (option) => {
      return option.value === optionVal;
    });
  },

  onSurveyChange: _.debounce(function () {
    if (!this.state.asset_updated !== update_states.UNSAVED_CHANGES) {
      this.preventClosingTab();
    }
    this.setState({
      asset_updated: update_states.UNSAVED_CHANGES,
    });
  }, 200),

  preventClosingTab() {
    this.setState({preventNavigatingOut: true});
    $(window).on('beforeunload.noclosetab', function(){
      return UNSAVED_CHANGES_WARNING;
    });
  },

  unpreventClosingTab() {
    this.setState({preventNavigatingOut: false});
    $(window).off('beforeunload.noclosetab');
  },

  nameChange(evt) {
    this.setState({
      name: assetUtils.removeInvalidChars(evt.target.value),
    });
    this.onSurveyChange();
  },

  groupQuestions() {
    this.app.groupSelectedRows();
  },

  showAll(evt) {
    evt.preventDefault();
    evt.currentTarget.blur();
    this.app.expandMultioptions();
  },

  hasMetadataAndDetails() {
    return this.app && (
      this.state.asset.asset_type === ASSET_TYPES.survey.id ||
      this.state.asset.asset_type === ASSET_TYPES.template.id ||
      this.state.desiredAssetType === ASSET_TYPES.template.id
    );
  },

  needsSave() {
    return this.state.asset_updated === update_states.UNSAVED_CHANGES;
  },

  previewForm(evt) {
    if (evt && evt.preventDefault) {
      evt.preventDefault();
    }

    if (this.state.settings__style !== undefined) {
      this.app.survey.settings.set('style', this.state.settings__style);
    }

    if (this.state.name) {
      this.app.survey.settings.set('title', this.state.name);
    }

    let surveyJSON = surveyToValidJson(this.app.survey);
    if (this.state.asset) {
      surveyJSON = unnullifyTranslations(surveyJSON, this.state.asset.content);
    }
    let params = {source: surveyJSON};

    params = koboMatrixParser(params);

    if (this.state.asset && this.state.asset.url) {
      params.asset = this.state.asset.url;
    }

    dataInterface.createAssetSnapshot(params).done((content) => {
      this.setState({
        enketopreviewOverlay: content.enketopreviewlink,
      });
    }).fail((jqxhr) => {
      let err;
      if (jqxhr && jqxhr.responseJSON && jqxhr.responseJSON.error) {
        err = jqxhr.responseJSON.error;
      } else {
        err = t('Unknown Enketo preview error');
      }
      this.setState({
        enketopreviewError: err,
      });
    });
  },

  saveForm(evt) {
    if (evt && evt.preventDefault) {
      evt.preventDefault();
    }

    if (this.state.settings__style !== undefined) {
      this.app.survey.settings.set('style', this.state.settings__style);
    }

    let surveyJSON = surveyToValidJson(this.app.survey);
    if (this.state.asset) {
      let surveyJSONWithMatrix = koboMatrixParser({source: surveyJSON}).source;
      surveyJSON = unnullifyTranslations(surveyJSONWithMatrix, this.state.asset.content);
    }
    let params = {content: surveyJSON};

    if (this.state.name) {
      params.name = this.state.name;
    }

    // handle settings update (if any changed)
    if (this.state.settingsNew) {
      let settings = {};
      if (this.state.asset) {
        settings = this.state.asset.settings;
      }

      if (this.state.settingsNew.description) {
        settings.description = this.state.settingsNew.description;
      }
      if (this.state.settingsNew.sector) {
        settings.sector = this.state.settingsNew.sector;
      }
      if (this.state.settingsNew.country) {
        settings.country = this.state.settingsNew.country;
      }
      if (this.state.settingsNew['share-metadata']) {
        settings['share-metadata'] = this.state.settingsNew['share-metadata'];
      }
      params.settings = JSON.stringify(settings);
    }

    if (this.state.isNewAsset) {
      // we're intentionally leaving after creating new asset,
      // so there is nothing unsaved here
      this.unpreventClosingTab();

      // create new asset
      if (this.state.desiredAssetType) {
        params.asset_type = this.state.desiredAssetType;
      } else {
        params.asset_type = 'block';
      }
      if (this.state.parentAsset) {
        params.parent = assetUtils.buildAssetUrl(this.state.parentAsset);
      }
      actions.resources.createResource.triggerAsync(params)
        .then(() => {
          hashHistory.push(this.state.backRoute);
        });
    } else {
      // update existing asset
      const uid = this.props.params.assetid || this.props.params.uid;

      actions.resources.updateAsset.triggerAsync(uid, params)
        .then(() => {
          this.unpreventClosingTab();
          this.setState({
            asset_updated: update_states.UP_TO_DATE,
            surveySaveFail: false,
          });
        })
        .catch((resp) => {
          var errorMsg = `${t('Your changes could not be saved, likely because of a lost internet connection.')}&nbsp;${t('Keep this window open and try saving again while using a better connection.')}`;
          if (resp.statusText !== 'error') {
            errorMsg = resp.statusText;
          }

          alertify.defaults.theme.ok = 'ajs-cancel';
          let dialog = alertify.dialog('alert');
          let opts = {
            title: t('Error saving form'),
            message: errorMsg,
            label: t('Dismiss'),
          };
          dialog.set(opts).show();

          this.setState({
            surveySaveFail: true,
            asset_updated: update_states.SAVE_FAILED
          });
        });
    }
    this.setState({
      asset_updated: update_states.PENDING_UPDATE,
    });
  },

  handleScroll(evt) {
    var scrollTop = evt.target.scrollTop;
    if (!this.state.formHeaderFixed && scrollTop > 40) {
      var fhfh = $('.asset-view__row--header').height();
      this.setState({
        formHeaderFixed: true,
        formHeaderFixedHeight: fhfh,
      });
    } else if (this.state.formHeaderFixed && scrollTop <= 32) {
      this.setState({
        formHeaderFixed: false
      });
    }
  },

  buttonStates() {
    var ooo = {};
    if (!this.app) {
      ooo.allButtonsDisabled = true;
    } else {
      ooo.previewDisabled = true;
      if (this.app && this.app.survey) {
        ooo.previewDisabled = this.app.survey.rows.length < 1;
      }
      ooo.groupable = !!this.state.groupButtonIsActive;
      ooo.showAllOpen = !!this.state.multioptionsExpanded;
      ooo.showAllAvailable = (() => {
        var hasSelect = false;
        this.app.survey.forEachRow(function(row){
          if (row._isSelectQuestion()) {
            hasSelect = true;
          }
        });
        return hasSelect;
      })(); // todo: only true if survey has select questions
      ooo.name = this.state.name;
      ooo.hasSettings = this.state.backRoute === ROUTES.FORMS;
      ooo.styleValue = this.state.settings__style;
    }
    if (this.state.isNewAsset) {
      ooo.saveButtonText = t('create');
    } else if (this.state.surveySaveFail) {
      ooo.saveButtonText = `${t('save')} (${t('retry')}) `;
    } else {
      ooo.saveButtonText = t('save');
    }
    return ooo;
  },

  toggleAsideLibrarySearch(evt) {
    evt.target.blur();
    const asideSettings = {
      asideLayoutSettingsVisible: false,
      asideLibrarySearchVisible: !this.state.asideLibrarySearchVisible,
    };
    this.setState(asideSettings);
    this.saveAsideSettings(asideSettings);
  },

  toggleAsideLayoutSettings(evt) {
    evt.target.blur();
    const asideSettings = {
      asideLayoutSettingsVisible: !this.state.asideLayoutSettingsVisible,
      asideLibrarySearchVisible: false
    };
    this.setState(asideSettings);
    this.saveAsideSettings(asideSettings);
  },

  hidePreview() {
    this.setState({
      enketopreviewOverlay: false
    });
  },

  hideCascade() {
    this.setState({
      showCascadePopup: false
    });
  },

  /**
   * The de facto function that is running our Form Builder survey editor app.
   * It builds `dkobo_xlform.view.SurveyApp` using asset data and then appends
   * it to `.form-wrap` node.
   */
  launchAppForSurveyContent(assetContent, _state = {}) {
    if (_state.name) {
      _state.savedName = _state.name;
    }

    // asset content is being mutated somewhere during form builder initialisation
    // so we need to make sure this stays untouched
    const rawAssetContent = Object.freeze(clonedeep(assetContent));

    let isEmptySurvey = (
        assetContent &&
        (assetContent.settings && Object.keys(assetContent.settings).length === 0) &&
        assetContent.survey.length === 0
      );

    let survey = null;

    try {
      if (!assetContent) {
        survey = dkobo_xlform.model.Survey.create();
      } else {
        survey = dkobo_xlform.model.Survey.loadDict(assetContent);
        if (isEmptySurvey) {
          survey.surveyDetails.importDefaults();
        }
      }
    } catch (err) {
      _state.surveyLoadError = err.message;
      _state.surveyAppRendered = false;
    }

    if (!_state.surveyLoadError) {
      _state.surveyAppRendered = true;

      var skp = new SurveyScope({
        survey: survey,
        rawSurvey: rawAssetContent,
        assetType: getFormBuilderAssetType(this.state.asset.asset_type, this.state.desiredAssetType),
      });
      this.app = new dkobo_xlform.view.SurveyApp({
        survey: survey,
        stateStore: stores.surveyState,
        ngScope: skp,
      });
      this.app.$el.appendTo(ReactDOM.findDOMNode(this.refs['form-wrap']));
      this.app.render();
      survey.rows.on('change', this.onSurveyChange);
      survey.rows.on('sort', this.onSurveyChange);
      survey.on('change', this.onSurveyChange);
    }

    this.setState(_state);
  },

  clearPreviewError() {
    this.setState({
      enketopreviewError: false,
    });
  },

  // navigating out of form builder

  safeNavigateToRoute(route) {
    if (!this.needsSave()) {
      hashHistory.push(route);
    } else {
      let dialog = alertify.dialog('confirm');
      let opts = {
        title: UNSAVED_CHANGES_WARNING,
        message: '',
        labels: {ok: t('Yes, leave form'), cancel: t('Cancel')},
        onok: () => {
          hashHistory.push(route);
        },
        oncancel: dialog.destroy
      };
      dialog.set(opts).show();
    }
  },

  safeNavigateToList() {
    if (this.state.backRoute) {
      this.safeNavigateToRoute(this.state.backRoute);
    } else if (this.props.location.pathname.startsWith(ROUTES.LIBRARY)) {
      this.safeNavigateToRoute(ROUTES.LIBRARY);
    } else {
      this.safeNavigateToRoute(ROUTES.FORMS);
    }
  },

  safeNavigateToAsset() {
    let targetRoute = this.state.backRoute;
    if (this.state.backRoute === ROUTES.FORMS) {
      targetRoute = ROUTES.FORM.replace(':uid', this.state.asset_uid);
    } else if (this.state.backRoute === ROUTES.LIBRARY) {
      targetRoute = ROUTES.LIBRARY_ITEM.replace(':uid', this.state.asset_uid);
    }
    this.safeNavigateToRoute(targetRoute);
  },

<<<<<<< HEAD
=======
  isAddingQuestionsRestricted() {
    return (
      this.state.asset &&
      isAssetLockable(this.state.asset.asset_type) &&
      hasAssetRestriction(this.state.asset.content, LOCKING_RESTRICTIONS.question_add.name)
    );
  },

  isAddingGroupsRestricted() {
    return (
      this.state.asset &&
      isAssetLockable(this.state.asset.asset_type) &&
      hasAssetRestriction(this.state.asset.content, LOCKING_RESTRICTIONS.group_add.name)
    );
  },

  isChangingAppearanceRestricted() {
    return (
      this.state.asset &&
      isAssetLockable(this.state.asset.asset_type) &&
      hasAssetRestriction(this.state.asset.content, LOCKING_RESTRICTIONS.form_appearance.name)
    );
  },

  isChangingMetaQuestionsRestricted() {
    return (
      this.state.asset &&
      isAssetLockable(this.state.asset.asset_type) &&
      hasAssetRestriction(this.state.asset.content, LOCKING_RESTRICTIONS.form_meta_edit.name)
    );
  },

>>>>>>> f1e95104
  hasBackgroundAudio() {
    return this.app?.survey?.surveyDetails.filter(
      (sd) => sd.attributes.name === META_QUESTION_TYPES['background-audio']
    )[0].attributes.value;
  },

  // rendering methods

  renderFormBuilderHeader () {
    let {
      previewDisabled,
      groupable,
      showAllOpen,
      showAllAvailable,
      saveButtonText,
    } = this.buttonStates();

    return (
      <bem.FormBuilderHeader>
        <bem.FormBuilderHeader__row m='primary'>
          <bem.FormBuilderHeader__cell
            m={'logo'}
            data-tip={t('Return to list')}
            className='left-tooltip'
            tabIndex='0'
            onClick={this.safeNavigateToList}
          >
            <i className='k-icon k-icon-kobo' />
          </bem.FormBuilderHeader__cell>

          <bem.FormBuilderHeader__cell m={'name'} >
            <bem.FormModal__item>
              {this.renderAssetLabel()}
              <input
                type='text'
                maxLength={NAME_MAX_LENGTH}
                onChange={this.nameChange}
                value={this.state.name}
                title={this.state.name}
                id='nameField'
              />
            </bem.FormModal__item>
          </bem.FormBuilderHeader__cell>

          <bem.FormBuilderHeader__cell m={'buttonsTopRight'} >
            <bem.FormBuilderHeader__button
              m={['save', {
                savepending: this.state.asset_updated === update_states.PENDING_UPDATE,
                savefailed: this.state.asset_updated === update_states.SAVE_FAILED,
                saveneeded: this.needsSave(),
              }]}
              onClick={this.saveForm}
              disabled={!this.state.surveyAppRendered || !!this.state.surveyLoadError}
            >
              <i />
              {saveButtonText}
            </bem.FormBuilderHeader__button>

            <bem.FormBuilderHeader__close
              m={[{'close-warning': this.needsSave()}]}
              onClick={this.safeNavigateToAsset}
            >
              <i className='k-icon-close'/>
            </bem.FormBuilderHeader__close>
          </bem.FormBuilderHeader__cell>
        </bem.FormBuilderHeader__row>

        <bem.FormBuilderHeader__row m={'secondary'} >
          <bem.FormBuilderHeader__cell m={'toolsButtons'} >
            <bem.FormBuilderHeader__button
              m={['preview', {previewdisabled: previewDisabled}]}
              onClick={this.previewForm}
              disabled={previewDisabled}
              data-tip={t('Preview form')}
            >
              <i className='k-icon-view' />
            </bem.FormBuilderHeader__button>

            { showAllAvailable &&
              <bem.FormBuilderHeader__button m={['show-all', {
                    open: showAllOpen,
                  }]}
                  onClick={this.showAll}
                  data-tip={t('Expand / collapse questions')}>
                <i className='k-icon-view-all' />
              </bem.FormBuilderHeader__button>
            }

            <bem.FormBuilderHeader__button
              m={['group', {groupable: groupable}]}
              onClick={this.groupQuestions}
              disabled={!groupable}
              className={this.isAddingGroupsRestricted() ? LOCKING_UI_CLASSNAMES.DISABLED : ''}
              data-tip={groupable ? t('Create group with selected questions') : t('Grouping disabled. Please select at least one question.')}
            >
              <i className='k-icon-group' />
            </bem.FormBuilderHeader__button>

            { this.toggleCascade !== undefined &&
              <bem.FormBuilderHeader__button
                m={['cascading']}
                onClick={this.toggleCascade}
                data-tip={t('Insert cascading select')}
                className={this.isAddingQuestionsRestricted() ? LOCKING_UI_CLASSNAMES.DISABLED : ''}
              >
                <i className='k-icon-cascading' />
              </bem.FormBuilderHeader__button>
            }
          </bem.FormBuilderHeader__cell>

          <bem.FormBuilderHeader__cell m='verticalRule'/>

          <bem.FormBuilderHeader__cell m='spacer'/>

          <bem.FormBuilderHeader__cell m='verticalRule'/>

          <bem.FormBuilderHeader__cell>
            <bem.FormBuilderHeader__button
              m={['panel-toggle', this.state.asideLibrarySearchVisible ? 'active' : null]}
              onClick={this.toggleAsideLibrarySearch}
              className={this.isAddingQuestionsRestricted() ? LOCKING_UI_CLASSNAMES.DISABLED : ''}
            >
              <i className={['k-icon', this.state.asideLibrarySearchVisible ? 'k-icon-close' : 'k-icon-library' ].join(' ')} />
              <span className='panel-toggle-name'>{t('Add from Library')}</span>
            </bem.FormBuilderHeader__button>
          </bem.FormBuilderHeader__cell>

          <bem.FormBuilderHeader__cell m={'verticalRule'} />

          <bem.FormBuilderHeader__cell>
            <bem.FormBuilderHeader__button
              m={['panel-toggle', this.state.asideLayoutSettingsVisible ? 'active' : null]}
              onClick={this.toggleAsideLayoutSettings}
            >
              <i className={['k-icon', this.state.asideLayoutSettingsVisible ? 'k-icon-close' : 'k-icon-settings' ].join(' ')} />
              <span className='panel-toggle-name'>
                {this.hasMetadataAndDetails() &&
                  t('Layout & Settings')
                }
                {!this.hasMetadataAndDetails() &&
                  t('Layout')
                }
              </span>
            </bem.FormBuilderHeader__button>
          </bem.FormBuilderHeader__cell>
        </bem.FormBuilderHeader__row>
      </bem.FormBuilderHeader>
    );
  },

  renderBackgroundAudioWarning() {
    return (
      <bem.FormBuilderMessageBox m='warning'>
        <span data-tip={t('background recording')}>
          <i className='k-icon k-icon-form-overview'/>
        </span>

<<<<<<< HEAD
        <p>{t('This form will automatically record audio in the background. Consider adding an acknowledgement note to inform respondents or data collectors that they will be recorded while completing this survey. This functionality only works in KoboCollect.')}</p>
=======
        <p>
          {t('This form will automatically record audio in the background. Consider adding an acknowledgement note to inform respondents or data collectors that they will be recorded while completing this survey. This feature is available in ')}
          <a title="Install KoBoCollect"
            target="_blank"
            href='https://play.google.com/store/apps/details?id=org.koboc.collect.android'>
            {t('Collect version 1.30 and above')}
          </a>
          {'.'}
        </p>
>>>>>>> f1e95104

        { stores.serverEnvironment &&
          stores.serverEnvironment.state.support_url &&
          <bem.TextBox__labelLink
            // TODO update support article to include background-audio
            href={
              stores.serverEnvironment.state.support_url +
              RECORDING_SUPPORT_URL
            }
            target='_blank'
            data-tip={t('help')}
          >
            <i className='k-icon k-icon-help' />
          </bem.TextBox__labelLink>
        }
      </bem.FormBuilderMessageBox>
    );
  },

  renderAside() {
    let {
      styleValue,
      hasSettings
    } = this.buttonStates();

    const isAsideVisible = (
      this.state.asideLayoutSettingsVisible ||
      this.state.asideLibrarySearchVisible
    );

    return (
      <bem.FormBuilderAside m={isAsideVisible ? 'visible' : null}>
        { this.state.asideLayoutSettingsVisible &&
          <bem.FormBuilderAside__content>
            <bem.FormBuilderAside__row>
              <bem.FormBuilderAside__header>
                {t('Form style')}

                { stores.serverEnvironment &&
                  stores.serverEnvironment.state.support_url &&
                  <a
                    href={stores.serverEnvironment.state.support_url + WEBFORM_STYLES_SUPPORT_URL}
                    target='_blank'
                    data-tip={t('Read more about form styles')}
                  >
                    <i className='k-icon k-icon-help'/>
                  </a>
                }
              </bem.FormBuilderAside__header>

              <label
                className='kobo-select-label'
                htmlFor='webform-style'
              >
                { hasSettings ?
                  t('Select the form style that you would like to use. This will only affect web forms.')
                  :
                  t('Select the form style. This will only affect the Enketo preview, and it will not be saved with the question or block.')
                }
              </label>

              <Select
                className='kobo-select'
                classNamePrefix='kobo-select'
                id='webform-style'
                name='webform-style'
                ref='webformStyle'
                value={this.getStyleSelectVal(styleValue)}
                onChange={this.onStyleChange}
                placeholder={AVAILABLE_FORM_STYLES[0].label}
                options={AVAILABLE_FORM_STYLES}
                menuPlacement='bottom'
                isDisabled={this.isChangingAppearanceRestricted()}
                isSearchable={false}
              />
            </bem.FormBuilderAside__row>

            {this.hasMetadataAndDetails() &&
              <bem.FormBuilderAside__row>
                <bem.FormBuilderAside__header>
                  {t('Metadata')}
                </bem.FormBuilderAside__header>

                <MetadataEditor
                  survey={this.app.survey}
                  onChange={this.onMetadataEditorChange}
                  isDisabled={this.isChangingMetaQuestionsRestricted()}
                  {...this.state}
                />
              </bem.FormBuilderAside__row>
            }

            {this.hasMetadataAndDetails() &&
              <bem.FormBuilderAside__row>
                <bem.FormBuilderAside__header>
                  {t('Details')}
                </bem.FormBuilderAside__header>

                <ProjectSettings
                  context={PROJECT_SETTINGS_CONTEXTS.BUILDER}
                  onProjectDetailsChange={this.onProjectDetailsChange}
                  formAsset={this.state.asset}
                />
              </bem.FormBuilderAside__row>
            }
          </bem.FormBuilderAside__content>
        }

        { this.state.asideLibrarySearchVisible &&
          <bem.FormBuilderAside__content
            className={this.isAddingQuestionsRestricted() ? LOCKING_UI_CLASSNAMES.DISABLED : ''}
          >
            <bem.FormBuilderAside__row>
              <bem.FormBuilderAside__header>
                {t('Search Library')}
              </bem.FormBuilderAside__header>
            </bem.FormBuilderAside__row>

            <bem.FormBuilderAside__row>
              <AssetNavigator/>
            </bem.FormBuilderAside__row>
          </bem.FormBuilderAside__content>
        }
      </bem.FormBuilderAside>
    );
  },

  renderNotLoadedMessage() {
    if (this.state.surveyLoadError) {
      return (
        <ErrorMessage>
          <ErrorMessage__strong>
            {t('Error loading survey:')}
          </ErrorMessage__strong>
          <p>
            {this.state.surveyLoadError}
          </p>
        </ErrorMessage>
      );
    }

    return (<ui.LoadingSpinner/>);
  },

  renderAssetLabel() {
    let assetTypeLabel = getFormBuilderAssetType(this.state.asset.asset_type, this.state.desiredAssetType)?.label;

    // Case 1: there is no asset yet (creting a new) or asset is not locked
    if (
      !this.state.asset ||
      !hasAssetAnyLocking(this.state.asset.content)
    ) {
      return assetTypeLabel;
    // Case 2: asset is locked fully or partially
    } else {
      let lockedLabel = t('Partially locked ##type##').replace('##type##', assetTypeLabel);
      if (isAssetAllLocked(this.state.asset.content)) {
        lockedLabel = t('Fully locked ##type##').replace('##type##', assetTypeLabel);
      }
      return (
        <span className='locked-asset-type-label'>
          <i className='k-icon k-icon-lock'/>

          {lockedLabel}

          { stores.serverEnvironment &&
            stores.serverEnvironment.state.support_url &&
            <a
              href={stores.serverEnvironment.state.support_url + LOCKING_SUPPORT_URL}
              target='_blank'
              data-tip={t('Read more about Locking')}
            >
              <i className='k-icon k-icon-help'/>
            </a>
          }
        </span>
      );
    }
  },

  render() {
    var docTitle = this.state.name || t('Untitled');

    if (!this.state.isNewAsset && !this.state.asset) {
      return (
        <DocumentTitle title={`${docTitle} | KoboToolbox`}>
          <ui.LoadingSpinner/>
        </DocumentTitle>
      );
    }

    // Only allow user to edit form if they have "Edit Form" permission
    var userCanEditForm = (
      this.state.isNewAsset ||
      assetUtils.isSelfOwned(this.state.asset) ||
      this.userCan('change_asset', this.state.asset)
    );

    return (
      <DocumentTitle title={`${docTitle} | KoboToolbox`}>
        <ui.Panel m={['transparent', 'fixed']}>
          {this.renderAside()}

          {userCanEditForm &&
            <bem.FormBuilder>
            {this.renderFormBuilderHeader()}

              <bem.FormBuilder__contents>
<<<<<<< HEAD
=======
                {this.state.asset &&
                  <FormLockedMessage asset={this.state.asset}/>
                }
>>>>>>> f1e95104
                {this.hasBackgroundAudio() &&
                  this.renderBackgroundAudioWarning()
                }

                <div ref='form-wrap' className='form-wrap'>
                  {!this.state.surveyAppRendered &&
                    this.renderNotLoadedMessage()
                  }
                </div>
              </bem.FormBuilder__contents>
            </bem.FormBuilder>
          }

          {(!userCanEditForm) &&
            <ui.AccessDeniedMessage/>
          }

          {this.state.enketopreviewOverlay &&
            <ui.Modal
              open
              large
              onClose={this.hidePreview}
              title={t('Form Preview')}
            >
              <ui.Modal.Body>
                <div className='enketo-holder'>
                  <iframe src={this.state.enketopreviewOverlay} />
                </div>
              </ui.Modal.Body>
            </ui.Modal>
          }

          {!this.state.enketopreviewOverlay && this.state.enketopreviewError &&
            <ui.Modal
              open
              error
              onClose={this.clearPreviewError}
              title={t('Error generating preview')}
            >
              <ui.Modal.Body>{this.state.enketopreviewError}</ui.Modal.Body>
            </ui.Modal>
          }

          {this.state.showCascadePopup &&
            <ui.Modal
              open
              onClose={this.hideCascade}
              title={t('Import Cascading Select Questions')}
            >
              <ui.Modal.Body>{this.renderCascadePopup()}</ui.Modal.Body>
            </ui.Modal>
          }
        </ui.Panel>
      </DocumentTitle>
    );
  },
}, cascadeMixin);<|MERGE_RESOLUTION|>--- conflicted
+++ resolved
@@ -56,10 +56,7 @@
 
 const ASIDE_CACHE_NAME = 'kpi.editable-form.aside';
 
-<<<<<<< HEAD
-=======
 const LOCKING_SUPPORT_URL = 'library_locking.html';
->>>>>>> f1e95104
 const RECORDING_SUPPORT_URL = 'recording-interviews.html';
 
 /**
@@ -544,8 +541,6 @@
     this.safeNavigateToRoute(targetRoute);
   },
 
-<<<<<<< HEAD
-=======
   isAddingQuestionsRestricted() {
     return (
       this.state.asset &&
@@ -578,7 +573,6 @@
     );
   },
 
->>>>>>> f1e95104
   hasBackgroundAudio() {
     return this.app?.survey?.surveyDetails.filter(
       (sd) => sd.attributes.name === META_QUESTION_TYPES['background-audio']
@@ -736,9 +730,6 @@
           <i className='k-icon k-icon-form-overview'/>
         </span>
 
-<<<<<<< HEAD
-        <p>{t('This form will automatically record audio in the background. Consider adding an acknowledgement note to inform respondents or data collectors that they will be recorded while completing this survey. This functionality only works in KoboCollect.')}</p>
-=======
         <p>
           {t('This form will automatically record audio in the background. Consider adding an acknowledgement note to inform respondents or data collectors that they will be recorded while completing this survey. This feature is available in ')}
           <a title="Install KoBoCollect"
@@ -748,7 +739,6 @@
           </a>
           {'.'}
         </p>
->>>>>>> f1e95104
 
         { stores.serverEnvironment &&
           stores.serverEnvironment.state.support_url &&
@@ -957,12 +947,9 @@
             {this.renderFormBuilderHeader()}
 
               <bem.FormBuilder__contents>
-<<<<<<< HEAD
-=======
                 {this.state.asset &&
                   <FormLockedMessage asset={this.state.asset}/>
                 }
->>>>>>> f1e95104
                 {this.hasBackgroundAudio() &&
                   this.renderBackgroundAudioWarning()
                 }
