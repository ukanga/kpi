/**
 * Reflux stores for keeping all the user data.
 *
 * Using it in multiple components helps with keeping whole application up to
 * date and avoids making unnecessary calls to Backend.
 *
 * It is tightly connected to actions and the most kosher way of handling data
 * would be to trigger Backend calls through actions but to observe the results
 * throught stores not actions callbacks (for applicable stores of course - not
 * every action is connected to a store).
 *
 * TODO: it would be best to split these to separate files within `jsapp/js/stores`
 * directory and probably import all of them here and keep this file as a single
 * source for all stores(?).
 */

import Reflux from 'reflux';
import {Cookies} from 'react-cookie';
import {parsed, parseTags} from './assetParserUtils';
import {actions} from './actions';
import {
  log,
  notify,
  assign,
} from 'utils';
import {ANON_USERNAME} from 'js/constants';

const cookies = new Cookies();

function changes(orig_obj, new_obj) {
  var out = {},
      any = false;
  Object.keys(new_obj).forEach(function(key) {
    if (orig_obj[key] !== new_obj[key]) {
      out[key] = new_obj[key];
      any = true;
    }
  });
  if (!any) {
    return false;
  }
  return out;
}

export var stores = {};

stores.tags = Reflux.createStore({
  init () {
    this.queries = {};
    this.listenTo(actions.resources.listTags.completed, this.listTagsCompleted);
  },
  listTagsCompleted (data) {
    this.trigger(data.results);
  }
});

const MAX_SEARCH_AGE = (5 * 60); // seconds

stores.surveyState = Reflux.createStore({
  init () {
    this.state = {};
  },
  setState (state) {
    var chz = changes(this.state, state);
    if (chz) {
      assign(this.state, state);
      this.trigger(chz);
    }
  },
});

stores.assetSearch = Reflux.createStore({
  init () {
    this.queries = {};
    this.listenTo(actions.search.assets.completed, this.onSearchAssetsCompleted);
  },
  getRecentSearch (queryString) {
    if (queryString in this.queries) {
      var age = new Date().getTime() - this.queries[queryString][1].getTime();
      if (age < MAX_SEARCH_AGE * 1000) {
        return this.queries[queryString][0];
      }
    }
    return false;
  },
  onSearchAssetsCompleted (searchData, response) {
    response.query = searchData.q;
    this.queries[searchData.q] = [response, new Date()];
    if(response.count > 0) {
      this.trigger(response);
    }
  }
});

stores.translations = Reflux.createStore({
  init() {
    this.state = {
      isTranslationTableUnsaved: false
    }
  },
  setState (change) {
    const changed = changes(this.state, change);
    if (changed) {
      assign(this.state, changed);
      this.trigger(changed);
    }
  },
  setTranslationTableUnsaved (isUnsaved) {
    this.setState({
      isTranslationTableUnsaved: isUnsaved
    });
  },
});

stores.pageState = Reflux.createStore({
  init () {
    this.state = {
      assetNavExpanded: false,
      showFixedDrawer: false
    };
  },
  setState (chz) {
    var changed = changes(this.state, chz);
    if (changed) {
      assign(this.state, changed);
      this.trigger(changed);
    }
  },
  toggleFixedDrawer () {
    var _changes = {};
    var newval = !this.state.showFixedDrawer;
    _changes.showFixedDrawer = newval;
    assign(this.state, _changes);
    this.trigger(_changes);
  },
  showModal (params) {
    this.setState({
      modal: params
    });
  },
  hideModal () {
    if (this._onHideModal) {
      this._onHideModal();
    }
    this.setState({
      modal: false
    });
  },
  // use it when you have one modal opened and want to display different one
  // because just calling showModal has weird outcome
  switchModal (params) {
    this.hideModal();
    // HACK switch to setState callback after updating to React 16+
    window.setTimeout(() => {
      this.showModal(params);
    }, 0);
  },
  switchToPreviousModal() {
    this.switchModal({
      type: this.state.modal.previousType
    });
  },
  hasPreviousModal() {
    return this.state.modal && this.state.modal.previousType;
  }
});

stores.snapshots = Reflux.createStore({
  init () {
    this.listenTo(actions.resources.createSnapshot.completed, this.snapshotCreated);
    this.listenTo(actions.resources.createSnapshot.failed, this.snapshotCreationFailed);
  },
  snapshotCreated (snapshot) {
    this.trigger(assign({success: true}, snapshot));
  },
  snapshotCreationFailed (jqxhr) {
    this.trigger(assign({success: false}, jqxhr.responseJSON));
  },
});

stores.asset = Reflux.createStore({
  init: function () {
    this.data = {};
    this.listenTo(actions.resources.loadAsset.completed, this.onLoadAssetCompleted);
    this.listenTo(actions.resources.updateAsset.completed, this.onUpdateAssetCompleted);
  },

  onUpdateAssetCompleted: function (resp/*, req, jqhr*/){
    this.data[resp.uid] = parsed(resp);
    this.trigger(this.data, resp.uid, {asset_updated: true});
  },
  onLoadAssetCompleted: function (resp/*, req, jqxhr*/) {
    if (!resp.uid) {
      throw new Error('no uid found in response');
    }
    this.data[resp.uid] = parsed(resp);
    this.trigger(this.data, resp.uid);
  }
});

stores.session = Reflux.createStore({
  // start up with "fake" current account
  currentAccount: {
    username: ANON_USERNAME,
  },
  isAuthStateKnown: false,
  isLoggedIn: false,

  init() {
<<<<<<< HEAD
    this.listenTo(actions.auth.verifyLogin.loggedin, this.triggerLoggedIn);
    this.listenTo(actions.auth.verifyLogin.anonymous, (data) => {
      this.isAuthStateKnown = true;
      log('login confirmed anonymous', data.message);
    });
    this.listenTo(actions.auth.verifyLogin.failed, (xhr) => {
      log('login not verified', xhr.status, xhr.statusText);
    });
=======
    this.listenTo(actions.auth.getEnvironment.completed, this.triggerEnv);
    this.listenTo(actions.auth.verifyLogin.loggedin, this.onLoggedIn);
    this.listenTo(actions.auth.verifyLogin.anonymous, this.onNotLoggedIn);
    this.listenTo(actions.auth.verifyLogin.failed, this.onVerifyLoginFailed);
>>>>>>> 125a6323
    actions.auth.verifyLogin();
  },

  onLoggedIn(account) {
    this.isAuthStateKnown = true;
    this.isLoggedIn = true;
    this.currentAccount = account;
    this.trigger();
  },

  onNotLoggedIn(data) {
    log('login confirmed anonymous', data.message);
    this.isAuthStateKnown = true;
    this.trigger();
  },

  onVerifyLoginFailed(xhr) {
    log('login not verified', xhr.status, xhr.statusText);
  },
});

stores.allAssets = Reflux.createStore({
  init() {
    this.data = [];
    this.byUid = {};
    this._waitingOn = {};

    this.listenTo(actions.search.assets.completed, this.onListAssetsCompleted);
    this.listenTo(actions.search.assets.failed, this.onListAssetsFailed);
    this.listenTo(actions.resources.updateAsset.completed, this.onUpdateAssetCompleted);
    this.listenTo(actions.resources.deleteAsset.completed, this.onDeleteAssetCompleted);
    this.listenTo(actions.resources.cloneAsset.completed, this.onCloneAssetCompleted);
    this.listenTo(actions.resources.loadAsset.completed, this.onLoadAssetCompleted);
    this.listenTo(actions.permissions.removeAssetPermission.completed, this.onDeletePermissionCompleted);
  },
  whenLoaded (uid, cb) {
    if (typeof uid !== 'string' || typeof cb !== 'function') {
      return;
    }

    if (this.byUid[uid] && this.byUid[uid].content) {
      cb.call(this, this.byUid[uid]);
    } else {
      if (!this._waitingOn[uid]) {
        this._waitingOn[uid] = [];
      }
      this._waitingOn[uid].push(cb);
      actions.resources.loadAsset({id: uid});
    }
  },
  onUpdateAssetCompleted (asset) {
    this.registerAsset(asset);
    this.data.forEach((dataAsset, index) => {
      if (dataAsset.uid === asset.uid) {
        this.data[index] = asset;
      }
    });
  },
  onLoadAssetCompleted (asset) {
    this.registerAsset(asset);
  },
  onCloneAssetCompleted (asset) {
    this.registerAsset(asset);
    this.byUid[asset.uid] = asset;
    this.data.unshift(asset);
    this.trigger(this.data);
  },
  onDeleteAssetCompleted (asset) {
    if (this.byUid[asset.uid]) {
      // We append `deleted: true` to the asset after the asset is removed in
      // the backend because the asset still exists in the frontend,
      // specifically in the search store's lists.
      // We do this so that the deleted asset doesn't show up in the asset list
      // during the same search store instance
      this.byUid[asset.uid].deleted = 'true';
      this.trigger(this.data);
      window.setTimeout(()=> {
        this.data = this.data.filter(function(item){
          return item.uid !== asset.uid;
        });
        this.trigger(this.data);
      }, 500);
    }
  },
  onDeletePermissionCompleted (assetUid, isNonOwner) {
    // When non owner self removes all his asset permissions, it's as if the
    // asset was deleted for them
    if (isNonOwner) {
      this.onDeleteAssetCompleted({uid: assetUid});
    }
  },
  registerAsset (asset) {
    const parsedObj = parseTags(asset);
    asset.tags = parsedObj.tags;
    this.byUid[asset.uid] = asset;
    if (asset.content) {
      this.callCallbacks(asset);
    }
  },
  callCallbacks (asset) {
    if (this._waitingOn[asset.uid]) {
      while (this._waitingOn[asset.uid].length > 0) {
        var cb = this._waitingOn[asset.uid].pop();
        cb.call(this, asset);
      }
    }
  },
  onListAssetsCompleted: function(searchData, response) {
    response.results.forEach(this.registerAsset);
    this.data = response.results;
    this.trigger(this.data);
  },
  onListAssetsFailed: function (searchData, response) {
    notify(response?.responseJSON?.detail || t('failed to list assets'));
  }
});

stores.selectedAsset = Reflux.createStore({
  init () {
    this.uid = cookies.get('selectedAssetUid');
    this.listenTo(actions.resources.cloneAsset.completed, this.onCloneAssetCompleted);
  },
  onCloneAssetCompleted (asset) {
    this.uid = asset.uid;
    this.asset = stores.allAssets.byUid[asset.uid];
    if (!this.asset) {
      console.error('selectedAssetStore error');
    }
    this.trigger(this.asset);
  },
  toggleSelect (uid, forceSelect=false) {
    if (forceSelect || this.uid !== uid) {
      this.uid = uid;
      this.asset = stores.allAssets.byUid[uid];
    } else {
      this.uid = false;
      this.asset = {};
    }
    cookies.set('selectedAssetUid', this.uid);
    this.trigger({
      selectedAssetUid: this.uid,
    });
    return this.uid !== false;
  }
});

stores.userExists = Reflux.createStore({
  init () {
    this.checked = {};
    this.listenTo(actions.misc.checkUsername.completed, this.usernameExists);
    this.listenTo(actions.misc.checkUsername.failed, this.usernameDoesntExist);
  },
  checkUsername (username) {
    if (username in this.checked) {
      return this.checked[username];
    }
  },
  usernameExists (username) {
    this.checked[username] = true;
    this.trigger(this.checked, username);
  },
  usernameDoesntExist (username) {
    this.checked[username] = false;
    this.trigger(this.checked, username);
  }
});<|MERGE_RESOLUTION|>--- conflicted
+++ resolved
@@ -207,21 +207,9 @@
   isLoggedIn: false,
 
   init() {
-<<<<<<< HEAD
-    this.listenTo(actions.auth.verifyLogin.loggedin, this.triggerLoggedIn);
-    this.listenTo(actions.auth.verifyLogin.anonymous, (data) => {
-      this.isAuthStateKnown = true;
-      log('login confirmed anonymous', data.message);
-    });
-    this.listenTo(actions.auth.verifyLogin.failed, (xhr) => {
-      log('login not verified', xhr.status, xhr.statusText);
-    });
-=======
-    this.listenTo(actions.auth.getEnvironment.completed, this.triggerEnv);
     this.listenTo(actions.auth.verifyLogin.loggedin, this.onLoggedIn);
     this.listenTo(actions.auth.verifyLogin.anonymous, this.onNotLoggedIn);
     this.listenTo(actions.auth.verifyLogin.failed, this.onVerifyLoginFailed);
->>>>>>> 125a6323
     actions.auth.verifyLogin();
   },
 
