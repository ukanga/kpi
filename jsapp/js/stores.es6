/**
 * Reflux stores for keeping all the user data.
 *
 * Using it in multiple components helps with keeping whole application up to
 * date and avoids making unnecessary calls to Backend.
 *
 * It is tightly connected to actions and the most kosher way of handling data
 * would be to trigger Backend calls through actions but to observe the results
 * throught stores not actions callbacks (for applicable stores of course - not
 * every action is connected to a store).
 *
 * TODO: it would be best to split these to separate files within `jsapp/js/stores`
 * directory and probably import all of them here and keep this file as a single
 * source for all stores(?).
 */

import Reflux from 'reflux';
import {Cookies} from 'react-cookie';
<<<<<<< HEAD
import alertify from 'alertifyjs';
import dkobo_xlform from '../xlform/src/_xlform.init';
import assetParserUtils from './assetParserUtils';
import actions from './actions';
=======
import {parsed, parseTags} from './assetParserUtils';
import {actions} from './actions';
>>>>>>> 11fd5272
import {
  log,
  notify,
  assign,
<<<<<<< HEAD
  stateChanges
} from './utils';

const cookies = new Cookies();

var stores = {};
=======
} from 'utils';
import {ANON_USERNAME} from 'js/constants';

const cookies = new Cookies();

function changes(orig_obj, new_obj) {
  var out = {},
      any = false;
  Object.keys(new_obj).forEach(function(key) {
    if (orig_obj[key] !== new_obj[key]) {
      out[key] = new_obj[key];
      any = true;
    }
  });
  if (!any) {
    return false;
  }
  return out;
}

export var stores = {};
>>>>>>> 11fd5272

stores.tags = Reflux.createStore({
  init () {
    this.queries = {};
    this.listenTo(actions.resources.listTags.completed, this.listTagsCompleted);
  },
  listTagsCompleted (data) {
    this.trigger(data.results);
  }
});

const MAX_SEARCH_AGE = (5 * 60); // seconds

stores.surveyState = Reflux.createStore({
  init () {
    this.state = {};
  },
  setState (state) {
    var chz = stateChanges(this.state, state);
    if (chz) {
      assign(this.state, state);
      this.trigger(chz);
    }
  },
});

stores.assetSearch = Reflux.createStore({
  init () {
    this.queries = {};
    this.listenTo(actions.search.assets.completed, this.onSearchAssetsCompleted);
  },
  getRecentSearch (queryString) {
    if (queryString in this.queries) {
      var age = new Date().getTime() - this.queries[queryString][1].getTime();
      if (age < MAX_SEARCH_AGE * 1000) {
        return this.queries[queryString][0];
      }
    }
    return false;
  },
  onSearchAssetsCompleted (searchData, response) {
    response.query = searchData.q;
    this.queries[searchData.q] = [response, new Date()];
    if(response.count > 0) {
      this.trigger(response);
    }
  }
});

stores.translations = Reflux.createStore({
  init() {
    this.state = {
      isTranslationTableUnsaved: false
    }
  },
  setState (change) {
    const changed = stateChanges(this.state, change);
    if (changed) {
      assign(this.state, changed);
      this.trigger(changed);
    }
  },
  setTranslationTableUnsaved (isUnsaved) {
    this.setState({
      isTranslationTableUnsaved: isUnsaved
    });
  },
});

stores.pageState = Reflux.createStore({
  init () {
    this.state = {
      assetNavExpanded: false,
      showFixedDrawer: false
    };
  },
  setState (chz) {
    var changed = stateChanges(this.state, chz);
    if (changed) {
      assign(this.state, changed);
      this.trigger(changed);
    }
  },
  toggleFixedDrawer () {
    var _changes = {};
    var newval = !this.state.showFixedDrawer;
    _changes.showFixedDrawer = newval;
    assign(this.state, _changes);
    this.trigger(_changes);
  },
  showModal (params) {
    this.setState({
      modal: params
    });
  },
  hideModal () {
    if (this._onHideModal) {
      this._onHideModal();
    }
    this.setState({
      modal: false
    });
  },
  // use it when you have one modal opened and want to display different one
  // because just calling showModal has weird outcome
  switchModal (params) {
    this.hideModal();
    // HACK switch to setState callback after updating to React 16+
    window.setTimeout(() => {
      this.showModal(params);
    }, 0);
  },
  switchToPreviousModal() {
    this.switchModal({
      type: this.state.modal.previousType
    });
  },
  hasPreviousModal() {
    return this.state.modal && this.state.modal.previousType;
  }
});

stores.snapshots = Reflux.createStore({
  init () {
    this.listenTo(actions.resources.createSnapshot.completed, this.snapshotCreated);
    this.listenTo(actions.resources.createSnapshot.failed, this.snapshotCreationFailed);
  },
  snapshotCreated (snapshot) {
    this.trigger(assign({success: true}, snapshot));
  },
  snapshotCreationFailed (jqxhr) {
    this.trigger(assign({success: false}, jqxhr.responseJSON));
  },
});

stores.asset = Reflux.createStore({
  init: function () {
    this.data = {};
    this.listenTo(actions.resources.loadAsset.completed, this.onLoadAssetCompleted);
    this.listenTo(actions.resources.updateAsset.completed, this.onUpdateAssetCompleted);
  },

  onUpdateAssetCompleted: function (resp/*, req, jqhr*/){
    this.data[resp.uid] = parsed(resp);
    this.trigger(this.data, resp.uid, {asset_updated: true});
  },
  onLoadAssetCompleted: function (resp/*, req, jqxhr*/) {
    if (!resp.uid) {
      throw new Error('no uid found in response');
    }
    this.data[resp.uid] = parsed(resp);
    this.trigger(this.data, resp.uid);
  }
});

stores.session = Reflux.createStore({
  // start up with "fake" current account
  currentAccount: {
    username: ANON_USERNAME,
  },
  isAuthStateKnown: false,
  init() {
    this.listenTo(actions.auth.getEnvironment.completed, this.triggerEnv);
    this.listenTo(actions.auth.verifyLogin.loggedin, this.triggerLoggedIn);
    this.listenTo(actions.auth.verifyLogin.anonymous, (data) => {
      this.isAuthStateKnown = true;
      log('login confirmed anonymous', data.message);
    });
    this.listenTo(actions.auth.verifyLogin.failed, (xhr) => {
      log('login not verified', xhr.status, xhr.statusText);
    });
    actions.auth.verifyLogin();
    actions.auth.getEnvironment();
  },
  triggerEnv(environment) {
    const nestedArrToChoiceObjs = (i) => {
      return {
        value: i[0],
        label: i[1],
      };
    };
    if (environment.available_sectors) {
      environment.available_sectors = environment.available_sectors.map(
        nestedArrToChoiceObjs);
    }
    if (environment.available_countries) {
      environment.available_countries = environment.available_countries.map(
        nestedArrToChoiceObjs);
    }
    if (environment.interface_languages) {
      environment.interface_languages = environment.interface_languages.map(
        nestedArrToChoiceObjs);
    }
    if (environment.all_languages) {
      environment.all_languages = environment.all_languages.map(
        nestedArrToChoiceObjs);
    }
    this.environment = environment;
    this.trigger({environment: environment});
  },
  triggerLoggedIn(acct) {
    this.isAuthStateKnown = true;
    this.isLoggedIn = true;
    this.currentAccount = acct;
    this.trigger({
      isLoggedIn: true,
      currentAccount: acct,
    });
  },
});

stores.allAssets = Reflux.createStore({
  init() {
    this.data = [];
    this.byUid = {};
    this._waitingOn = {};

    this.listenTo(actions.search.assets.completed, this.onListAssetsCompleted);
    this.listenTo(actions.search.assets.failed, this.onListAssetsFailed);
    this.listenTo(actions.resources.updateAsset.completed, this.onUpdateAssetCompleted);
    this.listenTo(actions.resources.deleteAsset.completed, this.onDeleteAssetCompleted);
    this.listenTo(actions.resources.cloneAsset.completed, this.onCloneAssetCompleted);
    this.listenTo(actions.resources.loadAsset.completed, this.onLoadAssetCompleted);
    this.listenTo(actions.permissions.removeAssetPermission.completed, this.onDeletePermissionCompleted);
  },
  whenLoaded (uid, cb) {
    if (typeof uid !== 'string' || typeof cb !== 'function') {
      return;
    }

    if (this.byUid[uid] && this.byUid[uid].content) {
      cb.call(this, this.byUid[uid]);
    } else {
      if (!this._waitingOn[uid]) {
        this._waitingOn[uid] = [];
      }
      this._waitingOn[uid].push(cb);
      actions.resources.loadAsset({id: uid});
    }
  },
  onUpdateAssetCompleted (asset) {
    this.registerAsset(asset);
    this.data.forEach((dataAsset, index) => {
      if (dataAsset.uid === asset.uid) {
        this.data[index] = asset;
      }
    });
  },
  onLoadAssetCompleted (asset) {
    this.registerAsset(asset);
  },
  onCloneAssetCompleted (asset) {
    this.registerAsset(asset);
    this.byUid[asset.uid] = asset;
    this.data.unshift(asset);
    this.trigger(this.data);
  },
  onDeleteAssetCompleted (asset) {
    if (this.byUid[asset.uid]) {
      // We append `deleted: true` to the asset after the asset is removed in
      // the backend because the asset still exists in the frontend,
      // specifically in the search store's lists.
      // We do this so that the deleted asset doesn't show up in the asset list
      // during the same search store instance
      this.byUid[asset.uid].deleted = 'true';
      this.trigger(this.data);
      window.setTimeout(()=> {
        this.data = this.data.filter(function(item){
          return item.uid !== asset.uid;
        });
        this.trigger(this.data);
      }, 500);
    }
  },
  onDeletePermissionCompleted (assetUid, isNonOwner) {
    // When non owner self removes all his asset permissions, it's as if the
    // asset was deleted for them
    if (isNonOwner) {
      this.onDeleteAssetCompleted({uid: assetUid});
    }
  },
  registerAsset (asset) {
    const parsedObj = parseTags(asset);
    asset.tags = parsedObj.tags;
    this.byUid[asset.uid] = asset;
    if (asset.content) {
      this.callCallbacks(asset);
    }
  },
  callCallbacks (asset) {
    if (this._waitingOn[asset.uid]) {
      while (this._waitingOn[asset.uid].length > 0) {
        var cb = this._waitingOn[asset.uid].pop();
        cb.call(this, asset);
      }
    }
  },
  onListAssetsCompleted: function(searchData, response) {
    response.results.forEach(this.registerAsset);
    this.data = response.results;
    this.trigger(this.data);
  },
  onListAssetsFailed: function (searchData, response) {
    notify(response?.responseJSON?.detail || t('failed to list assets'));
  }
});

stores.selectedAsset = Reflux.createStore({
  init () {
    this.uid = cookies.get('selectedAssetUid');
    this.listenTo(actions.resources.cloneAsset.completed, this.onCloneAssetCompleted);
  },
  onCloneAssetCompleted (asset) {
    this.uid = asset.uid;
    this.asset = stores.allAssets.byUid[asset.uid];
    if (!this.asset) {
      console.error('selectedAssetStore error');
    }
    this.trigger(this.asset);
  },
  toggleSelect (uid, forceSelect=false) {
    if (forceSelect || this.uid !== uid) {
      this.uid = uid;
      this.asset = stores.allAssets.byUid[uid];
    } else {
      this.uid = false;
      this.asset = {};
    }
    cookies.set('selectedAssetUid', this.uid);
    this.trigger({
      selectedAssetUid: this.uid,
    });
    return this.uid !== false;
  }
});

stores.userExists = Reflux.createStore({
  init () {
    this.checked = {};
    this.listenTo(actions.misc.checkUsername.completed, this.usernameExists);
    this.listenTo(actions.misc.checkUsername.failed, this.usernameDoesntExist);
  },
  checkUsername (username) {
    if (username in this.checked) {
      return this.checked[username];
    }
  },
  usernameExists (username) {
    this.checked[username] = true;
    this.trigger(this.checked, username);
  },
  usernameDoesntExist (username) {
    this.checked[username] = false;
    this.trigger(this.checked, username);
  }
});

stores.serverEnvironment = Reflux.createStore({
  init() {
    this.state = {};
    this.listenTo(actions.misc.getServerEnvironment.completed,
                  this.updateEnvironment);
  },
  setState (state) {
    var chz = stateChanges(this.state, state);
    if (chz) {
      assign(this.state, state);
      this.trigger(chz);
    }
  },
  updateEnvironment(response) {
    this.setState(response);
  },
<<<<<<< HEAD
});

if (window.Intercom) {
  var IntercomStore = Reflux.createStore({
    init () {
      this.listenTo(actions.navigation.routeUpdate, this.routeUpdate);
      this.listenTo(actions.auth.verifyLogin.loggedin, this.loggedIn);
      this.listenTo(actions.auth.logout.completed, this.loggedOut);
    },
    routeUpdate (routes) {
      window.Intercom('update');
    },
    loggedIn (acct) {
      let name = acct.extra_details.name;
      let legacyName = [
        acct.first_name, acct.last_name].filter(val => val).join(' ');
      let userData = {
        'user_id': [acct.username, window.location.host].join('@'),
        'username': acct.username,
        'email': acct.email,
        'name': name ? name : legacyName ? legacyName : acct.username,
        'created_at': Math.floor(
          (new Date(acct.date_joined)).getTime() / 1000),
        'app_id': window.IntercomAppId
      }
      window.Intercom('boot', userData);
    },
    loggedOut () {
      window.Intercom('shutdown');
    }
  });
}

assign(stores, {
  tags: tagsStore,
  pageState: pageStateStore,
  translations: translationsStore,
  assetSearch: assetSearchStore,
  selectedAsset: selectedAssetStore,
  assetContent: assetContentStore,
  asset: assetStore,
  allAssets: allAssetsStore,
  session: sessionStore,
  userExists: userExistsStore,
  surveyState: surveyStateStore,
  serverEnvironment: serverEnvironmentStore
});

module.exports = stores;
=======
});
>>>>>>> 11fd5272
<|MERGE_RESOLUTION|>--- conflicted
+++ resolved
@@ -16,49 +16,20 @@
 
 import Reflux from 'reflux';
 import {Cookies} from 'react-cookie';
-<<<<<<< HEAD
-import alertify from 'alertifyjs';
-import dkobo_xlform from '../xlform/src/_xlform.init';
-import assetParserUtils from './assetParserUtils';
-import actions from './actions';
-=======
+
 import {parsed, parseTags} from './assetParserUtils';
 import {actions} from './actions';
->>>>>>> 11fd5272
 import {
   log,
   notify,
   assign,
-<<<<<<< HEAD
-  stateChanges
+  stateChanges,
 } from './utils';
-
+import {ANON_USERNAME} from 'js/constants';
+
+const MAX_SEARCH_AGE = (5 * 60); // seconds
 const cookies = new Cookies();
-
-var stores = {};
-=======
-} from 'utils';
-import {ANON_USERNAME} from 'js/constants';
-
-const cookies = new Cookies();
-
-function changes(orig_obj, new_obj) {
-  var out = {},
-      any = false;
-  Object.keys(new_obj).forEach(function(key) {
-    if (orig_obj[key] !== new_obj[key]) {
-      out[key] = new_obj[key];
-      any = true;
-    }
-  });
-  if (!any) {
-    return false;
-  }
-  return out;
-}
-
 export var stores = {};
->>>>>>> 11fd5272
 
 stores.tags = Reflux.createStore({
   init () {
@@ -69,8 +40,6 @@
     this.trigger(data.results);
   }
 });
-
-const MAX_SEARCH_AGE = (5 * 60); // seconds
 
 stores.surveyState = Reflux.createStore({
   init () {
@@ -432,7 +401,6 @@
   updateEnvironment(response) {
     this.setState(response);
   },
-<<<<<<< HEAD
 });
 
 if (window.Intercom) {
@@ -464,24 +432,4 @@
       window.Intercom('shutdown');
     }
   });
-}
-
-assign(stores, {
-  tags: tagsStore,
-  pageState: pageStateStore,
-  translations: translationsStore,
-  assetSearch: assetSearchStore,
-  selectedAsset: selectedAssetStore,
-  assetContent: assetContentStore,
-  asset: assetStore,
-  allAssets: allAssetsStore,
-  session: sessionStore,
-  userExists: userExistsStore,
-  surveyState: surveyStateStore,
-  serverEnvironment: serverEnvironmentStore
-});
-
-module.exports = stores;
-=======
-});
->>>>>>> 11fd5272
+}