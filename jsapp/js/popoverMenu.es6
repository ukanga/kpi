import React from 'react';
import autoBind from 'react-autobind';
<<<<<<< HEAD
import bem from './bem';
=======
import bem from 'js/bem';
>>>>>>> 4185d67e

/**
 * NOTE: this is depracated, please try not to use it
 *
 * @prop {function} popoverSetVisible
 * @prop {boolean} clearPopover
 * @prop {boolean} blurEventDisabled
 * @prop {string} type
 * @prop {string[]} additionalModifiers
 * @prop {node} triggerLabel - the element that will be opening the menu, menu will be placed in relation to it
 * @prop {node} children - content od the menu, can be anything really
 */
export default class PopoverMenu extends React.Component {
  constructor(props) {
    super(props);
    this.state = {
      popoverVisible: false,
      popoverHiding: false,
      placement: 'below',
    };
    this._mounted = false;
    autoBind(this);
  }

  componentDidMount() {
    this._mounted = true;
  }

  componentWillUnmount() {
    this._mounted = false;
  }
  // BUG: we should use `getDerivedStateFromProps` instead of depracated
  // `componentWillReceiveProps` but due to unnecessarily complex way of
  // operation of PopoverMenu, using this will cause some instances to open
  // only once.
  // static getDerivedStateFromProps(props, state) {
  //   if (state.popoverVisible && props.clearPopover) {
  //     return {popoverVisible: false};
  //   }
  //   return null;
  // }
  componentWillReceiveProps(nextProps) {
    if (this.state.popoverVisible && nextProps.clearPopover) {
      this.setState({
        popoverVisible: false,
      });
    }
  }

  toggle(evt) {
    var isBlur = evt.type === 'blur';

    if (isBlur && this.props.blurEventDisabled) {
      return false;
    }

    if (
      isBlur &&
      evt.relatedTarget &&
      evt.relatedTarget.dataset &&
      evt.relatedTarget.dataset.popoverMenuStopBlur
    ) {
      // bring back focus to trigger to still enable this toggle callback
      // but don't close the menu
      evt.target.focus();
      return false;
    }

    if (this.state.popoverVisible || isBlur) {
        this.setState({
          popoverHiding: true,
        });
        // if we setState and immediately hide popover then links will not register as clicked
        window.setTimeout(() => {
          if (!this._mounted) {
            return false;
          }

          this.setState({
            popoverVisible: false,
            popoverHiding: false,
          });
        }, 200);
    } else {
      this.setState({
        popoverVisible: true,
      });
    }

    if (this.props.type === 'assetrow-menu' && !this.state.popoverVisible) {
      // if popover doesn't fit above, place it below
      // 20px is a nice safety margin
      const $assetRow = $(evt.target).parents('.asset-row');
      const $popoverMenu = $(evt.target).parents('.popover-menu').find('.popover-menu__content');
      if ($assetRow.offset().top > $popoverMenu.outerHeight() + $assetRow.outerHeight() + 20) {
        this.setState({placement: 'above'});
      } else {
        this.setState({placement: 'below'});
      }
    }

    if (typeof this.props.popoverSetVisible === 'function' && !this.state.popoverVisible) {
      this.props.popoverSetVisible();
    }
  }

  render() {
    const wrapperMods = this.props.additionalModifiers || [];
    wrapperMods.push(this.state.placement);
    if (this.props.type) {
      wrapperMods.push(this.props.type);
    }

    const menuMods = [];
    if (this.state.popoverHiding) {
      menuMods.push('hiding');
    }
    if (this.state.popoverVisible) {
      menuMods.push('visible');
    } else {
      menuMods.push('hidden');
    }

    return (
      <bem.PopoverMenu m={wrapperMods}>
        <bem.PopoverMenu__toggle
          onClick={this.toggle}
          onBlur={this.toggle}
          tabIndex='1'
        >
          {this.props.triggerLabel}
        </bem.PopoverMenu__toggle>

        <bem.PopoverMenu__content m={menuMods}>
          {this.props.children}
        </bem.PopoverMenu__content>
      </bem.PopoverMenu>

    );
  }
}<|MERGE_RESOLUTION|>--- conflicted
+++ resolved
@@ -1,10 +1,6 @@
 import React from 'react';
 import autoBind from 'react-autobind';
-<<<<<<< HEAD
-import bem from './bem';
-=======
 import bem from 'js/bem';
->>>>>>> 4185d67e
 
 /**
  * NOTE: this is depracated, please try not to use it
