--- conflicted
+++ resolved
@@ -35,8 +35,7 @@
     this.unlisteners = [];
     autoBind(this);
   }
-<<<<<<< HEAD
-  componentDidMount () {
+  componentDidMount() {
     this.unlisteners.push(
       this.listenTo(this.searchStore, this.searchChanged)
     );
@@ -45,14 +44,7 @@
   componentWillUnmount() {
     this.unlisteners.forEach((clb) => {clb();});
   }
-  searchChanged (searchStoreState) {
-=======
-  componentDidMount() {
-    this.listenTo(this.searchStore, this.searchChanged);
-    this.queryCollections();
-  }
   searchChanged(searchStoreState) {
->>>>>>> ba1f749d
     this.setState(searchStoreState);
     if (searchStoreState.searchState === 'done') {
       this.queryCollections();
