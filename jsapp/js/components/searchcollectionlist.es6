import React from 'react';
import PropTypes from 'prop-types';
import reactMixin from 'react-mixin';
import autoBind from 'react-autobind';
import Reflux from 'reflux';
import {searches} from '../searches';
import mixins from '../mixins';
import {stores} from '../stores';
import {dataInterface} from '../dataInterface';
import {bem} from '../bem';
import {
  LoadingSpinner,
  NotLoggedInMessage,
} from 'js/ui';
import AssetRow from './assetrow';
import DocumentTitle from 'react-document-title';
import Dropzone from 'react-dropzone';
import {
  getLoginUrl,
  validFileTypes
} from 'utils';
import {
  ASSET_TYPES,
  COMMON_QUERIES,
  ACCESS_TYPES,
  DEPLOYMENT_CATEGORIES
} from '../constants';

class SearchCollectionList extends Reflux.Component {
  constructor(props) {
    super(props);
    this.state = {
      ownedCollections: [],
      fixedHeadings: '',
      fixedHeadingsWidth: 'auto'
    };
    this.store = stores.selectedAsset;
    autoBind(this);
  }
  componentDidMount() {
    this.listenTo(this.searchStore, this.searchChanged);
    this.queryCollections();
  }
  searchChanged(searchStoreState) {
    this.setState(searchStoreState);
    if (searchStoreState.searchState === 'done') {
      this.queryCollections();
    }
  }
  queryCollections() {
    if (this.props.searchContext.store.filterTags !== COMMON_QUERIES.s) {
      dataInterface.getCollections().then((collections) => {
        this.setState({
          ownedCollections: collections.results.filter((value) => {
            if (value.access_types && value.access_types.includes(ACCESS_TYPES.shared)) {
              // TODO: include shared assets with edit (change) permission for current user
              // var hasChangePermission = false;
              // value.permissions.forEach((perm, index) => {
              //   if (perm.permission == 'change_asset')
              //     hasChangePermission = true;
              // });
              // return hasChangePermission;
              return false;
            } else {
              return value.access_types && value.access_types.includes(ACCESS_TYPES.owned);
            }
          })
        });
      });
    }
  }
  handleScroll(event) {
    if (this.props.searchContext.store.filterTags === COMMON_QUERIES.s) {
      let offset = $(event.target).children('.asset-list').offset().top;
      this.setState({
        fixedHeadings: offset < 30 ? 'fixed-headings' : '',
        fixedHeadingsWidth: offset < 30 ? $(event.target).children('.asset-list').width() + 'px' : 'auto',
      });
    }
  }

  renderAssetRow(resource) {
    var currentUsername = stores.session.currentAccount && stores.session.currentAccount.username;
    var isSelected = stores.selectedAsset.uid === resource.uid;
    var ownedCollections = this.state.ownedCollections;

    // for unnamed assets, we try to display first question label
    let firstQuestionLabel;
    if (
      resource.asset_type !== ASSET_TYPES.survey.id &&
      resource.name === '' &&
      resource.summary &&
      resource.summary.labels &&
      resource.summary.labels.length > 0
    ) {
      firstQuestionLabel = resource.summary.labels[0];
    }

    return (
      <this.props.assetRowClass key={resource.uid}
        currentUsername={currentUsername}
        onActionButtonClick={this.onActionButtonClick}
        isSelected={isSelected}
        ownedCollections={ownedCollections}
        deleting={resource.deleting}
        firstQuestionLabel={firstQuestionLabel}
        {...resource}
      />
    );
  }
  renderHeadings() {
    return [
      (
        <bem.List__heading key='1'>
          <span className={this.state.parentName ? 'parent' : ''}>
            {t('My Library')}
          </span>

          {this.state.parentName &&
            <span>
              <i className='k-icon-next' />
              <span>{this.state.parentName}</span>
            </span>
          }
        </bem.List__heading>
      ),
      (
        <bem.AssetListSorts className='mdl-grid' key='2'>
          <bem.AssetListSorts__item m={'name'} className='mdl-cell mdl-cell--6-col mdl-cell--3-col-tablet mdl-cell--2-col-phone'>
            {t('Name')}
          </bem.AssetListSorts__item>
          <bem.AssetListSorts__item m={'type'} className='mdl-cell mdl-cell--2-col mdl-cell--1-col-tablet mdl-cell--hide-phone'>
            {t('Type')}
          </bem.AssetListSorts__item>
          <bem.AssetListSorts__item m={'owner'} className='mdl-cell mdl-cell--2-col mdl-cell--2-col-tablet mdl-cell--1-col-phone'>
            {t('Owner')}
          </bem.AssetListSorts__item>
          <bem.AssetListSorts__item m={'modified'} className='mdl-cell mdl-cell--2-col mdl-cell--2-col-tablet mdl-cell--1-col-phone'>
            {t('Last Modified')}
          </bem.AssetListSorts__item>
        </bem.AssetListSorts>
      )];
  }
  renderGroupedHeadings() {
    return (
        <bem.AssetListSorts className='mdl-grid' style={{width: this.state.fixedHeadingsWidth}}>
          <bem.AssetListSorts__item m={'name'} className='mdl-cell mdl-cell--5-col mdl-cell--4-col-tablet mdl-cell--2-col-phone'>
            {t('Name')}
          </bem.AssetListSorts__item>
          <bem.AssetListSorts__item m={'owner'} className='mdl-cell mdl-cell--2-col mdl-cell--1-col-tablet mdl-cell--hide-phone'>
            {t('Shared by')}
          </bem.AssetListSorts__item>
          <bem.AssetListSorts__item m={'created'} className='mdl-cell mdl-cell--2-col mdl-cell--hide-tablet mdl-cell--hide-phone'>
            {t('Created')}
          </bem.AssetListSorts__item>
          <bem.AssetListSorts__item m={'modified'} className='mdl-cell mdl-cell--2-col mdl-cell--2-col-tablet mdl-cell--1-col-phone'>
            {t('Last Modified')}
          </bem.AssetListSorts__item>
          <bem.AssetListSorts__item m={'submissions'} className='mdl-cell mdl-cell--1-col mdl-cell--1-col-tablet mdl-cell--1-col-phone' >
            {t('Submissions')}
          </bem.AssetListSorts__item>
        </bem.AssetListSorts>
      );
  }
  renderGroupedResults() {
    var searchResultsBucket = 'defaultQueryCategorizedResultsLists';
    if (this.state.searchResultsDisplayed) {
      searchResultsBucket = 'searchResultsCategorizedResultsLists';
    }

    var results = Object.keys(DEPLOYMENT_CATEGORIES).map(
      (category, i) => {
        if (this.state[searchResultsBucket][category].length < 1) {
          return [];
        }
        return [
          <bem.List__subheading key={i}>
            {DEPLOYMENT_CATEGORIES[category].label}
          </bem.List__subheading>,

          <bem.AssetItems m={i + 1} key={i + 2}>
            {this.renderGroupedHeadings()}
            {
              (() => {
                return this.state[[searchResultsBucket]][category].map(this.renderAssetRow);
              })()
            }
          </bem.AssetItems>
        ];
      }
    );

    return results;
  }

  render() {
<<<<<<< HEAD
    if (!stores.session.isLoggedIn) {
      return (<NotLoggedInMessage/>);
=======
    if (!stores.session.isLoggedIn && stores.session.isAuthStateKnown) {
      window.location.replace(getLoginUrl());
      return null;
>>>>>>> b7a48caf
    }

    var s = this.state;
    var docTitle = '';
    let display;
    if (this.props.searchContext.store.filterTags === COMMON_QUERIES.s) {
      display = 'grouped';
      docTitle = t('Projects');
    } else {
      display = 'regular';
      docTitle = t('Library');
    }
    return (
      <DocumentTitle title={`${docTitle} | KoboToolbox`}>
        <Dropzone
          onDrop={this.dropFiles}
          disableClick
          multiple
          className='dropzone'
          activeClassName='dropzone--active'
          accept={validFileTypes()}
        >
          <bem.List m={display} onScroll={this.handleScroll}>
            {
              (() => {
                if (display === 'regular') {
                  return this.renderHeadings();
                }
              })()
            }
            <bem.AssetList m={this.state.fixedHeadings}>
            {
              (() => {
                if (s.searchResultsDisplayed) {
                  if (s.searchState === 'loading') {
                    return (<LoadingSpinner/>);
                  } else if (s.searchState === 'done') {
                    if (s.searchResultsCount === 0) {
                      return (
                        <bem.Loading>
                          <bem.Loading__inner>
                            {t('Your search returned no results.')}
                          </bem.Loading__inner>
                        </bem.Loading>
                      );
                    } else if (display === 'grouped') {
                      return this.renderGroupedResults();
                    } else {
                      return s.searchResultsList.map(this.renderAssetRow);
                    }
                  }
                } else {
                  if (s.defaultQueryState === 'loading') {
                    return (<LoadingSpinner/>);
                  } else if (s.defaultQueryState === 'done') {
                    if (s.defaultQueryCount < 1) {
                      if (s.defaultQueryFor.assetType === COMMON_QUERIES.s) {
                        return (
                          <bem.Loading>
                            <bem.Loading__inner>
                              {t('Let\'s get started by creating your first project. Click the New button to create a new form.')}
                              <div className='pro-tip'>
                              {t('Advanced users: You can also drag and drop XLSForms here and they will be uploaded and converted to projects.')}
                              </div>
                            </bem.Loading__inner>
                          </bem.Loading>
                        );
                      } else {
                        return (
                          <bem.Loading>
                            <bem.Loading__inner>
                              {t('Let\'s get started by creating your first library question or question block. Click the New button to create a new question or block.')}
                            </bem.Loading__inner>
                          </bem.Loading>
                        );
                      }
                    }

                    if (display === 'grouped') {
                      return this.renderGroupedResults();
                    } else {
                      return s.defaultQueryResultsList.map(this.renderAssetRow);
                    }
                  }
                }
                // it shouldn't get to this point
                return false;
              })()
            }
            </bem.AssetList>
            <div className='dropzone-active-overlay'>
              <i className='k-icon-upload' />
              {t('Drop files to upload')}
            </div>
          </bem.List>
        </Dropzone>
      </DocumentTitle>
      );
  }
}

SearchCollectionList.defaultProps = {
  assetRowClass: AssetRow,
  searchContext: 'default',
};

SearchCollectionList.contextTypes = {
  router: PropTypes.object
};

reactMixin(SearchCollectionList.prototype, searches.common);
reactMixin(SearchCollectionList.prototype, mixins.clickAssets);
reactMixin(SearchCollectionList.prototype, Reflux.ListenerMixin);
reactMixin(SearchCollectionList.prototype, mixins.droppable);

export default SearchCollectionList;<|MERGE_RESOLUTION|>--- conflicted
+++ resolved
@@ -194,14 +194,9 @@
   }
 
   render() {
-<<<<<<< HEAD
-    if (!stores.session.isLoggedIn) {
-      return (<NotLoggedInMessage/>);
-=======
     if (!stores.session.isLoggedIn && stores.session.isAuthStateKnown) {
       window.location.replace(getLoginUrl());
       return null;
->>>>>>> b7a48caf
     }
 
     var s = this.state;
