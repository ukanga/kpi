import React from 'react';
import PropTypes from 'prop-types';
import reactMixin from 'react-mixin';
import autoBind from 'react-autobind';
import Reflux from 'reflux';
import {actions} from '../actions';
import bem from 'js/bem';
import {stores} from '../stores';
import mixins from '../mixins';
import DocumentTitle from 'react-document-title';
import SharingForm from './permissions/sharingForm';
import ProjectSettings from './modalForms/projectSettings';
import ConnectProjects from 'js/components/dataAttachments/connectProjects';
import FormMedia from './modalForms/formMedia';
import DataTable from 'js/components/submissions/table';
import ProjectDownloads from 'js/components/projectDownloads/projectDownloads';
import {PROJECT_SETTINGS_CONTEXTS} from '../constants';
import FormMap from './map';
import RESTServices from './RESTServices';
import LoadingSpinner from 'js/components/common/loadingSpinner';
import {ROUTES} from 'js/router/routerConstants';

export class FormSubScreens extends React.Component {
  constructor(props){
    super(props);
    this.state = {};
    autoBind(this);
  }
  componentDidMount () {
    this.listenTo(stores.asset, this.dmixAssetStoreChange);
    var uid = this.props.params.assetid || this.props.uid || this.props.params.uid;
    if (uid) {
      actions.resources.loadAsset({id: uid});
    }
  }
  render () {
    if (!this.state.permissions) {
      return false;
    }

    var iframeUrl = '';
    var report__base = '';
    var deployment__identifier = '';

    if (this.state.uid != undefined) {
      if (this.state.deployment__identifier != undefined) {
        deployment__identifier = this.state.deployment__identifier;
        report__base = deployment__identifier.replace('/forms/', '/reports/');
      }
      switch(this.props.location.pathname) {
        case ROUTES.FORM_TABLE.replace(':uid', this.state.uid):
          return <DataTable asset={this.state} />;
        case ROUTES.FORM_GALLERY.replace(':uid', this.state.uid):
          iframeUrl = deployment__identifier+'/photos';
          break;
        case ROUTES.FORM_MAP.replace(':uid', this.state.uid):
          return <FormMap asset={this.state} />;
        case ROUTES.FORM_MAP_BY
            .replace(':uid', this.state.uid)
            .replace(':viewby', this.props.params.viewby):
          return <FormMap asset={this.state} viewby={this.props.params.viewby}/>;
        case ROUTES.FORM_DOWNLOADS.replace(':uid', this.state.uid):
          return <ProjectDownloads asset={this.state}/>;
        case ROUTES.FORM_SETTINGS.replace(':uid', this.state.uid):
          return this.renderSettingsEditor();
        case ROUTES.FORM_MEDIA.replace(':uid', this.state.uid):
          return this.renderUpload();
        case ROUTES.FORM_SHARING.replace(':uid', this.state.uid):
          return this.renderSharing();
        case ROUTES.FORM_RECORDS.replace(':uid', this.state.uid):
          return this.renderRecords();
        case ROUTES.FORM_REST.replace(':uid', this.state.uid):
          return <RESTServices asset={this.state} />;
        case ROUTES.FORM_REST_HOOK
            .replace(':uid', this.state.uid)
            .replace(':hook', this.props.params.hookUid):
          return <RESTServices asset={this.state} hookUid={this.props.params.hookUid}/>;
        case ROUTES.FORM_KOBOCAT.replace(':uid', this.state.uid):
          iframeUrl = deployment__identifier+'/form_settings';
          break;
        case ROUTES.FORM_RESET.replace(':uid', this.state.uid):
          return this.renderReset();
      }
    }

    var docTitle = this.state.name || t('Untitled');

    return (
        <DocumentTitle title={`${docTitle} | KoboToolbox`}>
          <bem.FormView>
            <bem.FormView__cell m='iframe'>
              <iframe src={iframeUrl} />
            </bem.FormView__cell>
          </bem.FormView>
        </DocumentTitle>
      );
  }
  renderSettingsEditor() {
    var docTitle = this.state.name || t('Untitled');
    return (
        <DocumentTitle title={`${docTitle} | KoboToolbox`}>
          <bem.FormView m='form-settings'>
            <ProjectSettings
              context={PROJECT_SETTINGS_CONTEXTS.EXISTING}
              formAsset={this.state}
            />
          </bem.FormView>
        </DocumentTitle>
    );
  }
<<<<<<< HEAD
  renderProjectDownloads() {
    var docTitle = this.state.name || t('Untitled');
    return (
      <DocumentTitle title={`${docTitle} | KoboToolbox`}>
        <React.Fragment>
          <bem.FormView className='project-downloads'>
            <ProjectExportsCreator asset={this.state} />
            <ProjectExportsList asset={this.state} />
          </bem.FormView>
        </React.Fragment>
      </DocumentTitle>
    );
  }
=======
>>>>>>> b14076b4
  renderSharing() {
    const uid = this.props.params.assetid || this.props.params.uid;
    return (
      <bem.FormView m='form-settings-sharing'>
        <SharingForm uid={uid} />
      </bem.FormView>
    );
  }
  renderRecords() {
    return (
      <bem.FormView className='connect-projects'>
        <ConnectProjects asset={this.state}/>
      </bem.FormView>
    );
  }
  renderReset() {
    return (<LoadingSpinner/>);
  }

  renderUpload() {
    return (
      <FormMedia asset={this.state}/>
    );
  }
}

reactMixin(FormSubScreens.prototype, Reflux.ListenerMixin);
reactMixin(FormSubScreens.prototype, mixins.dmix);
reactMixin(FormSubScreens.prototype, mixins.permissions);
reactMixin(FormSubScreens.prototype, mixins.contextRouter);

FormSubScreens.contextTypes = {
  router: PropTypes.object
};

export default FormSubScreens;<|MERGE_RESOLUTION|>--- conflicted
+++ resolved
@@ -108,22 +108,6 @@
         </DocumentTitle>
     );
   }
-<<<<<<< HEAD
-  renderProjectDownloads() {
-    var docTitle = this.state.name || t('Untitled');
-    return (
-      <DocumentTitle title={`${docTitle} | KoboToolbox`}>
-        <React.Fragment>
-          <bem.FormView className='project-downloads'>
-            <ProjectExportsCreator asset={this.state} />
-            <ProjectExportsList asset={this.state} />
-          </bem.FormView>
-        </React.Fragment>
-      </DocumentTitle>
-    );
-  }
-=======
->>>>>>> b14076b4
   renderSharing() {
     const uid = this.props.params.assetid || this.props.params.uid;
     return (
