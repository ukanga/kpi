import React from 'react';
import PropTypes from 'prop-types';
import reactMixin from 'react-mixin';
import autoBind from 'react-autobind';
import Reflux from 'reflux';
import editableFormMixin from '../editorMixins/editableForm';
<<<<<<< HEAD
import {
  update_states,
  ROUTES,
} from 'js/constants';
=======
import mixins from '../mixins';
import {update_states} from 'js/constants';
>>>>>>> ac54cdcd

export class FormPage extends React.Component {
  constructor(props) {
    super(props);
    this.state = {
      asset_updated: update_states.UP_TO_DATE,
      multioptionsExpanded: true,
      surveyAppRendered: false,
      name: '',
      isNewAsset: false,
      backRoute: ROUTES.FORMS,
    };
    autoBind(this);
  }
}
reactMixin(FormPage.prototype, Reflux.ListenerMixin);
reactMixin(FormPage.prototype, editableFormMixin);
reactMixin(FormPage.prototype, mixins.permissions);
FormPage.contextTypes = {router: PropTypes.object};

export class LibraryAssetEditor extends React.Component {
  constructor(props) {
    super(props);
    this.state = {
      asset_updated: update_states.UP_TO_DATE,
      multioptionsExpanded: true,
      surveyAppRendered: false,
      name: '',
      isNewAsset: true,
      backRoute: ROUTES.LIBRARY,
    };
    autoBind(this);

    if (this.props.route.path === ROUTES.EDIT_LIBRARY_ITEM) {
      this.state.isNewAsset = false;
    }

    if (this.props.route.path === ROUTES.NEW_LIBRARY_ITEM) {
      this.state.asset = false;
    }

    if (this.props.route.path === ROUTES.NEW_LIBRARY_CHILD) {
      this.state.asset = false;
      this.state.parentAsset = this.props.params.uid;
      this.state.backRoute = ROUTES.LIBRARY_ITEM.replace(':uid', this.props.params.uid);
    }

    if (this.props.location.query.back) {
      this.state.backRoute = this.props.location.query.back;
    }
  }
}
reactMixin(LibraryAssetEditor.prototype, Reflux.ListenerMixin);
reactMixin(LibraryAssetEditor.prototype, editableFormMixin);
LibraryAssetEditor.contextTypes = {router: PropTypes.object};<|MERGE_RESOLUTION|>--- conflicted
+++ resolved
@@ -4,15 +4,11 @@
 import autoBind from 'react-autobind';
 import Reflux from 'reflux';
 import editableFormMixin from '../editorMixins/editableForm';
-<<<<<<< HEAD
 import {
   update_states,
   ROUTES,
 } from 'js/constants';
-=======
 import mixins from '../mixins';
-import {update_states} from 'js/constants';
->>>>>>> ac54cdcd
 
 export class FormPage extends React.Component {
   constructor(props) {
