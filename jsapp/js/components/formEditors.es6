import $ from 'jquery';
import React from 'react/addons';
import Reflux from 'reflux';
import alertify from 'alertifyjs';

import newFormMixin from '../editorMixins/newForm';
import editableFormMixin from '../editorMixins/editableForm';
import existingFormMixin from '../editorMixins/existingForm';
import Select from 'react-select';
import ui from '../ui';
import bem from '../bem';

import {Navigation} from 'react-router';
import {session} from '../stores';

let newFormMixins = [
    Navigation,
    Reflux.ListenerMixin,
    editableFormMixin,
    newFormMixin,
];
import actions from '../actions';
import {dataInterface} from '../dataInterface';
import {
  t,
  redirectTo,
} from '../utils';

var ProjectSettings = React.createClass({
  mixins: [
    Navigation,
    Reflux.ListenerMixin,
  ],
  nameChange (evt) {
    this.setState({
      name: evt.target.value
    });
  },
  descriptionChange (evt) {
    this.setState({
      description: evt.target.value
    });
  },
  countryChange (val) {
    this.setState({
      country: val
    });
  },
  sectorChange (val) {
    this.setState({
      sector: val
    });
  },
  shareMetadataChange (evt) {
    this.setState({
      'share-metadata': evt.target.checked
    });
  },
  getInitialState () {
    let state = {
      sessionLoaded: !!session.currentAccount,
      name: '',
      description: '',
      sector: '',
      country: '',
      'share-metadata': false
    }
    if (this.props.initialData !== undefined) {
      Object.assign(state, this.props.initialData);
    }
    return state;
  },
  componentDidMount () {
    this.listenTo(session, (session) => {
      this.setState({
        sessionLoaded: true,
      });
    });

  },
  onSubmit (evt) {
    evt.preventDefault();
    if (!this.state.name.trim()) {
      alertify.error(t('Please enter a title for your project'));
    } else {
      this.props.onSubmit(this);
    }
  },
  render () {
    if (!this.state.sessionLoaded) {
      return (
          <bem.Loading>
            <bem.Loading__inner>
              <i />
              {t('loading...')}
            </bem.Loading__inner>
          </bem.Loading>
        )
    }
    var acct = session.currentAccount;
    var sectors = acct.available_sectors;
    var countries = acct.available_countries;

    if (this.state.permissions && this.state.owner) {
      var perms = this.state.permissions;
      var owner = this.state.owner;

      var sharedWith = [];
      perms.forEach(function(perm) {
        if (perm.user__username != owner && perm.user__username != 'AnonymousUser')
          sharedWith.push(perm.user__username);
      });
    }

    return (
      <bem.FormModal__form onSubmit={this.onSubmit}>
<<<<<<< HEAD
        {this.props.context == 'existingForm' && 
          <bem.FormModal__item m='actions'>
          <button onClick={this.onSubmit} className="mdl-button mdl-js-button mdl-button--bordered">
              {this.props.submitButtonValue}
            </button>
          </bem.FormModal__item>
        }

        <bem.FormModal__item m='wrapper'>
          {this.props.context == 'existingForm' && 
=======
        <bem.FormModal__item m='actions'>
        <button onClick={this.onSubmit} className="mdl-button mdl-js-button mdl-button--bordered">
            {this.props.submitButtonValue}
          </button>
        </bem.FormModal__item>
        <bem.FormModal__item m='wrapper'>
          {this.state.assetid && 
>>>>>>> ff87cb6e
            <bem.FormModal__item m='sharing'>
              <a href={this.makeHref('form-sharing', {assetid: this.state.assetid})} className="mdl-button mdl-js-button mdl-button--bordered mdl-button--gray-border">
                {t('Share')}
              </a>
<<<<<<< HEAD
=======

>>>>>>> ff87cb6e
              <label>{t('Sharing Permissions')}</label>
              <label className="long">
                {t('Allow others to access your project.')}
              </label>
              {sharedWith.length > 0 &&
                t('Shared with ')
              }
              {sharedWith.map((user)=> {
                return (<span className="shared-with">{user}</span>);
              })}
            </bem.FormModal__item>
          }
          <bem.FormModal__item>
            <label htmlFor="name">
              {t('Project Name')}
            </label>
            <input type="text"
                id="name"
                placeholder={t('Enter title of project here')}
                value={this.state.name}
                onChange={this.nameChange}
              />
          </bem.FormModal__item>
          <bem.FormModal__item>
            <label htmlFor="description">
              {t('Description')}
            </label>
            <textarea type="text"
                id="description"
                placeholder={t('Enter short description here')}
                value={this.state.description}
                onChange={this.descriptionChange}
              />
            <label className="long">
              {t('Please specify the country and the sector where this project will be deployed. ')}
              {t('This information will be used to help you filter results on the project list page.')}
            </label>
          </bem.FormModal__item>

          <bem.FormModal__item m='sector'>
            <label htmlFor="sector">
              {t('Sector')}
            </label>
            <Select
                id="sector"
                value={this.state.sector}
                onChange={this.sectorChange}
                options={sectors}
              />
          </bem.FormModal__item>
          <bem.FormModal__item  m='country'>
            <label htmlFor="country">
              {t('Country')}
            </label>
            <Select
              id="country"
              value={this.state.country}
              onChange={this.countryChange}
              options={countries}
            />
          </bem.FormModal__item>
          <bem.FormModal__item>
            <label className="long">
              {t('Help KoboToolbox improve this product by sharing the sector and country where this project will be deployed.')}
              {t('All the information is submitted anonymously, and will not include the project name or description listed above.')}
            </label>

            <input type="checkbox"
                id="share-metadata"
                checked={this.state['share-metadata']}
                onChange={this.shareMetadataChange}
              />
            <label htmlFor="share-metadata" className="inline">
              {t('Share the sector and country with developers')}
            </label>
          </bem.FormModal__item>
<<<<<<< HEAD

          {this.props.context == 'existingForm' && this.props.iframeUrl &&
            <iframe src={this.props.iframeUrl} />
          }
          {this.props.context == 'newForm' &&
            <bem.FormModal__item m='actions'>
            <button onClick={this.onSubmit} className="mdl-button mdl-js-button mdl-button--bordered">
                {this.props.submitButtonValue}
              </button>
            </bem.FormModal__item>
          }
=======
          <iframe src={this.props.iframeUrl} />
>>>>>>> ff87cb6e
        </bem.FormModal__item>
      </bem.FormModal__form>
    );
  },
});

export var NewForm = React.createClass({
  mixins: [
    Navigation,
  ],
  createAsset (settingsComponent) {
    dataInterface.createResource({
      name: settingsComponent.state.name,
      settings: JSON.stringify({
        description: settingsComponent.state.description,
        sector: settingsComponent.state.sector,
        country: settingsComponent.state.country,
        'share-metadata': settingsComponent.state['share-metadata']
      }),
      asset_type: 'survey',
    }).done((asset) => {
      var isNewForm = false;
      if (isNewForm) {
        this.transitionTo('form-landing', {assetid: asset.uid})
      } else {
        this.transitionTo('form-edit', {assetid: asset.uid})
      }
    });
  },
  routeBack () {
    this.transitionTo('forms');
  },
  render () {
    return (
      <ui.Modal open onClose={this.routeBack} title={t('Create New Project from Scratch')}>
      <ProjectSettings
        onSubmit={this.createAsset}
        submitButtonValue={t('Create project')}
        context='newForm'
      />
      </ui.Modal>
    );
  },
});

export var ProjectSettingsEditor = React.createClass({
  updateAsset (settingsComponent) {
    actions.resources.updateAsset(
      this.props.asset.uid,
      {
        name: settingsComponent.state.name,
        settings: JSON.stringify({
          description: settingsComponent.state.description,
          sector: settingsComponent.state.sector,
          country: settingsComponent.state.country,
          'share-metadata': settingsComponent.state['share-metadata']
        }),
      }
    );
  },
  render () {
    let initialData = {
      name: this.props.asset.name,
      permissions: this.props.asset.permissions,
      owner: this.props.asset.owner__username,
      assetid: this.props.asset.uid
    };
    Object.assign(initialData, this.props.asset.settings);
    return (
      <ProjectSettings
        onSubmit={this.updateAsset}
        submitButtonValue={t('Save Changes')}
        initialData={initialData}
        iframeUrl={this.props.iframeUrl}
<<<<<<< HEAD
        context='existingForm'
=======
>>>>>>> ff87cb6e
      />
    );
  },
});

export var ProjectDownloads = React.createClass({
  getInitialState () {
    return {
      type: 'xls',
      lang: '_default',
      hierInLabels: false,
      groupSep: '/',
    };
  },
  handleChange (e, attr) {
    if (e.target) {
      if (e.target.type == 'checkbox') {
        var val = e.target.checked;
      } else {
        var val = e.target.value;
      }
    } else {
      // react-select just passes a string
      var val = e;
    }
    this.setState({[attr]: val});
  },
  typeChange (e) {this.handleChange(e, 'type');},
  langChange (e) {this.handleChange(e, 'lang');},
  hierInLabelsChange (e) {this.handleChange(e, 'hierInLabels');},
  groupSepChange (e) {this.handleChange(e, 'groupSep');},
  handleSubmit (e) {
    e.preventDefault();
    if (!this.state.type.endsWith('_legacy')) {
      let url = this.props.asset.deployment__data_download_links[
        this.state.type
      ];
      if (this.state.type == 'xls' || this.state.type == 'csv') {
        let params = $.param({
          lang: this.state.lang,
          hierarchy_in_labels: this.state.hierInLabels,
          group_sep: this.state.groupSep,
        });
        redirectTo(`${url}?${params}`);
      } else {
        redirectTo(url);
      }
    }
  },
  render () {
    let translations = this.props.asset.content.translations;
    return (
      <bem.FormView>
        <bem.FormView__cell>
          <bem.FormModal__form onSubmit={this.handleSubmit}>
            {[
              <bem.FormModal__item>
                <label htmlFor="type">{t('Select export type')}</label>
                <select name="type" value={this.state.type}
                    onChange={this.typeChange}>
                  <option value="xls">XLS</option>
                  <option value="xls_legacy">XLS (legacy)</option>
                  <option value="csv">CSV</option>
                  <option value="csv_legacy">CSV (legacy)</option>
                  <option value="zip_legacy">Media Attachments (ZIP)</option>
                  <option value="kml_legacy">GPS coordinates (KML)</option>
                  <option value="analyser_legacy">Excel Analyser</option>
                  <option value="spss_labels">SPSS Labels</option>
                </select>
              </bem.FormModal__item>
            , this.state.type == 'xls' || this.state.type == 'csv' ? [
                <bem.FormModal__item>
                  <label htmlFor="lang">{t('Value and header format')}</label>
                  <select name="lang" value={this.state.lang}
                      onChange={this.langChange}>
                    <option value="xml">XML values and headers</option>
                    <option value="_default">Labels</option>
                    {
                      translations && translations.map((t) => {
                        if (t) {
                          return <option value={t}>{t}</option>;
                        }
                      })
                    }
                  </select>
                </bem.FormModal__item>,
                <bem.FormModal__item>
                  <label htmlFor="hierarchy_in_labels">
                    {t('Include groups in headers')}
                  </label>
                  <input type="checkbox" name="hierarchy_in_labels"
                    value={this.state.hierInLabels}
                    onChange={this.hierInLabelsChange}
                  />
                </bem.FormModal__item>,
                this.state.hierInLabels ?
                  <bem.FormModal__item>
                    <label htmlFor="group_sep">{t('Group separator')}</label>
                    <input type="text" name="group_sep"
                      value={this.state.groupSep}
                      onChange={this.groupSepChange}
                    />
                  </bem.FormModal__item>
                : null
              ] : null
            , this.state.type.endsWith('_legacy') ?
              <bem.FormModal__item m='iframe'>
                <iframe src={
                    this.props.asset.deployment__data_download_links[
                      this.state.type]
                }>
                </iframe>
              </bem.FormModal__item>
            :
              <bem.FormModal__item>
                <input type="submit" 
                       value={t('Download')} 
                       className="mdl-button mdl-js-button mdl-button--raised mdl-button--colored"/>
              </bem.FormModal__item>
            ]}
          </bem.FormModal__form>
        </bem.FormView__cell>
      </bem.FormView>
    );
  },
});

export var AddToLibrary = React.createClass({
  mixins: newFormMixins,
  listRoute: 'library',
});

let existingFormMixins = [
    Navigation,
    Reflux.ListenerMixin,
    editableFormMixin,
    existingFormMixin,
];

export var FormPage = React.createClass({
  mixins: existingFormMixins,
  listRoute: 'forms',
});

export var LibraryPage = React.createClass({
  mixins: existingFormMixins,
  listRoute: 'library',
});<|MERGE_RESOLUTION|>--- conflicted
+++ resolved
@@ -114,7 +114,6 @@
 
     return (
       <bem.FormModal__form onSubmit={this.onSubmit}>
-<<<<<<< HEAD
         {this.props.context == 'existingForm' && 
           <bem.FormModal__item m='actions'>
           <button onClick={this.onSubmit} className="mdl-button mdl-js-button mdl-button--bordered">
@@ -125,23 +124,10 @@
 
         <bem.FormModal__item m='wrapper'>
           {this.props.context == 'existingForm' && 
-=======
-        <bem.FormModal__item m='actions'>
-        <button onClick={this.onSubmit} className="mdl-button mdl-js-button mdl-button--bordered">
-            {this.props.submitButtonValue}
-          </button>
-        </bem.FormModal__item>
-        <bem.FormModal__item m='wrapper'>
-          {this.state.assetid && 
->>>>>>> ff87cb6e
             <bem.FormModal__item m='sharing'>
               <a href={this.makeHref('form-sharing', {assetid: this.state.assetid})} className="mdl-button mdl-js-button mdl-button--bordered mdl-button--gray-border">
                 {t('Share')}
               </a>
-<<<<<<< HEAD
-=======
-
->>>>>>> ff87cb6e
               <label>{t('Sharing Permissions')}</label>
               <label className="long">
                 {t('Allow others to access your project.')}
@@ -218,7 +204,6 @@
               {t('Share the sector and country with developers')}
             </label>
           </bem.FormModal__item>
-<<<<<<< HEAD
 
           {this.props.context == 'existingForm' && this.props.iframeUrl &&
             <iframe src={this.props.iframeUrl} />
@@ -230,9 +215,6 @@
               </button>
             </bem.FormModal__item>
           }
-=======
-          <iframe src={this.props.iframeUrl} />
->>>>>>> ff87cb6e
         </bem.FormModal__item>
       </bem.FormModal__form>
     );
@@ -307,10 +289,7 @@
         submitButtonValue={t('Save Changes')}
         initialData={initialData}
         iframeUrl={this.props.iframeUrl}
-<<<<<<< HEAD
         context='existingForm'
-=======
->>>>>>> ff87cb6e
       />
     );
   },
