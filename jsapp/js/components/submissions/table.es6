--- conflicted
+++ resolved
@@ -259,21 +259,21 @@
     let userCanSeeCheckbox = (
       this.userCan('validate_submissions', this.props.asset) ||
       this.userCan('delete_submissions', this.props.asset) ||
-<<<<<<< HEAD
       this.userCan('change_submissions', this.props.asset) ||
       this.userCanPartially('validate_submissions', this.props.asset) ||
       this.userCanPartially('delete_submissions', this.props.asset) ||
       this.userCanPartially('change_submissions', this.props.asset)
-=======
-      this.userCan('change_submissions', this.props.asset)
     );
 
     if (
       this.userCan('validate_submissions', this.props.asset) ||
       this.userCan('delete_submissions', this.props.asset) ||
       this.userCan('change_submissions', this.props.asset) ||
-      this.userCan('view_submissions', this.props.asset)
->>>>>>> 3aeb2b2e
+      this.userCan('view_submissions', this.props.asset) ||
+      this.userCanPartially('validate_submissions', this.props.asset) ||
+      this.userCanPartially('delete_submissions', this.props.asset) ||
+      this.userCanPartially('change_submissions', this.props.asset) ||
+      this.userCanPartially('view_submissions', this.props.asset)
     ) {
       const res1 = (this.state.resultsTotal === 0) ? 0 : (this.state.currentPage * this.state.pageSize) + 1;
       const res2 = Math.min((this.state.currentPage + 1) * this.state.pageSize, this.state.resultsTotal);
@@ -318,24 +318,17 @@
         className: 'rt-sub-actions',
         Cell: (row) => (
           <div className='table-submission-actions'>
-<<<<<<< HEAD
-            <Checkbox
-              checked={this.state.selectedRows[row.original._id] ? true : false}
-              onChange={this.bulkUpdateChange.bind(this, row.original._id)}
-              disabled={!(
-                (this.isSubmissionWritable('change_submissions', this.props.asset, row.original)) ||
-                (this.isSubmissionWritable('delete_submissions', this.props.asset, row.original)) ||
-                (this.isSubmissionWritable('validate_submissions', this.props.asset, row.original))
-              )}
-            />
-=======
             {userCanSeeCheckbox &&
               <Checkbox
                 checked={this.state.selectedRows[row.original._id] ? true : false}
                 onChange={this.bulkUpdateChange.bind(this, row.original._id)}
+                disabled={!(
+                  (this.isSubmissionWritable('change_submissions', this.props.asset, row.original)) ||
+                  (this.isSubmissionWritable('delete_submissions', this.props.asset, row.original)) ||
+                  (this.isSubmissionWritable('validate_submissions', this.props.asset, row.original))
+                )}
               />
             }
->>>>>>> 3aeb2b2e
 
             <button
               onClick={this.launchSubmissionModal.bind(this, row)}
