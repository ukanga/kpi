import React from 'react';
import bem, {makeBem} from 'js/bem';
import {getFlatQuestionsList} from 'js/assetUtils';
import type {FlatQuestion} from 'js/assetUtils';
import type {
  AssetContent,
  SubmissionResponse,
} from 'js/dataInterface';
import {getRowData} from 'js/components/submissions/submissionUtils';
import './submissionDataList.scss';

bem.SubmissionDataList = makeBem(null, 'submission-data-list', 'ul');
bem.SubmissionDataListQuestion = makeBem(null, 'submission-data-list-question', 'li');
bem.SubmissionDataListQuestion__path = makeBem(bem.SubmissionDataListQuestion, 'path');
bem.SubmissionDataListQuestion__label = makeBem(bem.SubmissionDataListQuestion, 'label', 'h3');
bem.SubmissionDataListQuestion__response = makeBem(bem.SubmissionDataListQuestion, 'response');

interface SubmissionDataListProps {
  assetContent: AssetContent;
  submissionData: SubmissionResponse;
  /** A list of questions that should be omitted from display. */
<<<<<<< HEAD
  hideQuestions?: string[]
  /** Whether to display the path (the groups) or not. */
  hideGroups?: boolean
=======
  hideQuestions?: string[];
>>>>>>> 3981c68a
}

interface SubmissionDataListState {}

export default class SubmissionDataList extends React.Component<
  SubmissionDataListProps,
  SubmissionDataListState
> {
  constructor(props: SubmissionDataListProps) {
    super(props);
    this.state = {};
  }

  renderQuestion(question: FlatQuestion) {
    // check if the question shouldn't be hidden
    if (
      Array.isArray(this.props.hideQuestions) &&
      this.props.hideQuestions.includes(question.name)
    ) {
      return null;
    }

    const response = getRowData(
      question.name,
      this.props.assetContent.survey || [],
      this.props.submissionData
    );

    return (
      <bem.SubmissionDataListQuestion key={question.name}>
        {!this.props.hideGroups && question.parents.length >= 1 &&
          <bem.SubmissionDataListQuestion__path>
            {question.parents.join(' / ')}
          </bem.SubmissionDataListQuestion__path>
        }

        <bem.SubmissionDataListQuestion__label>
          {question.label}
        </bem.SubmissionDataListQuestion__label>

        <bem.SubmissionDataListQuestion__response>
          {response ? response : t('N/A')}
        </bem.SubmissionDataListQuestion__response>
      </bem.SubmissionDataListQuestion>
    );
  }

  render() {
    if (!this.props.assetContent.survey) {
      return null;
    }

    const items = getFlatQuestionsList(this.props.assetContent.survey, 0);

    return (
      <bem.SubmissionDataList>
        {items.map(this.renderQuestion.bind(this))}
      </bem.SubmissionDataList>
    );
  }
}<|MERGE_RESOLUTION|>--- conflicted
+++ resolved
@@ -19,13 +19,9 @@
   assetContent: AssetContent;
   submissionData: SubmissionResponse;
   /** A list of questions that should be omitted from display. */
-<<<<<<< HEAD
   hideQuestions?: string[]
   /** Whether to display the path (the groups) or not. */
   hideGroups?: boolean
-=======
-  hideQuestions?: string[];
->>>>>>> 3981c68a
 }
 
 interface SubmissionDataListState {}
