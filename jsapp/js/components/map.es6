--- conflicted
+++ resolved
@@ -246,7 +246,6 @@
     // TODO: support area / line geodata questions
     let selectedQuestion = this.props.asset.map_styles.selectedQuestion || null;
 
-<<<<<<< HEAD
     this.props.asset.content.survey.forEach(function(row) {
       if (
         typeof row.label !== 'undefined' &&
@@ -258,8 +257,6 @@
       }
     });
 
-=======
->>>>>>> a98066f6
     let queryLimit = QUERY_LIMIT_DEFAULT;
     if (this.state.overridenStyles && this.state.overridenStyles.querylimit) {
       queryLimit = this.state.overridenStyles.querylimit;
