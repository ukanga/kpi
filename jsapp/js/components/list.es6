--- conflicted
+++ resolved
@@ -5,11 +5,7 @@
 import Reflux from 'reflux';
 import Select from 'react-select';
 import Checkbox from 'js/components/common/checkbox';
-<<<<<<< HEAD
-import bem from '../bem';
-=======
 import bem from 'js/bem';
->>>>>>> 4185d67e
 import {actions} from '../actions';
 import {dataInterface} from '../dataInterface';
 import {searches} from '../searches';
