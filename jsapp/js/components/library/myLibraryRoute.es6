import React from 'react';
import PropTypes from 'prop-types';
import reactMixin from 'react-mixin';
import autoBind from 'react-autobind';
import Reflux from 'reflux';
import DocumentTitle from 'react-document-title';
import Dropzone from 'react-dropzone';
import mixins from 'js/mixins';
import {bem} from 'js/bem';
import {validFileTypes} from 'utils';
import myLibraryStore from './myLibraryStore';
<<<<<<< HEAD
import {
  AssetsTable,
  ASSETS_TABLE_CONTEXTS
} from './assetsTable';
import {ROOT_BREADCRUMBS} from './libraryConstants';
=======
import AssetsTable from './assetsTable';
import {ASSETS_TABLE_CONTEXTS} from 'js/components/library/libraryConstants';
>>>>>>> ec4d2571

class MyLibraryRoute extends React.Component {
  constructor(props) {
    super(props);
    this.state = this.getFreshState();
    this.unlisteners = [];
    autoBind(this);
  }

  getFreshState() {
    return {
      isLoading: myLibraryStore.data.isFetchingData,
      assets: myLibraryStore.data.assets,
      metadata: myLibraryStore.data.metadata,
      totalAssets: myLibraryStore.data.totalSearchAssets,
      orderColumnId: myLibraryStore.data.orderColumnId,
      orderValue: myLibraryStore.data.orderValue,
      filterColumnId: myLibraryStore.data.filterColumnId,
      filterValue: myLibraryStore.data.filterValue,
      currentPage: myLibraryStore.data.currentPage,
      totalPages: myLibraryStore.data.totalPages
    };
  }

  componentDidMount() {
    this.unlisteners.push(
      myLibraryStore.listen(this.myLibraryStoreChanged)
    );
  }

  componentWillUnmount() {
    this.unlisteners.forEach((clb) => {clb();});
  }

  myLibraryStoreChanged() {
    this.setState(this.getFreshState());
  }

  onAssetsTableOrderChange(orderColumnId, orderValue) {
    myLibraryStore.setOrder(orderColumnId, orderValue);
  }

  onAssetsTableFilterChange(filterColumnId, filterValue) {
    myLibraryStore.setFilter(filterColumnId, filterValue);
  }

  onAssetsTableSwitchPage(pageNumber) {
    myLibraryStore.setCurrentPage(pageNumber);
  }

  render() {
    let contextualEmptyMessage = t('Your search returned no results.');

    if (myLibraryStore.data.totalUserAssets === 0) {
      contextualEmptyMessage = (
        <div>
          {t("Let's get started by creating your first library question, block, template or collection. Click the New button to create it.")}
          <div className='pro-tip'>
            {t('Advanced users: You can also drag and drop XLSForms here and they will be uploaded and converted to library items.')}
          </div>
        </div>
      );
    }

    return (
      <DocumentTitle title={`${t('My Library')} | KoboToolbox`}>
        <Dropzone
          onDrop={this.dropFiles}
          disableClick
          multiple
          className='dropzone'
          activeClassName='dropzone--active'
          accept={validFileTypes()}
        >
          <bem.Breadcrumbs m='gray-wrapper'>
            <bem.Breadcrumbs__crumb>{ROOT_BREADCRUMBS.get('my-library').label}</bem.Breadcrumbs__crumb>
          </bem.Breadcrumbs>

          <AssetsTable
            context={ASSETS_TABLE_CONTEXTS.MY_LIBRARY}
            isLoading={this.state.isLoading}
            assets={this.state.assets}
            totalAssets={this.state.totalAssets}
            metadata={this.state.metadata}
            orderColumnId={this.state.orderColumnId}
            orderValue={this.state.orderValue}
            onOrderChange={this.onAssetsTableOrderChange.bind(this)}
            filterColumnId={this.state.filterColumnId}
            filterValue={this.state.filterValue}
            onFilterChange={this.onAssetsTableFilterChange.bind(this)}
            currentPage={this.state.currentPage}
            totalPages={this.state.totalPages}
            onSwitchPage={this.onAssetsTableSwitchPage.bind(this)}
            emptyMessage={contextualEmptyMessage}
          />

          <div className='dropzone-active-overlay'>
            <i className='k-icon k-icon-upload'/>
            {t('Drop files to upload')}
          </div>
        </Dropzone>
      </DocumentTitle>
    );
  }
}

MyLibraryRoute.contextTypes = {
  router: PropTypes.object
};

reactMixin(MyLibraryRoute.prototype, mixins.droppable);
reactMixin(MyLibraryRoute.prototype, Reflux.ListenerMixin);

export default MyLibraryRoute;<|MERGE_RESOLUTION|>--- conflicted
+++ resolved
@@ -9,16 +9,11 @@
 import {bem} from 'js/bem';
 import {validFileTypes} from 'utils';
 import myLibraryStore from './myLibraryStore';
-<<<<<<< HEAD
+import AssetsTable from './assetsTable';
 import {
-  AssetsTable,
-  ASSETS_TABLE_CONTEXTS
-} from './assetsTable';
-import {ROOT_BREADCRUMBS} from './libraryConstants';
-=======
-import AssetsTable from './assetsTable';
-import {ASSETS_TABLE_CONTEXTS} from 'js/components/library/libraryConstants';
->>>>>>> ec4d2571
+  ROOT_BREADCRUMBS,
+  ASSETS_TABLE_CONTEXTS,
+} from 'js/components/library/libraryConstants';
 
 class MyLibraryRoute extends React.Component {
   constructor(props) {
