--- conflicted
+++ resolved
@@ -126,12 +126,7 @@
     if (this.isVirgin && isOnPublicCollectionsRoute() && !this.data.isFetchingData) {
       this.fetchData(true);
     } else if (
-<<<<<<< HEAD
-      this.previousPath.startsWith('/library/public-collections') === false &&
-=======
-      this.previousPath !== null &&
       this.previousPath.startsWith(ROUTES.PUBLIC_COLLECTIONS) === false &&
->>>>>>> f79a751c
       isOnPublicCollectionsRoute()
     ) {
       // refresh data when navigating into public-collections from other place
