--- conflicted
+++ resolved
@@ -3,11 +3,7 @@
 import reactMixin from 'react-mixin';
 import autoBind from 'react-autobind';
 import { Link } from 'react-router';
-<<<<<<< HEAD
-import bem from '../bem';
-=======
 import bem from 'js/bem';
->>>>>>> 4185d67e
 import assetUtils from 'js/assetUtils';
 import PopoverMenu from 'js/popoverMenu';
 import {stores} from '../stores';
