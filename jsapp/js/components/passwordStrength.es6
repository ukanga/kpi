import React from 'react';
import autoBind from 'react-autobind';
import zxcvbn from 'zxcvbn';
<<<<<<< HEAD
import {bem} from '../bem';
import './passwordStrength.scss';
=======
import bem from 'js/bem';
>>>>>>> 4185d67e

/*
Properties:
- password <string>: required
*/
class PasswordStrength extends React.Component {
  constructor(props){
    super(props);
    autoBind(this);
    this.feedbackTranslations = {
      // strings for zxcvbn 4.4.2 package
      // copied from https://github.com/dropbox/zxcvbn/blob/master/src/feedback.coffee
      // not the most concise approach, but hopefully the most intuitive; could
      // be removed if https://github.com/dropbox/zxcvbn/pull/124 is ever merged
      'Use a few words, avoid common phrases':
        t('Use a few words, avoid common phrases'),
      'No need for symbols, digits, or uppercase letters':
        t('No need for symbols, digits, or uppercase letters'),
      'Add another word or two. Uncommon words are better.':
        t('Add another word or two. Uncommon words are better.'),
      'Straight rows of keys are easy to guess':
        t('Straight rows of keys are easy to guess'),
      'Short keyboard patterns are easy to guess':
        t('Short keyboard patterns are easy to guess'),
      'Use a longer keyboard pattern with more turns':
        t('Use a longer keyboard pattern with more turns'),
      'Repeats like "aaa" are easy to guess':
        t('Repeats like "aaa" are easy to guess'),
      'Repeats like "abcabcabc" are only slightly harder to guess than "abc"':
        t('Repeats like "abcabcabc" are only slightly harder to guess than "abc"'),
      'Avoid repeated words and characters':
        t('Avoid repeated words and characters'),
      'Sequences like abc or 6543 are easy to guess':
        t('Sequences like abc or 6543 are easy to guess'),
      'Avoid sequences':
        t('Avoid sequences'),
      'Recent years are easy to guess':
        t('Recent years are easy to guess'),
      'Avoid recent years':
        t('Avoid recent years'),
      'Avoid years that are associated with you':
        t('Avoid years that are associated with you'),
      'Dates are often easy to guess':
        t('Dates are often easy to guess'),
      'Avoid dates and years that are associated with you':
        t('Avoid dates and years that are associated with you'),
      'This is a top-10 common password':
        t('This is a top-10 common password'),
      'This is a top-100 common password':
        t('This is a top-100 common password'),
      'This is a very common password':
        t('This is a very common password'),
      'This is similar to a commonly used password':
        t('This is similar to a commonly used password'),
      'A word by itself is easy to guess':
        t('A word by itself is easy to guess'),
      'Names and surnames by themselves are easy to guess':
        t('Names and surnames by themselves are easy to guess'),
      'Common names and surnames are easy to guess':
        t('Common names and surnames are easy to guess'),
      "Capitalization doesn't help very much":
        t("Capitalization doesn't help very much"),
      'All-uppercase is almost as easy to guess as all-lowercase':
        t('All-uppercase is almost as easy to guess as all-lowercase'),
      "Reversed words aren't much harder to guess":
        t("Reversed words aren't much harder to guess"),
      "Predictable substitutions like '@' instead of 'a' don't help very much":
        t("Predictable substitutions like '@' instead of 'a' don't help very much")
    };
  }

  render() {
    const report = zxcvbn(this.props.password);
    const barModifier = `score-${report.score}`;
    return (
      <bem.PasswordStrength>
        <bem.PasswordStrength__title>
          {t('Password strength')}
        </bem.PasswordStrength__title>

        <bem.PasswordStrength__bar m={barModifier}>
          <bem.PasswordStrength__indicator/>
        </bem.PasswordStrength__bar>

        {(report.feedback.warning || report.feedback.suggestions.length > 0) &&
          <bem.PasswordStrength__messages>
            {report.feedback.warning &&
              <bem.PasswordStrength__message m='warning'>
                {this.feedbackTranslations[report.feedback.warning]}
              </bem.PasswordStrength__message>
            }

            {report.feedback.suggestions.length > 0 &&
              report.feedback.suggestions.map((suggestion, index) => {
                return (
                  <bem.PasswordStrength__message key={index}>
                    {this.feedbackTranslations[suggestion]}
                  </bem.PasswordStrength__message>
                )
              })
            }
          </bem.PasswordStrength__messages>
        }
      </bem.PasswordStrength>
    )
  }
}

export default PasswordStrength;<|MERGE_RESOLUTION|>--- conflicted
+++ resolved
@@ -1,12 +1,8 @@
 import React from 'react';
 import autoBind from 'react-autobind';
 import zxcvbn from 'zxcvbn';
-<<<<<<< HEAD
-import {bem} from '../bem';
+import bem from 'js/bem';
 import './passwordStrength.scss';
-=======
-import bem from 'js/bem';
->>>>>>> 4185d67e
 
 /*
 Properties:
