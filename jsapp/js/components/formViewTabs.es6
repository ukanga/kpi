--- conflicted
+++ resolved
@@ -162,15 +162,11 @@
       this.state.asset.has_deployment &&
       this.isActiveRoute(ROUTES.FORM_DATA.replace(':uid', this.state.asset.uid))
     ) {
-<<<<<<< HEAD
-      sideTabs = getFormDataTabs(this.state.assetid);
-=======
       const hasPartialView = mixins.permissions.userCanPartially(
         PERMISSIONS_CODENAMES.view_submissions,
         this.state.asset
       );
       sideTabs = getFormDataTabs(this.state.asset.uid, hasPartialView);
->>>>>>> 42380912
     }
 
     if (
