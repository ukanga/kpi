--- conflicted
+++ resolved
@@ -49,6 +49,7 @@
     this.unlisteners = [];
     autoBind(this);
   }
+
   componentDidMount() {
     this.unlisteners.push(
       stores.asset.listen(this.onAssetLoad),
@@ -59,6 +60,7 @@
   componentWillUnmount() {
     this.unlisteners.forEach((clb) => {clb();});
   }
+
   /*
    * NOTE: this should be updated to `getDerivedStateFromProps` but causes Error:
    * Warning: Unsafe legacy lifecycles will not be called for components using new component APIs.
@@ -72,9 +74,17 @@
       // action triggered by other component (route component)
     }
   }
+
+  componentDidUpdate(prevProps) {
+    if (prevProps.assetid !== this.props.assetid && this.props.assetid !== null) {
+      actions.resources.loadAsset({id: this.props.assetid});
+    }
+  }
+
   forceRender() {
     this.setState(this.state);
   }
+
   isSearchBoxDisabled() {
     if (this.isMyLibrary()) {
       // disable search when user has zero assets
@@ -83,22 +93,27 @@
       return false;
     }
   }
+
   onAssetLoad(data) {
     const asset = data[this.props.assetid];
     this.setState(assign({asset: asset}));
   }
+
   logout() {
     actions.auth.logout();
   }
+
   toggleLanguageSelector() {
     this.setState({isLanguageSelectorVisible: !this.state.isLanguageSelectorVisible});
   }
+
   accountSettings() {
     // verifyLogin also refreshes stored profile data
     actions.auth.verifyLogin.triggerAsync().then(() => {
       hashHistory.push(ROUTES.ACCOUNT_SETTINGS);
     });
   }
+
   languageChange(evt) {
     evt.preventDefault();
     let langCode = $(evt.target).data('key');
@@ -227,6 +242,7 @@
 
     return null;
   }
+
   renderGitRevInfo() {
     if (stores.session.currentAccount && stores.session.currentAccount.git_rev) {
       var gitRev = stores.session.currentAccount.git_rev;
@@ -244,6 +260,7 @@
 
     return false;
   }
+
   toggleFixedDrawer() {
     stores.pageState.toggleFixedDrawer();
   }
@@ -315,14 +332,6 @@
         </bem.MainHeader>
       );
   }
-<<<<<<< HEAD
-  componentDidUpdate(prevProps) {
-    if (prevProps.assetid !== this.props.assetid && this.props.assetid !== null) {
-      actions.resources.loadAsset({id: this.props.assetid});
-    }
-  }
-=======
->>>>>>> ba1f749d
 }
 
 reactMixin(MainHeader.prototype, Reflux.ListenerMixin);
