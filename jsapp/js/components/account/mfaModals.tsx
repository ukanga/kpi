<<<<<<< HEAD
import React from 'react'
import bem, {makeBem} from 'js/bem'
import { stores } from 'jsapp/js/stores'
import QRCode from 'qrcode.react'
import Button from 'js/components/common/button'
import TextBox from 'js/components/common/textBox'
import mfaActions, {
  mfaActivatedResponse,
  mfaBackupCodesResponse,
} from 'js/actions/mfaActions'

import './mfaModals.scss'
import {currentLang} from 'js/utils';
import envStore from 'js/envStore';

bem.MFAModals = makeBem(null, 'mfa-modal')
bem.MFAModals__qrstep = makeBem(bem.MFAModals, 'qrstep')
bem.MFAModals__backupstep = makeBem(bem.MFAModals, 'backupstep')
bem.MFAModals__manualstep = makeBem(bem.MFAModals, 'manualstep')
bem.MFAModals__tokenstep = makeBem(bem.MFAModals, 'tokenstep')
bem.MFAModals__disclaimerstep = makeBem(bem.MFAModals, 'disclaimerstep')

bem.MFAModals__title = makeBem(bem.MFAModals, 'title', 'h4')
bem.MFAModals__description = makeBem(bem.MFAModals, 'description')

bem.MFAModals__body = makeBem(bem.MFAModals, 'body')
bem.MFAModals__qr = makeBem(bem.MFAModals, 'qr')
bem.MFAModals__token = makeBem(bem.MFAModals, 'token')
bem.MFAModals__manual = makeBem(bem.MFAModals, 'manual')
bem.MFAModals__manual__link = makeBem(bem.MFAModals__token, 'manual__link', 'a')
bem.MFAModals__codes = makeBem(bem.MFAModals, 'codes')
bem.MFAModals__list = makeBem(bem.MFAModals__codes, 'item', 'ul')
bem.MFAModals__list__item = makeBem(bem.MFAModals__codes, 'item', 'li')
bem.MFAModals__help = makeBem(bem.MFAModals, 'help--text')

bem.MFAModals__footer = makeBem(bem.MFAModals, 'footer', 'footer')
bem.MFAModals__footer__left = makeBem(bem.MFAModals__footer, 'footer-left')
bem.MFAModals__footer__right = makeBem(bem.MFAModals__footer, 'footer-right')

type modalSteps = 'qr' | 'backups' | 'manual' | 'token' | 'disclaimer'

type MFAModalsProps = {
  onModalClose: Function,
  qrCode?: string,
  modalType: 'qr' | 'regenerate' | 'reconfigure' | 'deactivate'
}

type MFAModalsState = {
  isLoading: boolean,
  currentStep: modalSteps,
  qrCode: null | string,
  inputString: string,
  backupCodes: null | string[],
  downloadClicked: boolean,
  errorText: undefined | string,
  helpToggle: boolean,
=======
import React from 'react';
import bem, {makeBem} from 'js/bem';
import {stores} from 'jsapp/js/stores';
import QRCode from 'qrcode.react';
import Button from 'js/components/common/button';
import TextBox from 'js/components/common/textBox';
import type {
  MfaActivatedResponse,
  MfaBackupCodesResponse,
} from 'js/actions/mfaActions';
import mfaActions from 'js/actions/mfaActions';

import './mfaModals.scss';

bem.MFAModal = makeBem(null, 'mfa-modal');

bem.MFAModal__p = makeBem(bem.MFAModal, 'p', 'p');

bem.MFAModal__title = makeBem(bem.MFAModal, 'title', 'h4');
bem.MFAModal__description = makeBem(bem.MFAModal, 'description');

bem.MFAModal__body = makeBem(bem.MFAModal, 'body');
bem.MFAModal__helpLink = makeBem(bem.MFAModal, 'help-link', 'a');
bem.MFAModal__qrcodeWrapper = makeBem(bem.MFAModal, 'qrcode-wrapper');
bem.MFAModal__codes = makeBem(bem.MFAModal, 'codes');
bem.MFAModal__codesWrapper = makeBem(bem.MFAModal, 'codes-wrapper');
bem.MFAModal__list = makeBem(bem.MFAModal, 'list', 'ul');

bem.MFAModal__footer = makeBem(bem.MFAModal, 'footer', 'footer');
bem.MFAModal__footerLeft = makeBem(bem.MFAModal, 'footer-left');
bem.MFAModal__footerRight = makeBem(bem.MFAModal, 'footer-right');

const SUPPORT_EMAIL = 'support@kobotoolbox.org';

type ModalSteps = 'backups' | 'disclaimer' | 'help-text' | 'manual' | 'qr' | 'token';

interface MFAModalsProps {
  onModalClose: Function;
  qrCode?: string;
  modalType: 'deactivate' | 'qr' | 'reconfigure' | 'regenerate';
}

interface MFAModalsState {
  currentStep: ModalSteps;
  qrCode: string | null;
  /** Currently input code, used for confirmCode */
  inputString: string;
  backupCodes: string[] | null;
  downloadClicked: boolean;
  errorText: string | undefined;
>>>>>>> 7c60ae1d
}

export default class MFAModals extends React.Component<
  MFAModalsProps,
  MFAModalsState
> {
  constructor(props: MFAModalsProps) {
    super(props);
    this.state = {
      qrCode: this.props.qrCode || null,
      currentStep: this.getInitalModalStep(),
      inputString: '',
      backupCodes: null,
      downloadClicked: false,
      errorText: undefined,
<<<<<<< HEAD
      helpToggle: false,
    }
=======
    };
>>>>>>> 7c60ae1d
  }

  private unlisteners: Function[] = [];

  componentDidMount() {
    this.unlisteners.push(
      mfaActions.activate.completed.listen(this.onMfaActivateCompleted.bind(this)),
      mfaActions.confirmCode.completed.listen(this.onMfaCodesReceived.bind(this)),
      mfaActions.regenerate.completed.listen(this.onMfaCodesReceived.bind(this)),
      mfaActions.deactivate.completed.listen(this.onMfaDeactivated.bind(this)),

      mfaActions.confirmCode.failed.listen(this.onCallFailed.bind(this)),
      mfaActions.regenerate.failed.listen(this.onCallFailed.bind(this)),
      mfaActions.deactivate.failed.listen(this.onCallFailed.bind(this)),
    );
  }

  componentWillUnmount() {
    this.unlisteners.forEach((clb) => {clb();});
  }

<<<<<<< HEAD
  getLocalizedMfaHelpText() {
    const language = currentLang();
    const texts = envStore.data.mfa_i18n_help_texts;
    if (texts.hasOwnProperty(language)) {
      return texts[language];
    }
    return texts['default'];
  }

  mfaActivated(response: mfaActivatedResponse) {
=======
  onMfaActivateCompleted(response: MfaActivatedResponse) {
>>>>>>> 7c60ae1d
    this.setState({
      qrCode: response.details,
      currentStep: 'qr',
    });
  }

  mfaConfirm() {
    mfaActions.confirmCode(this.state.inputString);
  }

  onMfaCodesReceived(response: MfaBackupCodesResponse) {
    this.setState({
      backupCodes: response.backup_codes,
      currentStep: 'backups',
    });
  }

  mfaDeactivate() {
    mfaActions.deactivate(this.state.inputString);
  }

  onMfaDeactivated() {
    if (this.props.modalType === 'reconfigure') {
      mfaActions.activate(true);
    } else {
      this.closeModal();
    }
  }

  mfaRegenerate() {
    mfaActions.regenerate(this.state.inputString);
  }

  closeModal() {
    this.props.onModalClose();
  }

  // Only used for failed tokens
  onCallFailed() {
    this.setState({errorText: t('Incorrect token')});
  }

  getSecretKey(): string {
    // We expect backend to not change the way the secret key is returned
    const keyFromBackend = this.props.qrCode || this.state.qrCode;

    if (keyFromBackend) {
      return (
        keyFromBackend.split('=')[1].split('&')[0]
      );
    } else {
      return (t('Could not generate secret key'));
    }
  }

  getInitalModalStep(): ModalSteps {
    switch (this.props.modalType) {
      case 'qr':
        return 'qr';
      case 'regenerate':
      case 'reconfigure':
        return 'disclaimer';
      case 'deactivate':
        return 'token';
    }
  }

  handleTokenSubmit() {
    this.setState({inputString: ''});

    switch (this.props.modalType) {
      case 'regenerate':
        this.mfaRegenerate();
        break;
      case 'reconfigure':
        this.mfaDeactivate();
        break;
      case 'deactivate':
        this.mfaDeactivate();
        break;
    }
  }

  handleHelpClick(e: React.MouseEvent) {
    e.preventDefault();
    this.setState({helpToggle: true});
  }

  onInputChange(inputString: string) {
    this.setState({inputString: inputString});
  }

  changeStep(
    evt: React.ChangeEvent<HTMLInputElement>,
    newStep: ModalSteps
  ) {
    evt.preventDefault();

    this.setState({currentStep: newStep});
  }

  isTokenValid(): boolean {
    return this.state.inputString !== null && this.state.inputString.length === 6;
  }

  downloadCodes() {
    if (this.state.backupCodes) {
      const USERNAME = stores.session.currentAccount.username;
      // gets date in yyyymmdd
      const DATE = new Date().toJSON().slice(0, 10).replace(/-/g, '');

      const formatedCodes = this.state.backupCodes.map((t) => t + '\n');
      const codesLink = document.createElement('a');
      const codesFile = new Blob(formatedCodes);

      codesLink.href = URL.createObjectURL(codesFile);
      codesLink.download = 'backups_' + USERNAME + '_' + DATE + '.txt';

      document.body.appendChild(codesLink);
      codesLink.click();

      this.setState({downloadClicked: true});
    }
  }

  // HACK FIX: since the header is seperate from the modal we do this
  // roundabout way of disabling the close icon
  disableCloseIcon() {
    const closeIcon = document.getElementsByClassName('modal__x')[0] as HTMLElement;
    closeIcon.hidden = true;
  }

  renderQRCodeStep() {
    return (
      <bem.MFAModal m='step-qr'>
        <bem.MFAModal__description>
          <bem.MFAModal__p>
            {t('Two-factor Authenication (2FA) is an added layer of security used when logging into the platform. We recommend enabling Two-factor Authenication for an additional layer of protection.')}
          </bem.MFAModal__p>

          <bem.MFAModal__p>
            <strong>
              {t('Scan QR code and enter the six-digit token from the application')}
            </strong>
          </bem.MFAModal__p>
        </bem.MFAModal__description>

        <bem.MFAModal__body>
          <bem.MFAModal__qrcodeWrapper>
            <QRCode
              value={this.state.qrCode || ''}
              size={170}
            />
          </bem.MFAModal__qrcodeWrapper>

          <bem.MFAModal__p>
            {t('After scanning the QR code image, the app will display a six-digit code that you can display below.')}
          </bem.MFAModal__p>

          <bem.MFAModal__p>
            <TextBox
              errors={this.state.errorText}
              value={this.state.inputString}
              onChange={this.onInputChange.bind(this)}
              customModifiers={'on-white'}
            />
          </bem.MFAModal__p>

          <bem.MFAModal__p m='align-right'>
            {t('No QR code?')}

            &nbsp;

            <bem.MFAModal__helpLink
              onClick={(evt: React.ChangeEvent<HTMLInputElement>) => {
                this.changeStep(evt, 'manual');
              }}
            >
              {t('Enter key manually')}
            </bem.MFAModal__helpLink>
          </bem.MFAModal__p>
        </bem.MFAModal__body>

        <bem.MFAModal__footer>
          <bem.MFAModal__footerRight>
            <Button
              type='full'
              color='blue'
              size='l'
              isFullWidth
              label={t('Next')}
              onClick={this.mfaConfirm.bind(this)}
              isDisabled={!this.isTokenValid()}
            />
          </bem.MFAModal__footerRight>
        </bem.MFAModal__footer>
      </bem.MFAModal>
    );
  }

  renderBackupStep() {
    this.disableCloseIcon();

    return (
      <bem.MFAModal m='step-backup'>
        <bem.MFAModal__description>
          <bem.MFAModal__p>
            {t('The following recovery codes will help you access your account in case your authenticator fails. These codes are unique and fill not be stored in your KoBo account. Please download the file and keep it somewhere safe.')}
          </bem.MFAModal__p>
        </bem.MFAModal__description>

        <bem.MFAModal__body>
          {this.state.backupCodes &&
            <bem.MFAModal__codesWrapper>
              <bem.MFAModal__codes>
                <bem.MFAModal__list>
                  {this.state.backupCodes.map((t) => (
                      <li>
                        <strong>
                          {t}
                        </strong>
                      </li>
                    ))}
                </bem.MFAModal__list>
              </bem.MFAModal__codes>
            </bem.MFAModal__codesWrapper>
          }
        </bem.MFAModal__body>

        <bem.MFAModal__footer>
          <bem.MFAModal__footerLeft>
            <Button
              type='frame'
              color='blue'
              size='l'
              isFullWidth
              label={t('Download codes')}
              onClick={this.downloadCodes.bind(this)}
            />
          </bem.MFAModal__footerLeft>

          <bem.MFAModal__footerRight>
            <Button
              type='full'
              color='blue'
              size='l'
              isFullWidth
              label={t('I saved my codes')}
              onClick={this.closeModal.bind(this)}
              isDisabled={!this.state.downloadClicked}
            />
          </bem.MFAModal__footerRight>
        </bem.MFAModal__footer>
      </bem.MFAModal>
    );
  }

  renderManualStep() {
    return (
      <bem.MFAModal m='step-manual'>
        <bem.MFAModal__description>
          <bem.MFAModal__p>
            {t('Two-factor Authenication (2FA) is an added layer of security used when logging into the platform. We recommend enabling Two-factor Authenication for an additional layer of protection.')}
          </bem.MFAModal__p>

          <bem.MFAModal__p>
            <strong>
              {t('Enter this key into your authentication app to generate a six digit token')}
            </strong>
          </bem.MFAModal__p>
        </bem.MFAModal__description>

        <bem.MFAModal__body>
          <bem.MFAModal__codesWrapper>
            <bem.MFAModal__codes>
              {this.getSecretKey()}
            </bem.MFAModal__codes>
          </bem.MFAModal__codesWrapper>

          <bem.MFAModal__p>
            {t('Once your authentication app is set up, generate a temporary six digit token and enter it in the field below.')}
          </bem.MFAModal__p>

          <bem.MFAModal__p>
            <TextBox
              errors={this.state.errorText}
              value={this.state.inputString}
              onChange={this.onInputChange.bind(this)}
              customModifiers={'on-white'}
            />
          </bem.MFAModal__p>

          <bem.MFAModal__p m='align-right'>
            <bem.MFAModal__helpLink
              onClick={(evt: React.ChangeEvent<HTMLInputElement>) => {
                this.changeStep(evt, 'qr');
              }}
            >
              {t('Take me back to QR code')}
            </bem.MFAModal__helpLink>
          </bem.MFAModal__p>
        </bem.MFAModal__body>

        <bem.MFAModal__footer>
          <bem.MFAModal__footerRight>
            <Button
              type='full'
              color='blue'
              size='l'
              isFullWidth
              label={t('Next')}
              onClick={this.mfaConfirm.bind(this)}
              isDisabled={!this.isTokenValid()}
            />
          </bem.MFAModal__footerRight>
        </bem.MFAModal__footer>
      </bem.MFAModal>
    );
  }

  renderTokenStep() {
    return (
      <bem.MFAModal m='step-token'>
        <bem.MFAModal__body>
          <bem.MFAModal__p>
            <strong>
              {/*This is safe as this step only shows if not on qr step*/}
              {this.props.modalType === 'regenerate' &&
                t('Please enter your six-digit authenticator token to regenerate your backup codes.')
              }

              {this.props.modalType !== 'regenerate' &&
                t('Please enter your six-digit authenticator token to deactivate two-factor authentication.')
              }
            </strong>
          </bem.MFAModal__p>

          <bem.MFAModal__p>
            <TextBox
              errors={this.state.errorText}
              value={this.state.inputString}
              onChange={this.onInputChange.bind(this)}
              customModifiers={'on-white'}
            />
<<<<<<< HEAD

            <bem.MFAModals__help>
              <a
                href='#'
                className=""
                style={{display: this.state.helpToggle ? 'none': 'inline-block'}}
                onClick={this.handleHelpClick.bind(this)}
              >
                {t('Problems with your token?')}
              </a>
              <div
                style={{display: this.state.helpToggle ? 'block': 'none'}}
                dangerouslySetInnerHTML={{__html: this.getLocalizedMfaHelpText()}}
              />
            </bem.MFAModals__help>


          </bem.MFAModals__token>
        </bem.MFAModals__body>
=======
          </bem.MFAModal__p>
>>>>>>> 7c60ae1d

          <bem.MFAModal__p m='align-right'>
            <bem.MFAModal__helpLink
              onClick={(evt: React.ChangeEvent<HTMLInputElement>) => {
                this.changeStep(evt, 'help-text');
              }}
            >
              {t('Problems with the token')}
            </bem.MFAModal__helpLink>
          </bem.MFAModal__p>
        </bem.MFAModal__body>

        <bem.MFAModal__footer>
          <bem.MFAModal__footerRight>
            <Button
              type='full'
              color='blue'
              size='l'
              isFullWidth
              label={t('Next')}
              onClick={
                this.handleTokenSubmit.bind(this)
              }
              isDisabled={!this.isTokenValid()}
            />
          </bem.MFAModal__footerRight>
        </bem.MFAModal__footer>
      </bem.MFAModal>
    );
  }

  renderDisclaimerStep() {
    return (
      <bem.MFAModal
        m={{
          regenerate: this.props.modalType === 'regenerate',
          disclaimer: true,
        }}
      >
<<<<<<< HEAD
        <bem.MFAModals__body>
          <strong>
            {/*This is safe as this step only shows if on reconfigure or regenerate*/}
            {t(
              'Please note that ##ACTION##'
            ).replace(
              '##ACTION##',
              this.props.modalType === 'regenerate'
                ? t('recovery codes from the previous set up will not be valid anymore.')
                : t('in order to reconfigure two-factor authentication (2FA), the previous set up will need to be deleted. Tokens or recovery codes from the previous set up will not be valid anymore.')
            )}
          </strong>

          {this.props.modalType === 'reconfigure' &&
            <p>
              {t('Once your 2FA has been deactivated, you\'ll be prompted to configure it again. If you cannot complete the process, 2FA will remain disabled for your account. In this case, you can reenable it at any time through the usual process.')}
            </p>
=======
        <bem.MFAModal__body>
          <bem.MFAModal__p>
            <strong>
              {/*This is safe as this step only shows if on reconfigure or regenerate*/}
              {this.props.modalType === 'regenerate' &&
                t('Please note that recovery codes from the previous set up will not be valid anymore')
              }

              {this.props.modalType !== 'regenerate' &&
                t('Please note that in order to reconfigure two-factor authentication (2FA), the previous set up will need to be deleted. Tokens or recovery codes from the previous set up will not be valid anymore')
              }
            </strong>
          </bem.MFAModal__p>

          {this.props.modalType === 'reconfigure' &&
            <bem.MFAModal__p>
              {t("Once your 2FA has been deactivated, you'll be prompted to configure it again. If you cannot complete the process. two-factor authentication will remain disabled for your account. In this case, you can reenable it at any time through the usual process.")}
            </bem.MFAModal__p>
>>>>>>> 7c60ae1d
          }
        </bem.MFAModal__body>

        <bem.MFAModal__footer>
          <bem.MFAModal__footerRight>
            <Button
              type='full'
              color='blue'
              size='l'
              isFullWidth
              label={t('Next')}
              onClick={(evt: React.ChangeEvent<HTMLInputElement>) => {
                this.changeStep(evt, 'token');
              }}
            />
          </bem.MFAModal__footerRight>
        </bem.MFAModal__footer>
      </bem.MFAModal>
    );
  }

  renderHelpTextStep() {
    return (
      <bem.MFAModal m='step-help-text'>
        <bem.MFAModal__body>
          <bem.MFAModal__p><strong>{t('Issues with the token')}</strong></bem.MFAModal__p>

          <bem.MFAModal__p>
            {t('If you have problems with your verification token, please try the following')}
          </bem.MFAModal__p>

          <bem.MFAModal__list>
            <li>
              {t('Double check you are using the token generator for the right instance of KoBoToolbox')}
            </li>

            <li>
              {t('Try using one of your back up security codes instead')}
            </li>
          </bem.MFAModal__list>

          <bem.MFAModal__p>
            {t('If you are still experiencing issues logging in, or have lost your device and recovery codes, please send an email to')}

            &nbsp;

            <bem.MFAModal__helpLink href={'mailto:' + SUPPORT_EMAIL}>
              {SUPPORT_EMAIL}
            </bem.MFAModal__helpLink>

            &nbsp;

            {t('with the subject "2FA issues"')}
          </bem.MFAModal__p>
        </bem.MFAModal__body>

        <bem.MFAModal__footer>
          <bem.MFAModal__footerLeft>
            <Button
              type='frame'
              color='blue'
              size='l'
              isFullWidth
              label={t('Back')}
              onClick={(evt: React.ChangeEvent<HTMLInputElement>) => {
                this.changeStep(evt, 'token');
              }}
            />
          </bem.MFAModal__footerLeft>

          <bem.MFAModal__footerRight>
            <Button
              type='full'
              color='blue'
              size='l'
              isFullWidth
              label={t('OK')}
              onClick={this.closeModal.bind(this)}
            />
          </bem.MFAModal__footerRight>
        </bem.MFAModal__footer>
      </bem.MFAModal>
    );
  }

  render() {
    // qrCode is mandatory if modalType is qr
    if (!this.props.qrCode && this.props.modalType === 'qr') {
      throw new Error(t('Modal is expecting a qr code but did not recieve any'));
    }

    switch (this.state.currentStep) {
      case 'qr':
        return this.renderQRCodeStep();
      case 'backups':
        return this.renderBackupStep();
      case 'manual':
        return this.renderManualStep();
      case 'token':
        return this.renderTokenStep();
      case 'disclaimer':
        return this.renderDisclaimerStep();
      case 'help-text':
        return this.renderHelpTextStep();
      default:
        return null;
    }
  }
}<|MERGE_RESOLUTION|>--- conflicted
+++ resolved
@@ -1,61 +1,3 @@
-<<<<<<< HEAD
-import React from 'react'
-import bem, {makeBem} from 'js/bem'
-import { stores } from 'jsapp/js/stores'
-import QRCode from 'qrcode.react'
-import Button from 'js/components/common/button'
-import TextBox from 'js/components/common/textBox'
-import mfaActions, {
-  mfaActivatedResponse,
-  mfaBackupCodesResponse,
-} from 'js/actions/mfaActions'
-
-import './mfaModals.scss'
-import {currentLang} from 'js/utils';
-import envStore from 'js/envStore';
-
-bem.MFAModals = makeBem(null, 'mfa-modal')
-bem.MFAModals__qrstep = makeBem(bem.MFAModals, 'qrstep')
-bem.MFAModals__backupstep = makeBem(bem.MFAModals, 'backupstep')
-bem.MFAModals__manualstep = makeBem(bem.MFAModals, 'manualstep')
-bem.MFAModals__tokenstep = makeBem(bem.MFAModals, 'tokenstep')
-bem.MFAModals__disclaimerstep = makeBem(bem.MFAModals, 'disclaimerstep')
-
-bem.MFAModals__title = makeBem(bem.MFAModals, 'title', 'h4')
-bem.MFAModals__description = makeBem(bem.MFAModals, 'description')
-
-bem.MFAModals__body = makeBem(bem.MFAModals, 'body')
-bem.MFAModals__qr = makeBem(bem.MFAModals, 'qr')
-bem.MFAModals__token = makeBem(bem.MFAModals, 'token')
-bem.MFAModals__manual = makeBem(bem.MFAModals, 'manual')
-bem.MFAModals__manual__link = makeBem(bem.MFAModals__token, 'manual__link', 'a')
-bem.MFAModals__codes = makeBem(bem.MFAModals, 'codes')
-bem.MFAModals__list = makeBem(bem.MFAModals__codes, 'item', 'ul')
-bem.MFAModals__list__item = makeBem(bem.MFAModals__codes, 'item', 'li')
-bem.MFAModals__help = makeBem(bem.MFAModals, 'help--text')
-
-bem.MFAModals__footer = makeBem(bem.MFAModals, 'footer', 'footer')
-bem.MFAModals__footer__left = makeBem(bem.MFAModals__footer, 'footer-left')
-bem.MFAModals__footer__right = makeBem(bem.MFAModals__footer, 'footer-right')
-
-type modalSteps = 'qr' | 'backups' | 'manual' | 'token' | 'disclaimer'
-
-type MFAModalsProps = {
-  onModalClose: Function,
-  qrCode?: string,
-  modalType: 'qr' | 'regenerate' | 'reconfigure' | 'deactivate'
-}
-
-type MFAModalsState = {
-  isLoading: boolean,
-  currentStep: modalSteps,
-  qrCode: null | string,
-  inputString: string,
-  backupCodes: null | string[],
-  downloadClicked: boolean,
-  errorText: undefined | string,
-  helpToggle: boolean,
-=======
 import React from 'react';
 import bem, {makeBem} from 'js/bem';
 import {stores} from 'jsapp/js/stores';
@@ -67,7 +9,8 @@
   MfaBackupCodesResponse,
 } from 'js/actions/mfaActions';
 import mfaActions from 'js/actions/mfaActions';
-
+import {currentLang} from 'js/utils';
+import envStore from 'js/envStore';
 import './mfaModals.scss';
 
 bem.MFAModal = makeBem(null, 'mfa-modal');
@@ -83,6 +26,7 @@
 bem.MFAModal__codes = makeBem(bem.MFAModal, 'codes');
 bem.MFAModal__codesWrapper = makeBem(bem.MFAModal, 'codes-wrapper');
 bem.MFAModal__list = makeBem(bem.MFAModal, 'list', 'ul');
+bem.MFAModal__helpText = makeBem(bem.MFAModal, 'help-text');
 
 bem.MFAModal__footer = makeBem(bem.MFAModal, 'footer', 'footer');
 bem.MFAModal__footerLeft = makeBem(bem.MFAModal, 'footer-left');
@@ -106,7 +50,7 @@
   backupCodes: string[] | null;
   downloadClicked: boolean;
   errorText: string | undefined;
->>>>>>> 7c60ae1d
+  helpToggle: boolean;
 }
 
 export default class MFAModals extends React.Component<
@@ -122,12 +66,8 @@
       backupCodes: null,
       downloadClicked: false,
       errorText: undefined,
-<<<<<<< HEAD
       helpToggle: false,
-    }
-=======
     };
->>>>>>> 7c60ae1d
   }
 
   private unlisteners: Function[] = [];
@@ -149,7 +89,6 @@
     this.unlisteners.forEach((clb) => {clb();});
   }
 
-<<<<<<< HEAD
   getLocalizedMfaHelpText() {
     const language = currentLang();
     const texts = envStore.data.mfa_i18n_help_texts;
@@ -159,10 +98,7 @@
     return texts['default'];
   }
 
-  mfaActivated(response: mfaActivatedResponse) {
-=======
   onMfaActivateCompleted(response: MfaActivatedResponse) {
->>>>>>> 7c60ae1d
     this.setState({
       qrCode: response.details,
       currentStep: 'qr',
@@ -246,8 +182,8 @@
     }
   }
 
-  handleHelpClick(e: React.MouseEvent) {
-    e.preventDefault();
+  handleHelpClick(evt: React.MouseEvent) {
+    evt.preventDefault();
     this.setState({helpToggle: true});
   }
 
@@ -507,29 +443,7 @@
               onChange={this.onInputChange.bind(this)}
               customModifiers={'on-white'}
             />
-<<<<<<< HEAD
-
-            <bem.MFAModals__help>
-              <a
-                href='#'
-                className=""
-                style={{display: this.state.helpToggle ? 'none': 'inline-block'}}
-                onClick={this.handleHelpClick.bind(this)}
-              >
-                {t('Problems with your token?')}
-              </a>
-              <div
-                style={{display: this.state.helpToggle ? 'block': 'none'}}
-                dangerouslySetInnerHTML={{__html: this.getLocalizedMfaHelpText()}}
-              />
-            </bem.MFAModals__help>
-
-
-          </bem.MFAModals__token>
-        </bem.MFAModals__body>
-=======
-          </bem.MFAModal__p>
->>>>>>> 7c60ae1d
+          </bem.MFAModal__p>
 
           <bem.MFAModal__p m='align-right'>
             <bem.MFAModal__helpLink
@@ -540,6 +454,20 @@
               {t('Problems with the token')}
             </bem.MFAModal__helpLink>
           </bem.MFAModal__p>
+
+          <bem.MFAModal__helpText>
+            <a
+              href='#'
+              style={{display: this.state.helpToggle ? 'none' : 'inline-block'}}
+              onClick={this.handleHelpClick.bind(this)}
+            >
+              {t('Problems with your token?')}
+            </a>
+            <div
+              style={{display: this.state.helpToggle ? 'block' : 'none'}}
+              dangerouslySetInnerHTML={{__html: this.getLocalizedMfaHelpText()}}
+            />
+          </bem.MFAModal__helpText>
         </bem.MFAModal__body>
 
         <bem.MFAModal__footer>
@@ -569,44 +497,24 @@
           disclaimer: true,
         }}
       >
-<<<<<<< HEAD
-        <bem.MFAModals__body>
-          <strong>
-            {/*This is safe as this step only shows if on reconfigure or regenerate*/}
-            {t(
-              'Please note that ##ACTION##'
-            ).replace(
-              '##ACTION##',
-              this.props.modalType === 'regenerate'
-                ? t('recovery codes from the previous set up will not be valid anymore.')
-                : t('in order to reconfigure two-factor authentication (2FA), the previous set up will need to be deleted. Tokens or recovery codes from the previous set up will not be valid anymore.')
-            )}
-          </strong>
-
-          {this.props.modalType === 'reconfigure' &&
-            <p>
-              {t('Once your 2FA has been deactivated, you\'ll be prompted to configure it again. If you cannot complete the process, 2FA will remain disabled for your account. In this case, you can reenable it at any time through the usual process.')}
-            </p>
-=======
         <bem.MFAModal__body>
           <bem.MFAModal__p>
             <strong>
               {/*This is safe as this step only shows if on reconfigure or regenerate*/}
               {this.props.modalType === 'regenerate' &&
-                t('Please note that recovery codes from the previous set up will not be valid anymore')
+                t('Please note that recovery codes from the previous set up will not be valid anymore.')
               }
 
               {this.props.modalType !== 'regenerate' &&
-                t('Please note that in order to reconfigure two-factor authentication (2FA), the previous set up will need to be deleted. Tokens or recovery codes from the previous set up will not be valid anymore')
+                t('Please note that in order to reconfigure two-factor authentication (2FA), the previous set up will need to be deleted. Tokens or recovery codes from the previous set up will not be valid anymore.')
               }
             </strong>
           </bem.MFAModal__p>
 
           {this.props.modalType === 'reconfigure' &&
             <bem.MFAModal__p>
-              {t("Once your 2FA has been deactivated, you'll be prompted to configure it again. If you cannot complete the process. two-factor authentication will remain disabled for your account. In this case, you can reenable it at any time through the usual process.")}
+              {t("Once your 2FA has been deactivated, you'll be prompted to configure it again. If you cannot complete the process. 2FA will remain disabled for your account. In this case, you can reenable it at any time through the usual process.")}
             </bem.MFAModal__p>
->>>>>>> 7c60ae1d
           }
         </bem.MFAModal__body>
 
