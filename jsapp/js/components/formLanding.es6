--- conflicted
+++ resolved
@@ -146,14 +146,13 @@
       asset: this.state
     });
   }
-<<<<<<< HEAD
   showEncryptionModal (evt) {
     evt.preventDefault();
     stores.pageState.showModal({
       type: MODAL_TYPES.ENCRYPT_FORM,
       asset: this.state
     });
-=======
+  }
   loadMoreVersions() {
     if (this.state.DVCOUNT_LIMIT + DVCOUNT_LIMIT_MINIMUM <= this.state.deployed_versions.count + DVCOUNT_LIMIT_MINIMUM) {
       this.setState({ DVCOUNT_LIMIT: this.state.DVCOUNT_LIMIT + DVCOUNT_LIMIT_MINIMUM });
@@ -174,7 +173,6 @@
         this.setState({nextPagesVersions: newNextPagesVersions});
       });
     }
->>>>>>> 7e0323c2
   }
   renderHistory () {
     var dvcount = this.state.deployed_versions.count;
