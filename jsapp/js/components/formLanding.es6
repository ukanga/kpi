import React from 'react';
import PropTypes from 'prop-types';
import reactMixin from 'react-mixin';
import autoBind from 'react-autobind';
import Reflux from 'reflux';
import assetUtils from 'js/assetUtils';
import {bem} from '../bem';
import {dataInterface} from '../dataInterface';
import {stores} from '../stores';
import ui from '../ui';
import mixins from '../mixins';
import {actions} from '../actions';
import DocumentTitle from 'react-document-title';
import CopyToClipboard from 'react-copy-to-clipboard';
import {
  MODAL_TYPES,
  COLLECTION_METHODS,
  ROUTES,
} from '../constants';
import {
  formatTime,
  notify
} from 'utils';
import {
  Link,
  hashHistory,
} from 'react-router';

const DVCOUNT_LIMIT_MINIMUM = 20;

export class FormLanding extends React.Component {
  constructor(props){
    super(props);
    this.state = {
      selectedCollectMethod: COLLECTION_METHODS.offline_url.id,
      DVCOUNT_LIMIT: DVCOUNT_LIMIT_MINIMUM,
      nextPageUrl: null,
      nextPagesVersions: []
    };
    autoBind(this);
  }
  componentDidMount () {
    // reset loaded versions when new one is deployed
    this.listenTo(actions.resources.deployAsset.completed, this.resetLoadedVersions);
  }
  resetLoadedVersions() {
    this.setState({
      DVCOUNT_LIMIT: DVCOUNT_LIMIT_MINIMUM,
      nextPageUrl: null,
      nextPagesVersions: []
    });
  }
  enketoPreviewModal (evt) {
    evt.preventDefault();
    stores.pageState.showModal({
      type: MODAL_TYPES.ENKETO_PREVIEW,
      assetid: this.state.uid
    });
  }
  callUnarchiveAsset() {
    this.unarchiveAsset();
  }
  renderFormInfo (userCanEdit) {
    var dvcount = this.state.deployed_versions.count;
    var undeployedVersion;
    if (!this.isCurrentVersionDeployed()) {
      undeployedVersion = `(${t('undeployed')})`;
      dvcount = dvcount + 1;
    }
    return (
        <bem.FormView__cell m={['columns', 'padding']}>
          <bem.FormView__cell>
            <bem.FormView__cell m='version'>
              {dvcount > 0 ? `v${dvcount}` : ''}
            </bem.FormView__cell>
            {undeployedVersion && userCanEdit &&
              <bem.FormView__cell m='undeployed'>
                &nbsp;{undeployedVersion}
              </bem.FormView__cell>
            }
            <bem.FormView__cell m='date'>
              {t('Last Modified')}&nbsp;:&nbsp;
              {formatTime(this.state.date_modified)}&nbsp;-&nbsp;
              <span className='question-count'>
                {this.state.summary.row_count || '0'}&nbsp;
                {t('questions')}
                </span>
            </bem.FormView__cell>
          </bem.FormView__cell>
          <bem.FormView__cell m='buttons'>
            {userCanEdit && this.state.has_deployment && this.state.deployment__active &&
              <a
                className='kobo-button kobo-button--blue'
                onClick={this.deployAsset}>
                  {t('redeploy')}
              </a>
            }
            {userCanEdit && !this.state.has_deployment && !this.state.deployment__active &&
              <a
                className='kobo-button kobo-button--blue'
                onClick={this.deployAsset}>
                  {t('deploy')}
              </a>
            }
            {userCanEdit && this.state.has_deployment && !this.state.deployment__active &&
              <a
                className='kobo-button kobo-button--blue'
                onClick={this.callUnarchiveAsset}>
                  {t('unarchive')}
              </a>
            }
          </bem.FormView__cell>
        </bem.FormView__cell>
      );
  }
  showSharingModal (evt) {
    evt.preventDefault();
    stores.pageState.showModal({
      type: MODAL_TYPES.SHARING,
      assetid: this.state.uid
    });
  }
  showReplaceProjectModal (evt) {
    evt.preventDefault();
    stores.pageState.showModal({
      type: MODAL_TYPES.REPLACE_PROJECT,
      asset: this.state
    });
  }
  isCurrentVersionDeployed() {
    if (
      this.state.deployment__active &&
      this.state.deployed_versions.count > 0 &&
      this.state.deployed_version_id
    ) {
      const deployed_version = this.state.deployed_versions.results.find(
        (version) => {return version.uid === this.state.deployed_version_id;}
      );
      return deployed_version.content_hash === this.state.version__content_hash;
    }
    return false;
  }
  isFormRedeploymentNeeded() {
    return !this.isCurrentVersionDeployed() && this.userCan('change_asset', this.state);
  }
  hasLanguagesDefined(translations) {
    return translations && (translations.length > 1 || translations[0] !== null);
  }
  showLanguagesModal (evt) {
    evt.preventDefault();
    stores.pageState.showModal({
      type: MODAL_TYPES.FORM_LANGUAGES,
      asset: this.state
    });
  }
  showEncryptionModal (evt) {
    evt.preventDefault();
    stores.pageState.showModal({
      type: MODAL_TYPES.ENCRYPT_FORM,
      asset: this.state
    });
  }
  loadMoreVersions() {
    if (this.state.DVCOUNT_LIMIT + DVCOUNT_LIMIT_MINIMUM <= this.state.deployed_versions.count + DVCOUNT_LIMIT_MINIMUM) {
      this.setState({ DVCOUNT_LIMIT: this.state.DVCOUNT_LIMIT + DVCOUNT_LIMIT_MINIMUM });
    }
    let urlToLoad = null;
    if(this.state.nextPageUrl) {
      urlToLoad = this.state.nextPageUrl;
    } else if (this.state.deployed_versions.next) {
      urlToLoad = this.state.deployed_versions.next;
    }
    if (urlToLoad !== null) {
      dataInterface.loadNextPageUrl(urlToLoad).done((data) => {
        this.setState({nextPageUrl: data.deployed_versions.next});
        const newNextPagesVersions = this.state.nextPagesVersions;
        Object.values(data.deployed_versions.results).forEach((item) => {
          newNextPagesVersions.push(item);
        });
        this.setState({nextPagesVersions: newNextPagesVersions});
      });
    }
  }
  renderHistory () {
    var dvcount = this.state.deployed_versions.count;
    const versionsToDisplay = this.state.deployed_versions.results.concat(
      this.state.nextPagesVersions
    );
    const isLoggedIn = stores.session.isLoggedIn;
    return (
      <bem.FormView__row className={this.state.historyExpanded ? 'historyExpanded' : 'historyHidden'}>
        <bem.FormView__cell m={['columns', 'label', 'first', 'history-label']}>
          <bem.FormView__cell m='label'>
            {t('Form history')}
          </bem.FormView__cell>
        </bem.FormView__cell>

        <bem.FormView__cell m={['box', 'history-table']}>
          <bem.FormView__group m='deployments'>
            <bem.FormView__group m={['items', 'headings']}>
              <bem.FormView__label m='version'>{t('Version')}</bem.FormView__label>
              <bem.FormView__label m='date'>{t('Last Modified')}</bem.FormView__label>
              {isLoggedIn &&
                <bem.FormView__label m='clone'>{t('Clone')}</bem.FormView__label>
              }
            </bem.FormView__group>
            {versionsToDisplay.map((item, n) => {
              if (dvcount - n > 0) {
                return (
                  <bem.FormView__group m='items' key={n} className={n >= this.state.DVCOUNT_LIMIT ? 'hidden' : ''} >
                    <bem.FormView__label m='version'>
                      {`v${dvcount - n}`}
                      {item.uid === this.state.deployed_version_id && this.state.deployment__active &&
                        <bem.FormView__cell m='deployed'>
                          {t('Deployed')}
                        </bem.FormView__cell>
                      }
                    </bem.FormView__label>
                    <bem.FormView__label m='date'>
                      {formatTime(item.date_deployed)}
                    </bem.FormView__label>
<<<<<<< HEAD

=======
>>>>>>> b7a48caf
                    {isLoggedIn &&
                      <bem.FormView__label m='clone' className='right-tooltip'>
                        <bem.FormView__link
                          m='clone'
                          data-version-id={item.uid}
                          data-tip={t('Clone this version as a new project')}
                          onClick={this.saveCloneAs}
                        >
                          <i className='k-icon-clone' />
                        </bem.FormView__link>
                      </bem.FormView__label>
                    }
                  </bem.FormView__group>
                );
              }
            })}
          </bem.FormView__group>
        </bem.FormView__cell>
        {this.state.deployed_versions.count > 1 &&
          <bem.FormView__cell m={['centered']}>
            <bem.Button m='colored' onClick={this.toggleDeploymentHistory}>
              {this.state.historyExpanded ? t('Hide full history') : t('Show full history')}
            </bem.Button>
            {(this.state.historyExpanded && this.state.DVCOUNT_LIMIT < dvcount) &&
              <bem.Button m='colored' onClick={this.loadMoreVersions}>
                {t('Load more')}
              </bem.Button>
            }
          </bem.FormView__cell>
        }
      </bem.FormView__row>
    );
  }
  renderCollectData () {
    const deployment__links_list = [];
    Object.keys(COLLECTION_METHODS).forEach((methodId) => {
      const methodDef = COLLECTION_METHODS[methodId];
      deployment__links_list.push(
        {
          key: methodDef.id,
          label: methodDef.label,
          desc: methodDef.desc,
        }
      );
    });

    const chosenMethod = this.state.selectedCollectMethod;
    const chosenMethodLink = this.state.deployment__links[chosenMethod] || null;

    var kc_server = document.createElement('a');
    kc_server.href = this.state.deployment__identifier;
    var kobocollect_url = kc_server.origin;

    return (
      <bem.FormView__row>
        <bem.FormView__cell m={['label', 'first']}>
            {t('Collect data')}
        </bem.FormView__cell>
        <bem.FormView__cell m='box'>
          <bem.FormView__cell m={['columns', 'padding', 'collect-header']}>
            <bem.FormView__cell>
              <ui.PopoverMenu
                type="collectData-menu"
                triggerLabel={COLLECTION_METHODS[chosenMethod].label}
              >
                {deployment__links_list.map((c) => {
                  return (
                    <bem.PopoverMenu__link
                      m={['collect-row']}
                      key={`c-${c.key}`}
                      data-method={c.key}
                      onClick={this.setCollectMethod}
                    >
                      <div className='collect-data-label'>{c.label}</div>
                      <div className='collect-data-desc'>{c.desc}</div>
                    </bem.PopoverMenu__link>
                  );
                })}
              </ui.PopoverMenu>
            </bem.FormView__cell>

            <bem.FormView__cell>
              {this.renderCollectLink()}
            </bem.FormView__cell>
          </bem.FormView__cell>
          <bem.FormView__cell m={['padding', 'bordertop', 'collect-meta']}>
            {chosenMethod !== COLLECTION_METHODS.android.id &&
              COLLECTION_METHODS[chosenMethod].desc
            }

            {chosenMethod === COLLECTION_METHODS.iframe_url.id &&
              <pre>
                {`<iframe src="${chosenMethodLink}" width="800" height="600"></iframe>`}
              </pre>
            }

            {chosenMethod === COLLECTION_METHODS.android.id &&
              <ol>
                <li>
                  {t('Install')}
                  &nbsp;
                  <a href='https://play.google.com/store/apps/details?id=org.koboc.collect.android&hl=en' target='_blank'>KoboCollect</a>
                  &nbsp;
                  {t('on your Android device.')}
                </li>
                <li>{t('Click on')} <i className='k-icon k-icon-more-vertical'/> {t('to open settings.')}</li>
                <li>
                  {t('Enter the server URL')}&nbsp;
                  <code>{kobocollect_url}</code>&nbsp;
                  {t('and your username and password')}
                </li>
                <li>{t('Open "Get Blank Form" and select this project. ')}</li>
                <li>{t('Open "Enter Data."')}</li>
              </ol>
            }

          </bem.FormView__cell>
        </bem.FormView__cell>
      </bem.FormView__row>
    );
  }

  renderCollectLink() {
    const chosenMethod = this.state.selectedCollectMethod;
    const chosenMethodLink = this.state.deployment__links[chosenMethod] || null;

    if (chosenMethod === COLLECTION_METHODS.android.id) {
      return (
        <a className='mdl-button mdl-button--colored'
          target='_blank'
          href={COLLECTION_METHODS.android.url}>
          {t('Download KoboCollect')}
        </a>
      );
    }

    if (chosenMethodLink === null) {
      return (
        <span
          className='collect-link-missing right-tooltip'
          data-tip={t("Try reloading the page, if problem doesn't go away, contact support.")}
        >
          <i className='k-icon k-icon-alert'/>
          {t('Link missing')}
        </span>
      );
    }

    if (chosenMethod === COLLECTION_METHODS.iframe_url.id) {
      return (
        <CopyToClipboard
          text={`<iframe src=${chosenMethodLink} width="800" height="600"></iframe>`}
          onCopy={() => {notify(t('Copied to clipboard'));}}
          options={{format: 'text/plain'}}
        >
          <button className='copy mdl-button mdl-button--colored'>
            {t('Copy')}
          </button>
        </CopyToClipboard>
      );
    }

    return (
      <React.Fragment>
        <CopyToClipboard text={chosenMethodLink}
          onCopy={() => {notify(t('Copied to clipboard'));}}
          options={{format: 'text/plain'}}
        >
          <button className='copy mdl-button mdl-button--colored'>
            {t('Copy')}
          </button>
        </CopyToClipboard>

        <a className='mdl-button mdl-button--colored'
          target='_blank'
          href={chosenMethodLink}>
          {t('Open')}
        </a>
      </React.Fragment>
    );
  }

  setCollectMethod(evt) {
    this.setState({selectedCollectMethod: evt.currentTarget.dataset.method});
  }
  goToProjectsList() {
    hashHistory.push(ROUTES.FORMS);
  }
  nonOwnerSelfRemoval(evt) {
    evt.preventDefault();
    // Listen for permission removal here to avoid manage_asset user removal
    // from triggering redirect
    this.nonOwnerSelfRemovalListener = this.listenTo(
      actions.permissions.removeAssetPermission.completed,
      this.nonOwnerSelfRemovalCompleted
    );
    this.removeSharing();
  }
  nonOwnerSelfRemovalCompleted() {
    // Remove listener after self removal
    if (this.nonOwnerSelfRemovalListener) {
      this.stopListeningTo(actions.permissions.removeAssetPermission.completed);
    }
    this.goToProjectsList();
  }
  renderButtons(userCanEdit) {
    var downloads = [];
    if (this.state.downloads) {
      downloads = this.state.downloads;
    }

    const isLoggedIn = stores.session.isLoggedIn;

    return (
      <React.Fragment>
        {userCanEdit ?
          <Link to={`/forms/${this.state.uid}/edit`}
                className='form-view__link form-view__link--edit'
                data-tip={t('Edit in Form Builder')}>
            <i className='k-icon-edit' />
          </Link>
        :
          <bem.FormView__link m={['edit', 'disabled']}
            className='right-tooltip'
            data-tip={t('Editing capabilities not granted, you can only view this form')}>
            <i className='k-icon-edit' />
          </bem.FormView__link>
        }

        <bem.FormView__link m='preview'
          onClick={this.enketoPreviewModal}
          data-tip={t('Preview')}>
          <i className='k-icon-view' />
        </bem.FormView__link>

        {userCanEdit &&
          <bem.FormView__link
            m='upload'
            data-tip={t('Replace form')}
            onClick={this.showReplaceProjectModal}
          >
            <i className='k-icon-replace' />
          </bem.FormView__link>
        }

        <ui.PopoverMenu
          type='formLanding-menu'
          triggerLabel={<i className='k-icon-more' />}
          triggerTip={t('More actions')}
        >
          {downloads.map((dl) => {
            return (
                <bem.PopoverMenu__link m={`dl-${dl.format}`} href={dl.url}
                    key={`dl-${dl.format}`}>
                  <i className={`k-icon-${dl.format}-file`}/>
                  {t('Download')}&nbsp;
                  {dl.format.toString().toUpperCase()}
                </bem.PopoverMenu__link>
              );
          })}

          {userCanEdit &&
            <bem.PopoverMenu__link onClick={this.showSharingModal}>
              <i className='k-icon-user-share'/>
              {t('Share this project')}
            </bem.PopoverMenu__link>
          }

          {isLoggedIn && !assetUtils.isSelfOwned(this.state) &&
            <bem.PopoverMenu__link
              onClick={this.nonOwnerSelfRemoval}
            >
              <i className='k-icon-trash'/>
              {t('Remove shared project')}
            </bem.PopoverMenu__link>
          }

          {isLoggedIn &&
            <bem.PopoverMenu__link onClick={this.saveCloneAs}>
              <i className='k-icon-clone'/>
              {t('Clone this project')}
            </bem.PopoverMenu__link>
          }

          {isLoggedIn &&
            <bem.PopoverMenu__link
              onClick={this.cloneAsTemplate}
              data-asset-uid={this.state.uid}
              data-asset-name={this.state.name}
            >
<<<<<<< HEAD
              <i className='k-icon-template'/>
=======
              <i className='k-icon-template-new'/>
>>>>>>> b7a48caf
              {t('Create template')}
            </bem.PopoverMenu__link>
          }

          {userCanEdit && this.state.content.survey.length > 0 &&
            <bem.PopoverMenu__link onClick={this.showLanguagesModal}>
              <i className='k-icon-language'/>
              {t('Manage translations')}
            </bem.PopoverMenu__link>
          }
          { /* temporarily disabled
          <bem.PopoverMenu__link onClick={this.showEncryptionModal}>
            <i className='k-icon-lock'/>
            {t('Manage Encryption')}
          </bem.PopoverMenu__link>
          */ }
        </ui.PopoverMenu>
      </React.Fragment>
    );
  }
  renderLanguages (canEdit) {
    let translations = this.state.content.translations;

    return (
      <bem.FormView__cell m={['columns', 'padding', 'bordertop']}>
        <bem.FormView__cell m='translation-list'>
          <strong>{t('Languages:')}</strong>
          &nbsp;
          {!this.hasLanguagesDefined(translations) &&
            t('This project has no languages defined yet')
          }
          {this.hasLanguagesDefined(translations) &&
            <ul>
              {translations.map((langString, n) => {
                return (
                  <li key={n}>
                    {langString || t('Unnamed language')}
                  </li>
                );
              })}
            </ul>
          }
        </bem.FormView__cell>

        {canEdit &&
          <bem.FormView__cell>
            <bem.FormView__link
              data-tip={t('Manage translations')}
              onClick={this.showLanguagesModal}>
              <i className='k-icon-language' />
            </bem.FormView__link>
          </bem.FormView__cell>
        }
      </bem.FormView__cell>
    );
  }
  render () {
    var docTitle = this.state.name || t('Untitled');
    const userCanEdit = this.userCan('change_asset', this.state);
    const isLoggedIn = stores.session.isLoggedIn;

    if (this.state.uid === undefined) {
      return (<ui.LoadingSpinner/>);
    }

    return (
      <DocumentTitle title={`${docTitle} | KoboToolbox`}>
        <bem.FormView m='form'>
          <bem.FormView__row>
            <bem.FormView__cell m={['columns', 'first']}>
              <bem.FormView__cell m='label'>
                {this.state.deployment__active ? t('Current version') :
                  this.state.has_deployment ? t('Archived version') :
                    t('Draft version')}
              </bem.FormView__cell>
              <bem.FormView__cell m='action-buttons'>
                {this.renderButtons(userCanEdit)}
              </bem.FormView__cell>
            </bem.FormView__cell>
            <bem.FormView__cell m='box'>
              {this.isFormRedeploymentNeeded() &&
                <bem.FormView__cell m='warning'>
                  <i className='k-icon-alert' />
                  <p>{t('If you want to make these changes public, you must deploy this form.')}</p>
                </bem.FormView__cell>
              }
              {this.renderFormInfo(userCanEdit)}
              {this.renderLanguages(userCanEdit)}
            </bem.FormView__cell>
          </bem.FormView__row>
          {this.state.deployed_versions.count > 0 &&
            this.renderHistory()
          }
          {this.state.deployed_versions.count > 0 && this.state.deployment__active &&
            isLoggedIn &&
              this.renderCollectData()
          }
        </bem.FormView>
      </DocumentTitle>
      );
  }
}

reactMixin(FormLanding.prototype, mixins.permissions);
reactMixin(FormLanding.prototype, mixins.dmix);
reactMixin(FormLanding.prototype, Reflux.ListenerMixin);

FormLanding.contextTypes = {
  router: PropTypes.object
};

export default FormLanding;<|MERGE_RESOLUTION|>--- conflicted
+++ resolved
@@ -219,10 +219,6 @@
                     <bem.FormView__label m='date'>
                       {formatTime(item.date_deployed)}
                     </bem.FormView__label>
-<<<<<<< HEAD
-
-=======
->>>>>>> b7a48caf
                     {isLoggedIn &&
                       <bem.FormView__label m='clone' className='right-tooltip'>
                         <bem.FormView__link
@@ -513,11 +509,7 @@
               data-asset-uid={this.state.uid}
               data-asset-name={this.state.name}
             >
-<<<<<<< HEAD
               <i className='k-icon-template'/>
-=======
-              <i className='k-icon-template-new'/>
->>>>>>> b7a48caf
               {t('Create template')}
             </bem.PopoverMenu__link>
           }
