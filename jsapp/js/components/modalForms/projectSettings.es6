import React from 'react';
import PropTypes from 'prop-types';
import reactMixin from 'react-mixin';
import autoBind from 'react-autobind';
import Reflux from 'reflux';
import alertify from 'alertifyjs';
import Dropzone from 'react-dropzone';
import clonedeep from 'lodash.clonedeep';
import TextBox from 'js/components/common/textBox';
import Checkbox from 'js/components/common/checkbox';
import WrappedSelect from 'js/components/common/wrappedSelect';
import bem from 'js/bem';
import LoadingSpinner from 'js/components/common/loadingSpinner';
import assetUtils from 'js/assetUtils';
import {stores} from 'js/stores';
import {hashHistory} from 'react-router';
import mixins from 'js/mixins';
import TemplatesList from 'js/components/templatesList';
import {actions} from 'js/actions';
import {dataInterface} from 'js/dataInterface';
import {
  addRequiredToLabel,
  escapeHtml,
  isAValidUrl,
  validFileTypes,
} from 'utils';
import {
  NAME_MAX_LENGTH,
  PROJECT_SETTINGS_CONTEXTS,
} from 'js/constants';
import {ROUTES} from 'js/router/routerConstants';
import {LOCKING_RESTRICTIONS} from 'js/components/locking/lockingConstants';
import {hasAssetRestriction} from 'js/components/locking/lockingUtils';
import envStore from 'js/envStore';

const VIA_URL_SUPPORT_URL = 'xls_url.html';

/**
 * This is used for multiple different purposes:
 *
 * 1. When creating new project
 * 2. When replacing project with new one
 * 3. When editing project in /settings
 * 4. When editing or creating asset in Form Builder
 *
 * Identifying the purpose is done by checking `context` and `formAsset`.
 *
 * You can listen to field changes by `onProjectDetailsChange` prop function.
 *
 * NOTE: We have multiple components with similar form:
 * - ProjectSettings
 * - AccountSettingsRoute
 * - LibraryAssetForm
 */
class ProjectSettings extends React.Component {
  constructor(props) {
    super(props);

    this.STEPS = {
      FORM_SOURCE: 'form-source',
      CHOOSE_TEMPLATE: 'choose-template',
      UPLOAD_FILE: 'upload-file',
      IMPORT_URL: 'import-url',
      PROJECT_DETAILS: 'project-details',
    };

    this.unlisteners = [];

    this.state = {
      isSessionLoaded: !!stores.session.isLoggedIn,
      isSubmitPending: false,
      formAsset: this.props.formAsset,
      // project details
      fields: this.getInitialFieldsFromAsset(this.props.formAsset),
      fieldsWithErrors: [],
      // steps
      currentStep: null,
      previousStep: null,
      // importing url
      isImportFromURLPending: false,
      importUrl: '',
      importUrlButtonEnabled: false,
      importUrlButton: t('Import'),
      // template
      isApplyTemplatePending: false,
      applyTemplateButton: t('Next'),
      chosenTemplateUid: null,
      // upload files
      isUploadFilePending: false,
      // archive flow
      isAwaitingArchiveCompleted: false,
      isAwaitingUnarchiveCompleted: false,
    };

    autoBind(this);
  }

  /*
   * setup
   */

  componentDidMount() {
    this.setInitialStep();
    this.listenTo(stores.session, () => {
      this.setState({
        isSessionLoaded: true,
      });
    });
    this.unlisteners.push(
      actions.resources.loadAsset.completed.listen(this.onLoadAssetCompleted.bind(this)),
      actions.resources.updateAsset.completed.listen(this.onUpdateAssetCompleted.bind(this)),
      actions.resources.updateAsset.failed.listen(this.onUpdateAssetFailed.bind(this)),
      actions.resources.cloneAsset.completed.listen(this.onCloneAssetCompleted.bind(this)),
      actions.resources.cloneAsset.failed.listen(this.onCloneAssetFailed.bind(this)),
      actions.resources.setDeploymentActive.failed.listen(this.onSetDeploymentActiveFailed.bind(this)),
      actions.resources.setDeploymentActive.completed.listen(this.onSetDeploymentActiveCompleted.bind(this)),
      hashHistory.listen(this.onRouteChange.bind(this))
    );
  }

  componentWillUnmount() {
    this.unlisteners.forEach((clb) => {clb();});
  }

  getInitialFieldsFromAsset(asset) {
    const fields = {};

    fields.name = asset ? asset.name : '';
    fields.description = asset?.settings ? asset.settings.description : '';
    fields.sector = asset?.settings ? asset.settings.sector : null;
    fields.country = asset?.settings ? asset.settings.country : null;
    fields['share-metadata'] = asset?.settings ? asset.settings['share-metadata'] : false;
    fields.operational_purpose = asset?.settings ? asset.settings.operational_purpose : null;
    fields.collects_pii = asset?.settings ? asset.settings.collects_pii : null;

    return fields;
  }

  setInitialStep() {
    switch (this.props.context) {
      case PROJECT_SETTINGS_CONTEXTS.NEW:
      case PROJECT_SETTINGS_CONTEXTS.REPLACE:
        return this.displayStep(this.STEPS.FORM_SOURCE);
      case PROJECT_SETTINGS_CONTEXTS.EXISTING:
      case PROJECT_SETTINGS_CONTEXTS.BUILDER:
        return this.displayStep(this.STEPS.PROJECT_DETAILS);
      default:
        throw new Error(`Unknown context: ${this.props.context}!`);
    }
  }

  getBaseTitle() {
    switch (this.props.context) {
      case PROJECT_SETTINGS_CONTEXTS.NEW:
        return t('Create project');
      case PROJECT_SETTINGS_CONTEXTS.REPLACE:
        return t('Replace form');
      case PROJECT_SETTINGS_CONTEXTS.EXISTING:
      case PROJECT_SETTINGS_CONTEXTS.BUILDER:
      default:
        return t('Project settings');
    }
  }

  getStepTitle(step) {
    switch (step) {
      case this.STEPS.FORM_SOURCE: return t('Choose a source');
      case this.STEPS.CHOOSE_TEMPLATE: return t('Choose template');
      case this.STEPS.UPLOAD_FILE: return t('Upload XLSForm');
      case this.STEPS.IMPORT_URL: return t('Import XLSForm');
      case this.STEPS.PROJECT_DETAILS: return t('Project details');
      default: return '';
    }
  }

  getFilenameFromURI(url) {
    return decodeURIComponent(new URL(url).pathname.split('/').pop().split('.')[0]);
  }

  isLoading() {
    return (
      !this.state.isSessionLoaded ||
      !this.state.currentStep ||
      (
        // this checks if the modal is about existing asset
        // that is not fully loaded yet
        this.props.context !== PROJECT_SETTINGS_CONTEXTS.NEW &&
        typeof this.state.formAsset?.content === 'undefined'
      )
    );
  }

  isReplacingFormLocked() {
    return (
      this.props.context === PROJECT_SETTINGS_CONTEXTS.REPLACE &&
      this.state.formAsset.content &&
      hasAssetRestriction(this.state.formAsset.content, LOCKING_RESTRICTIONS.form_replace.name)
    );
  }

  /*
   * handling user input
   */

  onAnyFieldChange(fieldName, newFieldValue) {
    let newStateObj = clonedeep(this.state);

    // Set Value
    newStateObj.fields[fieldName] = newFieldValue;

    // If given field has error and user starts to edit it, we can remove
    // the error and wait for `handleSubmit` to add new ones if necessary.
    if (this.hasFieldError(fieldName)) {
      newStateObj.fieldsWithErrors = newStateObj.fieldsWithErrors.filter(
        (fieldWithErrorName) => (fieldWithErrorName !== fieldName)
      );
    }

    this.setState(newStateObj);

    if (typeof this.props.onProjectDetailsChange === 'function') {
      this.props.onProjectDetailsChange({fieldName, newFieldValue});
    }
  }

  onNameChange(newValue) {
    this.onAnyFieldChange('name', assetUtils.removeInvalidChars(newValue).slice(0, NAME_MAX_LENGTH));
  }

  onDescriptionChange(newValue) {
    this.onAnyFieldChange('description', assetUtils.removeInvalidChars(newValue));
  }

  onImportUrlChange(value) {
    this.setState({
      importUrl: value,
      importUrlButtonEnabled: isAValidUrl(value),
      importUrlButton: t('Import'),
    });
  }

  onTemplateChange(templateUid) {
    this.setState({
      chosenTemplateUid: templateUid,
    });
  }

  resetApplyTemplateButton() {
    this.setState({
      isApplyTemplatePending: false,
      applyTemplateButton: t('Choose'),
    });
  }

  resetImportUrlButton() {
    this.setState({
      isImportFromURLPending: false,
      importUrlButtonEnabled: false,
      importUrlButton: t('Import'),
    });
  }

  deleteProject(evt) {
    evt.preventDefault();

    this.deleteAsset(
      this.state.formAsset.uid,
      this.state.formAsset.name,
      this.goToProjectsList.bind(this)
    );
  }

  // archive flow

  isArchivable() {
    return this.state.formAsset.has_deployment && this.state.formAsset.deployment__active;
  }

  isArchived() {
    return this.state.formAsset.has_deployment && !this.state.formAsset.deployment__active;
  }

  archiveProject(evt) {
    evt.preventDefault();
    this.archiveAsset(this.state.formAsset.uid, this.onArchiveProjectStarted.bind(this));
  }

  onArchiveProjectStarted() {
    this.setState({isAwaitingArchiveCompleted: true});
  }

  unarchiveProject(evt) {
    evt.preventDefault();
    this.unarchiveAsset(this.state.formAsset.uid, this.onUnarchiveProjectStarted.bind(this));
  }

  onUnarchiveProjectStarted() {
    this.setState({isAwaitingUnarchiveCompleted: true});
  }

  onSetDeploymentActiveFailed() {
    this.setState({
      isAwaitingArchiveCompleted: false,
      isAwaitingUnarchiveCompleted: false,
    });
  }

  // when archiving/unarchiving finishes, take user to a route that makes sense
  // unless user navigates by themselves before that happens
  onSetDeploymentActiveCompleted() {
    if (this.state.isAwaitingArchiveCompleted) {
      this.goToProjectsList();
    }
    if (this.state.isAwaitingUnarchiveCompleted) {
      this.goToFormLanding();
    }
    this.setState({
      isAwaitingArchiveCompleted: false,
      isAwaitingUnarchiveCompleted: false,
    });
  }

  onRouteChange() {
    this.setState({
      isAwaitingArchiveCompleted: false,
      isAwaitingUnarchiveCompleted: false,
    });
  }

  /*
   * routes navigation
   */

  goToFormBuilder(assetUid) {
    stores.pageState.hideModal();
    hashHistory.push(`/forms/${assetUid}/edit`);
  }

  goToFormLanding() {
    stores.pageState.hideModal();

    let targetUid;
    if (this.state.formAsset) {
      targetUid = this.state.formAsset.uid;
    } else if (this.context.router && this.context.router.params.assetid) {
      targetUid = this.context.router.params.assetid;
    } else if (this.context.router && this.context.router.params.uid) {
      targetUid = this.context.router.params.uid;
    }

    if (!targetUid) {
      throw new Error('Unknown uid!');
    }

    hashHistory.push(ROUTES.FORM_LANDING.replace(':uid', targetUid));
  }

  goToProjectsList() {
    stores.pageState.hideModal();
    hashHistory.push(ROUTES.FORMS);
  }

  /*
   * modal steps navigation
   */

  displayStep(targetStep) {
    const currentStep = this.state.currentStep;
    const previousStep = this.state.previousStep;

    if (targetStep === currentStep) {
      return;
    } else if (targetStep === previousStep) {
      this.setState({
        currentStep: previousStep,
        previousStep: null,
      });
    } else {
      this.setState({
        currentStep: targetStep,
        previousStep: currentStep,
      });
    }

    if (this.props.onSetModalTitle) {
      const stepTitle = this.getStepTitle(targetStep);
      const baseTitle = this.getBaseTitle();
      this.props.onSetModalTitle(`${baseTitle}: ${stepTitle}`);
    }
  }

  displayPreviousStep() {
    if (this.state.previousStep) {
      this.displayStep(this.state.previousStep);
    }
  }

  /*
   * handling asset creation
   */

  onLoadAssetCompleted(response) {
    if (this.state.formAsset?.uid === response.uid) {
      this.setState({formAsset: response});
    }
  }

  onUpdateAssetCompleted() {
    if (
      this.props.context === PROJECT_SETTINGS_CONTEXTS.REPLACE ||
      this.props.context === PROJECT_SETTINGS_CONTEXTS.NEW
    ) {
      this.goToFormLanding();
    }
  }

  onUpdateAssetFailed() {
    if (
      this.props.context === PROJECT_SETTINGS_CONTEXTS.REPLACE ||
      this.props.context === PROJECT_SETTINGS_CONTEXTS.NEW
    ) {
      this.resetApplyTemplateButton();
    }
  }

  onCloneAssetCompleted(asset) {
    if (
      (this.props.context === PROJECT_SETTINGS_CONTEXTS.REPLACE || this.props.context === PROJECT_SETTINGS_CONTEXTS.NEW) &&
      this.state.currentStep === this.STEPS.CHOOSE_TEMPLATE
    ) {
      this.setState({
        formAsset: asset,
        fields: getInitialFieldsFromAsset(asset),
      });
      this.resetApplyTemplateButton();
      this.displayStep(this.STEPS.PROJECT_DETAILS);
    }
  }

  onCloneAssetFailed() {
    if (
      this.props.context === PROJECT_SETTINGS_CONTEXTS.REPLACE ||
      this.props.context === PROJECT_SETTINGS_CONTEXTS.NEW
    ) {
      this.resetApplyTemplateButton();
    }
  }

  getOrCreateFormAsset() {
    const assetPromise = new Promise((resolve, reject) => {
      if (this.state.formAsset) {
        resolve(this.state.formAsset);
      } else {
        dataInterface.createResource({
          asset_type: 'empty',
        }).done((asset) => {
          resolve(asset);
        }).fail((r) => {
          reject(t('Error: asset could not be created.') + ` (code: ${r.statusText})`);
        });
      }
    });
    return assetPromise;
  }

  getSettingsForEndpoint() {
    return JSON.stringify({
      description: this.state.fields.description,
      sector: this.state.fields.sector,
      country: this.state.fields.country,
      'share-metadata': this.state.fields['share-metadata'],
      operational_purpose: this.state.fields.operational_purpose,
      collects_pii: this.state.fields.collects_pii,
    });
  }

  createAssetAndOpenInBuilder() {
    dataInterface.createResource({
      name: this.state.fields.name,
      settings: this.getSettingsForEndpoint(),
      asset_type: 'survey',
    }).done((asset) => {
      this.goToFormBuilder(asset.uid);
    }).fail((r) => {
      alertify.error(t('Error: new project could not be created.') + ` (code: ${r.statusText})`);
    });
  }

  updateAndOpenAsset() {
    actions.resources.updateAsset(
      this.state.formAsset.uid,
      {
        name: this.state.fields.name,
        settings: this.getSettingsForEndpoint(),
      }
    );
  }

  applyTemplate(evt) {
    evt.preventDefault();

    this.setState({
      isApplyTemplatePending: true,
      applyTemplateButton: t('Please wait…'),
    });

    if (this.props.context === PROJECT_SETTINGS_CONTEXTS.REPLACE) {
      actions.resources.updateAsset(
        this.state.formAsset.uid,
        {
          clone_from: this.state.chosenTemplateUid,
          name: this.state.formAsset.name,
        }
      );
    } else {
      actions.resources.cloneAsset({
        uid: this.state.chosenTemplateUid,
        new_asset_type: 'survey',
      });
    }
  }

  importFromURL(evt) {
    evt.preventDefault();

    if (isAValidUrl(this.state.importUrl)) {
      this.setState({
        isImportFromURLPending: true,
        importUrlButtonEnabled: false,
        importUrlButton: t('Retrieving form, please wait...'),
      });

      this.getOrCreateFormAsset().then(
        (asset) => {
          this.setState({formAsset: asset});
          const importUrl = this.state.importUrl;

          this.applyUrlToAsset(importUrl, asset).then(
            (data) => {
              dataInterface.getAsset({id: data.uid}).done((finalAsset) => {
                if (this.props.context === PROJECT_SETTINGS_CONTEXTS.REPLACE) {
                  // when replacing, we omit PROJECT_DETAILS step
                  this.goToFormLanding();
                } else {
                  this.setState({
                    formAsset: finalAsset,
                    fields: this.getInitialFieldsFromAsset(finalAsset),
                    isImportFromURLPending: false,
                  });
                  this.displayStep(this.STEPS.PROJECT_DETAILS);
                }
              }).fail(() => {
                this.resetImportUrlButton();
                alertify.error(t('Failed to reload project after import!'));
              });
            },
            (response) => {
              this.resetImportUrlButton();
              const errLines = [];
              errLines.push(t('Import Failed!'));
              if (importUrl) {
                errLines.push(`<code>Name: ${this.getFilenameFromURI(importUrl)}</code>`);
              }
              if (response.messages.error) {
                errLines.push(`<code>${response.messages.error_type}: ${escapeHtml(response.messages.error)}</code>`);
              }
              alertify.error(errLines.join('<br/>'));
            }
          );
        },
        () => {
          alertify.error(t('Could not initialize XLSForm import!'));
        }
      );
    }
  }

  onFileDrop(files) {
    if (files.length >= 1) {
      this.setState({isUploadFilePending: true});

      this.getOrCreateFormAsset().then(
        (asset) => {
          this.applyFileToAsset(files[0], asset).then(
            (data) => {
              dataInterface.getAsset({id: data.uid}).done((finalAsset) => {
                // TODO: Getting asset outside of actions.resources.loadAsset
                // is not going to notify all the listeners, causing some hard
                // to identify bugs.
                // Until we switch this code to use actions we HACK it so other
                // places are notified.
                actions.resources.loadAsset.completed(finalAsset);

                if (this.props.context === PROJECT_SETTINGS_CONTEXTS.REPLACE) {
                  // when replacing, we omit PROJECT_DETAILS step
                  this.goToFormLanding();
                } else {
                  this.setState({
                    formAsset: finalAsset,
                    fields: this.getInitialFieldsFromAsset(finalAsset),
                    isUploadFilePending: false,
                  });
                  this.displayStep(this.STEPS.PROJECT_DETAILS);
                }
              }).fail(() => {
                this.setState({isUploadFilePending: false});
                alertify.error(t('Failed to reload project after upload!'));
              });
            },
            (response) => {
              this.setState({isUploadFilePending: false});
              const errLines = [];
              errLines.push(t('Import Failed!'));
              if (files[0].name) {
                errLines.push(`<code>Name: ${files[0].name}</code>`);
              }
              if (response.messages.error) {
                errLines.push(`<code>${response.messages.error_type}: ${escapeHtml(response.messages.error)}</code>`);
              }
              alertify.error(errLines.join('<br/>'));
            }
          );
        },
        () => {
          this.setState({isUploadFilePending: false});
          alertify.error(t('Could not import XLSForm!'));
        }
      );
    }
  }

  hasFieldError(fieldName) {
    return this.state.fieldsWithErrors.includes(fieldName);
  }

  handleSubmit(evt) {
    evt.preventDefault();

    const fieldsWithErrors = [];

    // simple non-empty name validation
    if (!this.state.fields.name.trim()) {
      fieldsWithErrors.push('name');
    }

    // superuser-configured metadata
    if (
      envStore.data.getProjectMetadataField('sector').required &&
      !this.state.fields.sector
    ) {
      fieldsWithErrors.push('sector');
    }
    if (
      envStore.data.getProjectMetadataField('country').required &&
      !this.state.fields.country?.length
    ) {
      fieldsWithErrors.push('country');
    }
    if (
      envStore.data.getProjectMetadataField('operational_purpose').required &&
      !this.state.fields.operational_purpose
    ) {
      fieldsWithErrors.push('operational_purpose');
    }
    if (
      envStore.data.getProjectMetadataField('collects_pii').required &&
      !this.state.fields.collects_pii
    ) {
      fieldsWithErrors.push('collects_pii');
    }

    // Will set either an empty array (no errors) or a list of fieldNames.
    this.setState({fieldsWithErrors: fieldsWithErrors});

    if (fieldsWithErrors.length >= 1) {
      alertify.error(t('Some fields contain errors!'));
      return;
    }

    this.setState({isSubmitPending: true});

    if (this.state.formAsset) {
      this.updateAndOpenAsset();
    } else {
      this.createAssetAndOpenInBuilder();
    }
  }

  /*
   * rendering
   */

  getNameInputLabel(nameVal) {
    let label = t('Project Name');
    if (nameVal.length >= NAME_MAX_LENGTH - 99) {
      label += ` (${t('##count## characters left').replace('##count##', NAME_MAX_LENGTH - nameVal.length)})`;
    }
    return label;
  }

  renderChooseTemplateButton() {
    return (
      <button onClick={this.displayStep.bind(this, this.STEPS.CHOOSE_TEMPLATE)}>
        <i className='k-icon k-icon-template' />
        {t('Use a template')}
      </button>
    );
  }

  renderStepFormSource() {
    return (
      <bem.FormModal__form className='project-settings project-settings--form-source'>
        {this.props.context !== PROJECT_SETTINGS_CONTEXTS.REPLACE &&
          <bem.Modal__subheader>
            {t('Choose one of the options below to continue. You will be prompted to enter name and other details in further steps.')}
          </bem.Modal__subheader>
        }

        <bem.FormModal__item m='form-source-buttons'>
          {this.props.context === PROJECT_SETTINGS_CONTEXTS.NEW &&
            <button onClick={this.displayStep.bind(this, this.STEPS.PROJECT_DETAILS)}>
              <i className='k-icon k-icon-edit' />
              {t('Build from scratch')}
            </button>
          }

          {this.props.context === PROJECT_SETTINGS_CONTEXTS.NEW &&
            this.renderChooseTemplateButton()
          }

          <button onClick={this.displayStep.bind(this, this.STEPS.UPLOAD_FILE)}>
            <i className='k-icon k-icon-upload' />
            {t('Upload an XLSForm')}
          </button>

          <button onClick={this.displayStep.bind(this, this.STEPS.IMPORT_URL)}>
            <i className='k-icon k-icon-link' />
            {t('Import an XLSForm via URL')}
          </button>

          {this.props.context !== PROJECT_SETTINGS_CONTEXTS.NEW &&
            this.renderChooseTemplateButton()
          }
        </bem.FormModal__item>
      </bem.FormModal__form>
    );
  }

  renderStepChooseTemplate() {
    return (
      <bem.FormModal__form className='project-settings project-settings--choose-template'>
        <TemplatesList onSelectTemplate={this.onTemplateChange}/>

        <bem.Modal__footer>
          {this.renderBackButton()}

          <bem.KoboButton
            m='blue'
            type='submit'
            onClick={this.applyTemplate}
            disabled={!this.state.chosenTemplateUid || this.state.isApplyTemplatePending}
          >
            {this.state.applyTemplateButton}
          </bem.KoboButton>
        </bem.Modal__footer>
      </bem.FormModal__form>
    );
  }

  renderStepUploadFile() {
    return (
      <bem.FormModal__form className='project-settings'>
        <bem.Modal__subheader>
          {t('Import an XLSForm from your computer.')}
        </bem.Modal__subheader>

        {!this.state.isUploadFilePending &&
          <Dropzone
            onDrop={this.onFileDrop.bind(this)}
            multiple={false}
            className='kobo-dropzone'
            activeClassName='dropzone-active'
            rejectClassName='dropzone-reject'
            accept={validFileTypes()}
          >
            <i className='k-icon k-icon-file-xls' />
            {t(' Drag and drop the XLSForm file here or click to browse')}
          </Dropzone>
        }
        {this.state.isUploadFilePending &&
          <div className='dropzone'>
            <LoadingSpinner message={t('Uploading file…')}/>
          </div>
        }

        <bem.Modal__footer>
          {this.renderBackButton()}
        </bem.Modal__footer>
      </bem.FormModal__form>
    );
  }

  renderStepImportUrl() {
    return (
      <bem.FormModal__form className='project-settings project-settings--import-url'>
        <div className='intro'>
          {t('Enter a valid XLSForm URL in the field below.')}<br/>

          { envStore.isReady &&
            envStore.data.support_url &&
            <a href={envStore.data.support_url + VIA_URL_SUPPORT_URL} target='_blank'>
              {t('Having issues? See this help article.')}
            </a>
          }
        </div>

        <bem.FormModal__item>
          <TextBox
            customModifiers='on-white'
            type='url'
            label={t('URL')}
            placeholder='https://'
            value={this.state.importUrl}
            onChange={this.onImportUrlChange}
          />
        </bem.FormModal__item>

        <bem.Modal__footer>
          {this.renderBackButton()}

          <bem.KoboButton
            m='blue'
            type='submit'
            onClick={this.importFromURL}
            disabled={!this.state.importUrlButtonEnabled}
          >
            {this.state.importUrlButton}
          </bem.KoboButton>
        </bem.Modal__footer>
      </bem.FormModal__form>
    );
  }

  renderStepProjectDetails() {
    const sectorField = envStore.data.getProjectMetadataField('sector');
    const sectors = envStore.data.sector_choices;
    const countryField = envStore.data.getProjectMetadataField('country');
    const countries = envStore.data.country_choices;
    const bothCountryAndSector = sectorField && countryField;
    const operationalPurposeField = envStore.data.getProjectMetadataField('operational_purpose');
    const operationalPurposes = envStore.data.operational_purpose_choices;
    const collectsPiiField = envStore.data.getProjectMetadataField('collects_pii');
    const isSelfOwned = assetUtils.isSelfOwned(this.state.formAsset);

    return (
      <bem.FormModal__form
        onSubmit={this.handleSubmit}
        onChange={this.onProjectDetailsFormChange}
        className={[
          'project-settings',
          'project-settings--project-details',
          this.props.context === PROJECT_SETTINGS_CONTEXTS.BUILDER ? 'project-settings--narrow' : null,
        ].join(' ')}
      >
        {this.props.context === PROJECT_SETTINGS_CONTEXTS.EXISTING &&
          <bem.Modal__footer>
            <bem.KoboButton
              type='submit'
              m='blue'
              onClick={this.handleSubmit}
            >
              {t('Save Changes')}
            </bem.KoboButton>
          </bem.Modal__footer>
        }

        <bem.FormModal__item m='wrapper'>
          {/* form builder displays name in different place */}
          {this.props.context !== PROJECT_SETTINGS_CONTEXTS.BUILDER &&
            <bem.FormModal__item>
              <TextBox
                customModifiers='on-white'
                value={this.state.fields.name}
                onChange={this.onNameChange.bind(this)}
                errors={this.hasFieldError('name') ? t('Please enter a title for your project!') : false}
                label={addRequiredToLabel(this.getNameInputLabel(this.state.fields.name))}
                placeholder={t('Enter title of project here')}
              />
            </bem.FormModal__item>
          }

          <bem.FormModal__item>
            <TextBox
              customModifiers='on-white'
              type='text-multiline'
              value={this.state.fields.description}
              onChange={this.onDescriptionChange.bind(this)}
              label={t('Description')}
              placeholder={t('Enter short description here')}
            />
          </bem.FormModal__item>

          {sectorField &&
            <bem.FormModal__item m={bothCountryAndSector ? 'sector' : null}>
              <WrappedSelect
                label={addRequiredToLabel(t('Sector'), sectorField.required)}
                value={this.state.fields.sector}
                onChange={this.onAnyFieldChange.bind(this, 'sector')}
                options={sectors}
                isLimitedHeight
                isClearable
                error={this.hasFieldError('sector') ? t('Please choose a sector') : false}
              />
            </bem.FormModal__item>
          }

          {countryField &&
            <bem.FormModal__item m={bothCountryAndSector ? 'country' : null}>
              <WrappedSelect
                label={addRequiredToLabel(t('Country'), countryField.required)}
                isMulti
                value={this.state.fields.country}
                onChange={this.onAnyFieldChange.bind(this, 'country')}
                options={countries}
                isLimitedHeight
                isClearable
                error={this.hasFieldError('country') ? t('Please select at least one contry') : false}
              />
            </bem.FormModal__item>
          }

          {operationalPurposeField &&
            <bem.FormModal__item>
              <WrappedSelect
                label={addRequiredToLabel(t('Operational Purpose of Data'), operationalPurposeField.required)}
                value={this.state.fields.operational_purpose}
                onChange={this.onAnyFieldChange.bind(this, 'operational_purpose')}
                options={operationalPurposes}
                isLimitedHeight
                isClearable
                error={this.hasFieldError('operational_purpose') ? t('Please specify the operational purpose of your project') : false}
              />
            </bem.FormModal__item>
          }

          {collectsPiiField &&
            <bem.FormModal__item>
              <WrappedSelect
                label={addRequiredToLabel(t('Does this project collect personally identifiable information?'), collectsPiiField.required)}
                value={this.state.fields.collects_pii}
                onChange={this.onAnyFieldChange.bind(this, 'collects_pii')}
                options={[
                  {value: 'Yes', label: t('Yes')},
                  {value: 'No', label: t('No')},
                ]}
                isClearable
                error={this.hasFieldError('collects_pii') ? t('Please indicate whether or not your project collects personally identifiable information') : false}
              />
            </bem.FormModal__item>
          }

          <bem.FormModal__item m='metadata-share'>
            <Checkbox
<<<<<<< HEAD
              checked={this.state['share-metadata']}
              onChange={this.onShareMetadataChange}
=======
              checked={this.state.fields['share-metadata']}
              onChange={this.onAnyFieldChange.bind(this, 'share-metadata')}
>>>>>>> 1925f0ec
              label={t('Help KoboToolbox improve this product by sharing the sector and country where this project will be deployed.') + ' ' + t('All the information is submitted anonymously, and will not include the project name or description listed above.')}
            />
          </bem.FormModal__item>

          {(this.props.context === PROJECT_SETTINGS_CONTEXTS.NEW || this.props.context === PROJECT_SETTINGS_CONTEXTS.REPLACE) &&
            <bem.Modal__footer>
              {/* Don't allow going back if asset already exist */}
              {!this.state.formAsset &&
                this.renderBackButton()
              }

              <bem.KoboButton
                m='blue'
                type='submit'
                onClick={this.handleSubmit}
                disabled={this.state.isSubmitPending}
              >
                {this.state.isSubmitPending && t('Please wait…')}
                {!this.state.isSubmitPending && this.props.context === PROJECT_SETTINGS_CONTEXTS.NEW && t('Create project')}
                {!this.state.isSubmitPending && this.props.context === PROJECT_SETTINGS_CONTEXTS.REPLACE && t('Save')}
              </bem.KoboButton>
            </bem.Modal__footer>
          }

          {this.props.context === PROJECT_SETTINGS_CONTEXTS.EXISTING &&
            <bem.FormModal__item>
              <bem.FormModal__item m='inline'>
                {this.isArchived() &&
                  <bem.KoboButton
                    m='blue'
                    onClick={this.unarchiveProject}
                  >
                    {t('Unarchive Project')}
                  </bem.KoboButton>
                }

                {this.isArchivable() &&
                  <bem.KoboButton
                    m='red'
                    onClick={this.archiveProject}
                  >
                    {t('Archive Project')}
                  </bem.KoboButton>
                }
              </bem.FormModal__item>

              {this.isArchivable() &&
                <bem.FormModal__item m='inline'>
                  {t('Archive project to stop accepting submissions.')}
                </bem.FormModal__item>
              }
              {this.isArchived() &&
                <bem.FormModal__item m='inline'>
                  {t('Unarchive project to resume accepting submissions.')}
                </bem.FormModal__item>
              }

            </bem.FormModal__item>
          }

          {isSelfOwned && this.props.context === PROJECT_SETTINGS_CONTEXTS.EXISTING &&
            <bem.FormModal__item>
              <bem.KoboButton m='red' onClick={this.deleteProject}>
                {t('Delete Project and Data')}
              </bem.KoboButton>
            </bem.FormModal__item>
          }
        </bem.FormModal__item>
      </bem.FormModal__form>
    );
  }

  renderBackButton() {
    if (this.state.previousStep) {
      const isBackButtonDisabled = (
        this.state.isSubmitPending ||
        this.state.isApplyTemplatePending ||
        this.state.isImportFromURLPending ||
        this.state.isUploadFilePending
      );
      return (
        <bem.KoboButton
          m='whitegray'
          type='button'
          onClick={this.displayPreviousStep}
          disabled={isBackButtonDisabled}
        >
          {t('Back')}
        </bem.KoboButton>
      );
    } else {
      return false;
    }
  }

  render() {
    if (this.isLoading()) {
      return (<LoadingSpinner/>);
    }

    if (this.isReplacingFormLocked()) {
      return (
        <bem.Loading>
          <bem.Loading__inner>
            <i className='k-icon k-icon-alert'/>
            {t("Form replacing is not available due to form's Locking Profile restrictions.")}
          </bem.Loading__inner>
        </bem.Loading>
      );
    }

    switch (this.state.currentStep) {
      case this.STEPS.FORM_SOURCE: return this.renderStepFormSource();
      case this.STEPS.CHOOSE_TEMPLATE: return this.renderStepChooseTemplate();
      case this.STEPS.UPLOAD_FILE: return this.renderStepUploadFile();
      case this.STEPS.IMPORT_URL: return this.renderStepImportUrl();
      case this.STEPS.PROJECT_DETAILS: return this.renderStepProjectDetails();
      default:
        throw new Error(`Unknown step: ${this.state.currentStep}!`);
    }
  }
}

reactMixin(ProjectSettings.prototype, Reflux.ListenerMixin);
reactMixin(ProjectSettings.prototype, mixins.permissions);
reactMixin(ProjectSettings.prototype, mixins.droppable);
// NOTE: dmix mixin is causing a full asset load after component mounts
reactMixin(ProjectSettings.prototype, mixins.dmix);

ProjectSettings.contextTypes = {router: PropTypes.object};

export default ProjectSettings;<|MERGE_RESOLUTION|>--- conflicted
+++ resolved
@@ -961,13 +961,8 @@
 
           <bem.FormModal__item m='metadata-share'>
             <Checkbox
-<<<<<<< HEAD
-              checked={this.state['share-metadata']}
-              onChange={this.onShareMetadataChange}
-=======
               checked={this.state.fields['share-metadata']}
               onChange={this.onAnyFieldChange.bind(this, 'share-metadata')}
->>>>>>> 1925f0ec
               label={t('Help KoboToolbox improve this product by sharing the sector and country where this project will be deployed.') + ' ' + t('All the information is submitted anonymously, and will not include the project name or description listed above.')}
             />
           </bem.FormModal__item>
