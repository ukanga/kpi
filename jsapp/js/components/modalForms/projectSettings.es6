--- conflicted
+++ resolved
@@ -976,15 +976,9 @@
 
           <bem.FormModal__item m='metadata-share'>
             <Checkbox
-<<<<<<< HEAD
               checked={this.state.fields['share-metadata']}
               onChange={this.onAnyFieldChange.bind(this, 'share-metadata')}
               label={t('Help KoboToolbox improve this product by sharing the sector and country where this project will be deployed.') + ' ' + t('All the information is submitted anonymously, and will not include the project name or description listed above.')}
-=======
-              checked={this.state['share-metadata']}
-              onChange={this.onShareMetadataChange}
-              label={t('Help KoBoToolbox improve this product by sharing the sector and country where this project will be deployed.') + ' ' + t('All the information is submitted anonymously, and will not include the project name or description listed above.')}
->>>>>>> 824b68d8
             />
           </bem.FormModal__item>
 
