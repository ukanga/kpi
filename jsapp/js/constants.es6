/**
 * A list of all shareable constants for the application.
 */

export const ROOT_URL = (() => {
  // This is an "absolute path reference (a URL without the domain name)"
  // according to the Django docs
  let rootPath = document.head.querySelector('meta[name=kpi-root-path]');
  if (rootPath === null) {
    console.error('no kpi-root-path meta tag set. defaulting to ""');
    rootPath = '';
  } else {
    // Strip trailing slashes
    rootPath = rootPath.content.replace(/\/*$/, '');
  }
  return `${window.location.protocol}//${window.location.host}${rootPath}`;
})();

export const ANON_USERNAME = 'AnonymousUser';

/**
 * BAD CODE™ A hardcoded list of permissions codenames.
 *
 * All of them are really defined on backend, and we get them through the
 * permissions config endpoint, but as we need these names to reference them in
 * the code to build the UI it's a necessary evil.
 *
 * NOTE: to know what these permissions permit see `kpi/permissions.py` file,
 * where you have to match the classes with endpoints and their HTTP methods.
 */
export const PERMISSIONS_CODENAMES = {};
new Set([
  'view_asset',
  'change_asset',
  'discover_asset',
  'manage_asset',
  'add_submissions',
  'view_submissions',
  'partial_submissions',
  'change_submissions',
  'delete_submissions',
  'validate_submissions',
]).forEach((codename) => {PERMISSIONS_CODENAMES[codename] = codename;});
Object.freeze(PERMISSIONS_CODENAMES);

export const HOOK_LOG_STATUSES = {
  SUCCESS: 2,
  PENDING: 1,
  FAILED: 0,
};

export const KEY_CODES = Object.freeze({
  TAB: 9,
  ENTER: 13,
  ESC: 27,
  SPACE: 32,
  NBSP: 160, // non-breakable space
});

export const MODAL_TYPES = {
  SHARING: 'sharing',
  UPLOADING_XLS: 'uploading-xls',
  NEW_FORM: 'new-form',
  LIBRARY_NEW_ITEM: 'library-new-item',
  LIBRARY_TEMPLATE: 'library-template',
  LIBRARY_COLLECTION: 'library-collection',
  LIBRARY_UPLOAD: 'library-upload',
  ENKETO_PREVIEW: 'enketo-preview',
  SUBMISSION: 'submission',
  REPLACE_PROJECT: 'replace-project',
  TABLE_COLUMNS: 'table-columns',
  REST_SERVICES: 'rest-services',
  FORM_LANGUAGES: 'form-languages',
  FORM_TRANSLATIONS_TABLE: 'form-translation-table',
  ASSET_TAGS: 'asset-tags',
  ENCRYPT_FORM: 'encrypt-form',
  BULK_EDIT_SUBMISSIONS: 'bulk-edit-submissions',
};

export const PROJECT_SETTINGS_CONTEXTS = {
  NEW: 'newForm',
  EXISTING: 'existingForm',
  REPLACE: 'replaceProject',
  BUILDER: 'formBuilderAside',
};

export const update_states = {
  UNSAVED_CHANGES: -1,
  UP_TO_DATE: true,
  PENDING_UPDATE: false,
  SAVE_FAILED: 'SAVE_FAILED',
};

export const AVAILABLE_FORM_STYLES = [
  {value: '', label: t('Default - single page')},
  {value: 'theme-grid no-text-transform', label: t('Grid theme')},
  {value: 'theme-grid', label: t('Grid theme with headings in ALL CAPS')},
  {value: 'pages', label: t('Multiple pages')},
  {value: 'theme-grid pages no-text-transform', label: t('Grid theme + Multiple pages')},
  {value: 'theme-grid pages', label: t('Grid theme + Multiple pages + headings in ALL CAPS')},
];

export const VALIDATION_STATUSES = {
  no_status: {
    value: null,
    label: '—',
  },
  validation_status_not_approved: {
    value: 'validation_status_not_approved',
    label: t('Not Approved'),
  },
  validation_status_approved: {
    value: 'validation_status_approved',
    label: t('Approved'),
  },
  validation_status_on_hold: {
    value: 'validation_status_on_hold',
    label: t('On Hold'),
  },
};

export const VALIDATION_STATUSES_LIST = [
  VALIDATION_STATUSES.no_status,
  VALIDATION_STATUSES.validation_status_not_approved,
  VALIDATION_STATUSES.validation_status_approved,
  VALIDATION_STATUSES.validation_status_on_hold,
];

export const ASSET_TYPES = {
  question: {
    id: 'question',
    label: t('question'),
  },
  block: {
    id: 'block',
    label: t('block'),
  },
  template: {
    id: 'template',
    label: t('template'),
  },
  survey: {
    id: 'survey',
    label: t('project'),
  },
  collection: {
    id: 'collection',
    label: t('collection'),
  },
};

export const ASSET_FILE_TYPES = {
  map_layer: {
    id: 'map_layer',
    label: t('map layer'),
  },
  form_media: {
    id: 'form_media',
    label: t('form media'),
  },
}

export const QUESTION_TYPES = Object.freeze({
  acknowledge: {label: t('Acknowledge'), icon: 'qt-acknowledge', id: 'acknowledge'},
  audio: {label: t('Audio'), icon: 'qt-audio', id: 'audio'},
  barcode: {label: t('Barcode / QR Code'), icon: 'qt-barcode', id: 'barcode'},
  calculate: {label: t('Calculate'), icon: 'qt-calculate', id: 'calculate'},
  date: {label: t('Date'), icon: 'qt-date', id: 'date'},
  datetime: {label: t('Date & time'), icon: 'qt-date-time', id: 'datetime'},
  decimal: {label: t('Decimal'), icon: 'qt-decimal', id: 'decimal'},
  'external-xml': {label: t('External XML'), icon: 'qt-external-xml', id: 'external-xml'},
  file: {label: t('File'), icon: 'qt-file', id: 'file'},
  geopoint: {label: t('Point'), icon: 'qt-point', id: 'geopoint'},
  geoshape: {label: t('Area'), icon: 'qt-area', id: 'geoshape'},
  geotrace: {label: t('Line'), icon: 'qt-line', id: 'geotrace'},
  hidden: {label: t('Hidden'), icon: 'qt-hidden', id: 'hidden'},
  image: {label: t('Photo'), icon: 'qt-photo', id: 'image'},
  integer: {label: t('Number'), icon: 'qt-number', id: 'integer'},
  kobomatrix: {label: t('Question Matrix'), icon: 'qt-question-matrix', id: 'kobomatrix'},
  note: {label: t('Note'), icon: 'qt-note', id: 'note'},
  range: {label: t('Range'), icon: 'qt-range', id: 'range'},
  rank: {label: t('Ranking'), icon: 'qt-ranking', id: 'rank'},
  score: {label: t('Rating'), icon: 'qt-rating', id: 'score'},
  select_multiple: {label: t('Select Many'), icon: 'qt-select-many', id: 'select_multiple'},
  select_one: {label: t('Select One'), icon: 'qt-select-one', id: 'select_one'},
  text: {label: t('Text'), icon: 'qt-text', id: 'text'},
  time: {label: t('Time'), icon: 'qt-time', id: 'time'},
  video: {label: t('Video'), icon: 'qt-video', id: 'video'},
});

export const META_QUESTION_TYPES = {};
new Set([
  'start',
  'end',
  'today',
  'username',
  'simserial',
  'subscriberid',
  'deviceid',
  'phonenumber',
  'audit',
]).forEach((codename) => {META_QUESTION_TYPES[codename] = codename;});
Object.freeze(META_QUESTION_TYPES);

// submission data extras being added by backend. see both of these:
// 1. https://github.com/kobotoolbox/kobocat/blob/78133d519f7b7674636c871e3ba5670cd64a7227/onadata/apps/viewer/models/parsed_instance.py#L242-L260
// 2. https://github.com/kobotoolbox/kpi/blob/7db39015866c905edc645677d72b9c1ea16067b1/jsapp/js/constants.es6#L284-L294
export const ADDITIONAL_SUBMISSION_PROPS = {};
new Set([
  // match the ordering of (Python) kpi.models.import_export_task.ExportTask.COPY_FIELDS
  '_id',
  '_uuid',
  '_submission_time',
  '_validation_status',
  '_notes',
  '_status',
  '_submitted_by',
  '_tags',
]).forEach((codename) => {ADDITIONAL_SUBMISSION_PROPS[codename] = codename;});
Object.freeze(ADDITIONAL_SUBMISSION_PROPS);

export const NAME_MAX_LENGTH = 255;

/**
 * for Backend calls, see their definitions at `kpi/filters.py`
 * NOTE: ORs require a parenthesis to work
 */
export const COMMON_QUERIES = Object.freeze({
  b: 'asset_type:block',
  q: 'asset_type:question',
  t: 'asset_type:template',
  s: 'asset_type:survey',
  c: 'asset_type:collection',
  qb: '(asset_type:question OR asset_type:block)',
  qbt: '(asset_type:question OR asset_type:block OR asset_type:template)',
  qbtc: '(asset_type:question OR asset_type:block OR asset_type:template OR asset_type:collection)',
});

export const ACCESS_TYPES = {};
new Set([
  'owned',
  'shared',
  'public',
  'subscribed',
]).forEach((codename) => {ACCESS_TYPES[codename] = codename;});
Object.freeze(ACCESS_TYPES);

export const GROUP_TYPES_BEGIN = {};
new Set([
  'begin_group',
  'begin_score',
  'begin_rank',
  'begin_kobomatrix',
  'begin_repeat',
]).forEach((kind) => {GROUP_TYPES_BEGIN[kind] = kind;});
Object.freeze(GROUP_TYPES_BEGIN);

export const GROUP_TYPES_END = {};
new Set([
  'end_group',
  'end_score',
  'end_rank',
  'end_kobomatrix',
  'end_repeat',
]).forEach((kind) => {GROUP_TYPES_END[kind] = kind;});
Object.freeze(GROUP_TYPES_END);

// a custom question type for score
export const SCORE_ROW_TYPE = 'score__row';

// a custom question type for rank
export const RANK_LEVEL_TYPE = 'rank__level';

export const CHOICE_LISTS = Object.freeze({
  SELECT: 'select_from_list_name',
  MATRIX: 'kobo--matrix_list',
  SCORE: 'kobo--score-choices',
  RANK: 'kobo--rank-items',
});

export const MATRIX_PAIR_PROPS = {
  inSurvey: CHOICE_LISTS.MATRIX,
  inChoices: 'list_name',
};

export const DEPLOYMENT_CATEGORIES = Object.freeze({
  Deployed: {id: 'Deployed', label: t('Deployed')},
  Draft: {id: 'Draft', label: t('Draft')},
  Archived: {id: 'Archived', label: t('Archived')},
});

export const QUERY_LIMIT_DEFAULT = 5000;

// List of server routes
export const PATHS = Object.freeze({
  LOGIN: '/accounts/login',
});

// List of React app routes (the # ones)
export const ROUTES = Object.freeze({
  ACCOUNT_SETTINGS: '/account-settings',
  CHANGE_PASSWORD: '/change-password',
  LIBRARY: '/library',
  MY_LIBRARY: '/library/my-library',
  PUBLIC_COLLECTIONS: '/library/public-collections',
  NEW_LIBRARY_ITEM: '/library/asset/new',
  LIBRARY_ITEM: '/library/asset/:uid',
  EDIT_LIBRARY_ITEM: '/library/asset/:uid/edit',
  NEW_LIBRARY_CHILD: '/library/asset/:uid/new',
  LIBRARY_ITEM_JSON: '/library/asset/:uid/json',
  LIBRARY_ITEM_XFORM: '/library/asset/:uid/xform',
  FORMS: '/forms',
  FORM: '/forms/:uid',
  FORM_JSON: '/forms/:uid/json',
  FORM_XFORM: '/forms/:uid/xform',
  FORM_EDIT: '/forms/:uid/edit',
  FORM_SUMMARY: '/forms/:uid/summary',
  FORM_LANDING: '/forms/:uid/landing',
  FORM_DATA: '/forms/:uid/data',
  FORM_REPORT: '/forms/:uid/data/report',
  FORM_TABLE: '/forms/:uid/data/table',
  FORM_DOWNLOADS: '/forms/:uid/data/downloads',
  FORM_GALLERY: '/forms/:uid/data/gallery',
  FORM_MAP: '/forms/:uid/data/map',
  FORM_MAP_BY: '/forms/:uid/data/map/:viewby',
  FORM_SETTINGS: '/forms/:uid/settings',
  FORM_MEDIA: '/forms/:uid/settings/media',
  FORM_SHARING: '/forms/:uid/settings/sharing',
  FORM_REST: '/forms/:uid/settings/rest',
  FORM_REST_HOOK: '/forms/:uid/settings/rest/:hookUid',
  FORM_KOBOCAT: '/forms/:uid/settings/kobocat',
  FORM_RESET: '/forms/:uid/reset',
});

export const COLLECTION_METHODS = Object.freeze({
  offline_url: {
    id: 'offline_url',
    label: t('Online-Offline (multiple submission)'),
    desc: t('This allows online and offline submissions and is the best option for collecting data in the field.'),
  },
  url: {
    id: 'url',
    label: t('Online-Only (multiple submissions)'),
    desc: t('This is the best option when entering many records at once on a computer, e.g. for transcribing paper records.'),
  },
  single_url: {
    id: 'single_url',
    label: t('Online-Only (single submission)'),
    desc: t('This allows a single submission, and can be paired with the "return_url" parameter to redirect the user to a URL of your choice after the form has been submitted.'),
  },
  single_once_url: {
    id: 'single_once_url',
    label: t('Online-only (once per respondent)'),
    desc: t('This allows your web form to only be submitted once per user, using basic protection to prevent the same user (on the same browser & device) from submitting more than once.'),
  },
  iframe_url: {
    id: 'iframe_url',
    label: t('Embeddable web form code'),
    desc: t('Use this html5 code snippet to integrate your form on your own website using smaller margins.'),
  },
  preview_url: {
    id: 'preview_url',
    label: t('View only'),
    desc: t('Use this version for testing, getting feedback. Does not allow submitting data.'),
  },
  android: {
    id: 'android',
    label: t('Android application'),
    desc: t('Use this option to collect data in the field with your Android device.'),
    url: 'https://play.google.com/store/apps/details?id=org.koboc.collect.android&hl=en',
  },
});

// NOTE: The default export is mainly for tests
const constants = {
  ROOT_URL,
  ANON_USERNAME,
  PERMISSIONS_CODENAMES,
  HOOK_LOG_STATUSES,
  KEY_CODES,
  MODAL_TYPES,
  PROJECT_SETTINGS_CONTEXTS,
  update_states,
  AVAILABLE_FORM_STYLES,
  VALIDATION_STATUSES,
  VALIDATION_STATUSES_LIST,
  ASSET_TYPES,
  ASSET_FILE_TYPES,
  QUESTION_TYPES,
  META_QUESTION_TYPES,
  ADDITIONAL_SUBMISSION_PROPS,
  NAME_MAX_LENGTH,
  COMMON_QUERIES,
  ACCESS_TYPES,
  GROUP_TYPES_BEGIN,
  GROUP_TYPES_END,
  SCORE_ROW_TYPE,
  RANK_LEVEL_TYPE,
  DEPLOYMENT_CATEGORIES,
<<<<<<< HEAD
  REPORT_STYLES,
=======
>>>>>>> b7a48caf
  PATHS,
  ROUTES,
  QUERY_LIMIT_DEFAULT,
  CHOICE_LISTS,
};

export default constants;<|MERGE_RESOLUTION|>--- conflicted
+++ resolved
@@ -397,10 +397,6 @@
   SCORE_ROW_TYPE,
   RANK_LEVEL_TYPE,
   DEPLOYMENT_CATEGORIES,
-<<<<<<< HEAD
-  REPORT_STYLES,
-=======
->>>>>>> b7a48caf
   PATHS,
   ROUTES,
   QUERY_LIMIT_DEFAULT,
