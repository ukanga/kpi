/**
 * A bundle file for all Reflux actions. This is the only place that React
 * components should be talking to Backend.
 *
 * You can observe action result through Reflux callbacks in your component, or
 * more preferably (where applicable) use the update eveont of one of the stores
 * from `jsapp/js/stores.es6`
 *
 * TODO: Group and split actions to separate files. For a working example see `./actions/help`.
 */

import alertify from 'alertifyjs';
import Reflux from 'reflux';
import RefluxPromise from './libs/reflux-promise';
import {dataInterface} from './dataInterface';
import {permissionsActions} from './actions/permissions';
import {helpActions} from './actions/help';
import libraryActions from './actions/library';
import submissionsActions from './actions/submissions';
import formMediaActions from './actions/media';
import exportsActions from './actions/exportsActions';
import dataShareActions from './actions/datashare';
import {
  notify,
  replaceSupportEmail,
} from 'utils';

// Configure Reflux
Reflux.use(RefluxPromise(window.Promise));

export const actions = {
  permissions: permissionsActions,
  help: helpActions,
  library: libraryActions,
  submissions: submissionsActions,
  media: formMediaActions,
  exports: exportsActions,
  dataShare: dataShareActions,
};

actions.navigation = Reflux.createActions([
  'transitionStart',
  'transitionEnd',
  'routeUpdate',
  'documentTitleUpdate'
]);

actions.auth = Reflux.createActions({
  verifyLogin: {children: ['loggedin', 'anonymous', 'failed']},
  logout: {children: ['completed', 'failed']},
  changePassword: {children: ['completed', 'failed']},
  getEnvironment: {children: ['completed', 'failed']},
  getApiToken: {children: ['completed', 'failed']},
});

actions.survey = Reflux.createActions({
  addExternalItemAtPosition: {children: ['completed', 'failed']}
});

actions.search = Reflux.createActions({
  assets: {children: ['completed', 'failed']}
});

actions.resources = Reflux.createActions({
  createImport: {children: ['completed', 'failed']},
  loadAsset: {children: ['completed', 'failed']},
  deployAsset: {children: ['completed', 'failed']},
  setDeploymentActive: {children: ['completed', 'failed']},
  createSnapshot: {children: ['completed', 'failed']},
  cloneAsset: {children: ['completed', 'failed']},
  deleteAsset: {children: ['completed', 'failed']},
  listTags: {children: ['completed', 'failed']},
  loadAssetSubResource: {children: ['completed', 'failed']},
  loadAssetContent: {children: ['completed', 'failed']},
  createResource: {asyncResult: true},
  updateAsset: {asyncResult: true},
  updateSubmissionValidationStatus: {children: ['completed', 'failed']},
  removeSubmissionValidationStatus: {children: ['completed', 'failed']},
  deleteSubmission: {children: ['completed', 'failed']},
  duplicateSubmission: {children: ['completed', 'failed',]},
  refreshTableSubmissions: {children: ['completed', 'failed',]},
  getAssetFiles: {children: ['completed', 'failed']},
  notFound: {}
});

actions.hooks = Reflux.createActions({
  getAll: {children: ['completed', 'failed']},
  add: {children: ['completed', 'failed']},
  update: {children: ['completed', 'failed']},
  delete: {children: ['completed', 'failed']},
  getLogs: {children: ['completed', 'failed']},
  retryLog: {children: ['completed', 'failed']},
  retryLogs: {children: ['completed', 'failed']},
});

actions.misc = Reflux.createActions({
  getUser: {children: ['completed', 'failed']},
  checkUsername: {asyncResult: true, children: ['completed', 'failed']},
  updateProfile: {children: ['completed', 'failed']},
  getServerEnvironment: {children: ['completed', 'failed']},
});

<<<<<<< HEAD
actions.media = Reflux.createActions({
  loadMedia: {children: ['completed', 'failed']},
  uploadMedia: {children: ['completed', 'failed']},
  deleteMedia: {children: ['completed', 'failed']},
});

actions.dataShare = Reflux.createActions({
  attachToParent: {children: ['completed', 'failed']},
  detachParent: {children: ['completed', 'failed']},
  patchParent: {children: ['completed', 'failed']},
  getAttachedParents: {children: ['completed', 'failed']},
  getSharingEnabledAssets: {children: ['completed', 'failed']},
  toggleDataSharing: {children: ['completed', 'failed']},
  updateColumnFilters: {children: ['completed', 'failed']},
});

=======
>>>>>>> 60efe29b
// TODO move these callbacks to `actions/permissions.es6` after moving
// `actions.resources` to separate file (circular dependency issue)
permissionsActions.assignAssetPermission.failed.listen(() => {
  notify(t('Failed to update permissions'), 'error');
});
permissionsActions.removeAssetPermission.failed.listen(() => {
  notify(t('Failed to remove permissions'), 'error');
});
permissionsActions.bulkSetAssetPermissions.failed.listen(() => {
  notify(t('Failed to update permissions'), 'error');
});
permissionsActions.assignAssetPermission.completed.listen((uid) => {
  // needed to update publicShareSettings after enabling link sharing
  actions.resources.loadAsset({id: uid});
});
permissionsActions.copyPermissionsFrom.completed.listen((sourceUid, targetUid) => {
  actions.resources.loadAsset({id: targetUid});
});
permissionsActions.setAssetPublic.completed.listen((uid) => {
  actions.resources.loadAsset({id: uid});
});
permissionsActions.removeAssetPermission.completed.listen((uid) => {
  // needed to update publicShareSettings after disabling link sharing
  actions.resources.loadAsset({id: uid});
});

actions.misc.getUser.listen((userUrl) => {
  dataInterface.getUser(userUrl)
    .done(actions.misc.getUser.completed)
    .fail(actions.misc.getUser.failed);
});

actions.misc.checkUsername.listen(function(username){
  dataInterface.queryUserExistence(username)
    .done(actions.misc.checkUsername.completed)
    .fail(actions.misc.checkUsername.failed);
});

actions.misc.updateProfile.listen(function(data, callbacks={}){
  dataInterface.patchProfile(data)
    .done((...args) => {
      actions.misc.updateProfile.completed(...args)
      if (callbacks.onComplete) {
        callbacks.onComplete(...args);
      }
    })
    .fail((...args) => {
      actions.misc.updateProfile.failed(...args)
      if (callbacks.onFail) {
        callbacks.onFail(...args);
      }
    });
});
actions.misc.updateProfile.completed.listen(function(){
  notify(t('updated profile successfully'));
});
actions.misc.updateProfile.failed.listen(function(data) {
  let hadFieldsErrors = false;
  for (const [errorProp, errorValue] of Object.entries(data.responseJSON)){
    if (errorProp !== 'non_fields_error') {
      hadFieldsErrors = true;
    }
  }

  if (hadFieldsErrors) {
    notify(t('Some fields contain errors'), 'error');
  } else {
    notify(t('failed to update profile'), 'error');
  }
});

actions.misc.getServerEnvironment.listen(function(){
  dataInterface.serverEnvironment()
    .done(actions.misc.getServerEnvironment.completed)
    .fail(actions.misc.getServerEnvironment.failed);
});

actions.resources.createImport.listen((params, onCompleted, onFailed) => {
  dataInterface.createImport(params)
    .done((response) => {
      actions.resources.createImport.completed(response);
      if (typeof onCompleted === 'function') {onCompleted(response);}
    })
    .fail((response) => {
      actions.resources.createImport.failed(response);
      if (typeof onFailed === 'function') {onFailed(response);}
    });
});

<<<<<<< HEAD
/*
 * Dynamic data attachments
 */
actions.dataShare.attachToParent.listen((assetUid, data) => {
  dataInterface.attachToParent(assetUid, data)
    .done(() => {
      actions.dataShare.attachToParent.completed(assetUid);
    })
    .fail((response) => {
      actions.dataShare.attachToParent.failed(response)
    })
});

actions.dataShare.detachParent.listen((attachmentUrl) => {
  dataInterface.detachParent(attachmentUrl)
    .done(() => {
      actions.dataShare.detachParent.completed();
    })
    .fail((response) => {
      actions.dataShare.detachParent.failed(response)
    })
});

actions.dataShare.patchParent.listen((attachmentUrl, data) => {
  dataInterface.patchParent(attachmentUrl, data)
    .done((response) => {
      actions.dataShare.patchParent.completed(response);
    })
    .fail((response) => {
      actions.dataShare.patchParent.failed(response)
    })
});

actions.dataShare.getAttachedParents.listen((assetUid) => {
  dataInterface.getAttachedParents(assetUid)
    .done((response) => {
      if (response.results.length > 0) {
        let allParents = [];
        response.results.forEach((parent) => {
          // Assume file extension is after last `.` of filename and remove it
          let filename = parent.filename.replace(/\.[^/.]+$/, '');
          // Assume uid is after last `/` of its asset url
          let parentUid = parent.parent.match(/.*\/([^/]+)\//)[1];
          allParents.push({
            parentName: parent.parent_name,
            // Parent's asset url
            parentUrl: parent.parent,
            parentUid: parentUid,
            // Fields that the child has selected to import
            childFields: parent.fields,
            filename: filename,
            // Child-parent attachment endpoint
            attachmentUrl: parent.url,
          });
          actions.dataShare.getAttachedParents.completed(allParents);
        });
      } else {
        actions.dataShare.getAttachedParents.completed([]);
      }
    })
    .fail(actions.dataShare.getAttachedParents.failed);
});

actions.dataShare.getSharingEnabledAssets.listen(() => {
  dataInterface.getSharingEnabledAssets()
    .done((response) => {
      actions.dataShare.getSharingEnabledAssets.completed(response);
    })
    .fail(actions.dataShare.getSharingEnabledAssets.failed);
});
actions.dataShare.getSharingEnabledAssets.failed.listen(() => {
  alertify.error(t('Failed to retrieve sharing enabled assets'));
});

// The next two actions have the same endpoint but are called on very different
// situations, so we keep them as separate actions
actions.dataShare.toggleDataSharing.listen((uid, data) => {
  dataInterface.patchDataSharing(uid, data)
    .done(actions.dataShare.toggleDataSharing.completed)
    .fail((response) => {
      actions.dataShare.toggleDataSharing.failed(response);
    });
});
actions.dataShare.toggleDataSharing.failed.listen((response) => {
  alertify.error(response.responseJSON.detail);
});

actions.dataShare.updateColumnFilters.listen((uid, data) => {
  dataInterface.patchDataSharing(uid, data)
    .done((response) => {
      actions.dataShare.updateColumnFilters.completed(response)
    })
    .fail((response) => {
      actions.dataShare.updateColumnFilters.failed(response);
    });
});
actions.dataShare.updateColumnFilters.failed.listen((response) => {
  alertify.error(response.responseJSON);
});

/*
 * Form media endpoint actions
 */
actions.media.uploadMedia.listen((uid, formMediaJSON) => {
  dataInterface.postFormMedia(uid, formMediaJSON)
    .done(() => {
      actions.media.uploadMedia.completed(uid);
    })
    .fail((response) => {
      actions.media.uploadMedia.failed(response);
    });
});
actions.media.uploadMedia.completed.listen((uid) => {
  actions.media.loadMedia(uid);
});
actions.media.uploadMedia.failed.listen(() => {
  alertify.error(t('Could not upload your media'));
});

actions.media.loadMedia.listen((uid) => {
  dataInterface.getFormMedia(uid)
    .done((response) => {
      actions.media.loadMedia.completed(response);
    })
    .fail((response) => {
      actions.media.loadMedia.failed(response);
    });
});
actions.media.loadMedia.failed.listen(() => {
  alertify.error(t('Something went wrong with getting your media'));
});

actions.media.deleteMedia.listen((uid, url) => {
  dataInterface.deleteFormMedia(url)
    .done(() => {
      actions.media.deleteMedia.completed(uid);
    })
    .fail((response) => {
      actions.media.deleteMedia.failed(response);
    });
});
actions.media.deleteMedia.completed.listen((uid) => {
  notify(t('Successfully deleted media'));
  actions.media.loadMedia(uid);
});
actions.media.deleteMedia.failed.listen(() => {
  alertify.error(t('Failed to delete media!'));
});

=======
>>>>>>> 60efe29b
actions.resources.createSnapshot.listen(function(details){
  dataInterface.createAssetSnapshot(details)
    .done(actions.resources.createSnapshot.completed)
    .fail(actions.resources.createSnapshot.failed);
});

actions.resources.listTags.listen(function(data){
  dataInterface.listTags(data)
    .done(actions.resources.listTags.completed)
    .fail(actions.resources.listTags.failed);
});

actions.resources.listTags.completed.listen(function(results){
  if (results.next && window.Raven) {
    Raven.captureMessage('MAX_TAGS_EXCEEDED: Too many tags');
  }
});

actions.resources.updateAsset.listen(function(uid, values, params={}) {
  dataInterface.patchAsset(uid, values)
    .done((asset) => {
      actions.resources.updateAsset.completed(asset);
      if (typeof params.onComplete === 'function') {
        params.onComplete(asset, uid, values);
      }
      notify(t('successfully updated'));
    })
    .fail(function(resp){
      actions.resources.updateAsset.failed(resp);
      if (params.onFailed) {
        params.onFailed(resp);
      }
    });
});

actions.resources.deployAsset.listen(function(asset, redeployment, params={}){
  dataInterface.deployAsset(asset, redeployment)
    .done((data) => {
      actions.resources.deployAsset.completed(data.asset);
      if (typeof params.onDone === 'function') {
        params.onDone(data, redeployment);
      }
    })
    .fail((data) => {
      actions.resources.deployAsset.failed(data, redeployment);
      if (typeof params.onFail === 'function') {
        params.onFail(data,  redeployment);
      }
    });
});

actions.resources.deployAsset.failed.listen(function(data, redeployment){
  // report the problem to the user
  let failure_message = null;

  if(!data.responseJSON || (!data.responseJSON.xform_id_string &&
                            !data.responseJSON.detail)) {
    // failed to retrieve a valid response from the server
    // setContent() removes the input box, but the value is retained
    var msg;
    if (data.status == 500 && data.responseJSON && data.responseJSON.error) {
      msg = `<pre>${data.responseJSON.error}</pre>`;
    } else if (data.status == 500 && data.responseText) {
      msg = `<pre>${data.responseText}</pre>`;
    } else {
      msg = t('please check your connection and try again.');
    }
    failure_message = `
      <p>${replaceSupportEmail(t('if this problem persists, contact help@kobotoolbox.org'))}</p>
      <p>${msg}</p>
    `;
  } else if(!!data.responseJSON.xform_id_string){
    // TODO: now that the id_string is automatically generated, this failure
    // mode probably doesn't need special handling
    failure_message = `
      <p>${t('your form id was not valid:')}</p>
      <p><pre>${data.responseJSON.xform_id_string}</pre></p>
      <p>${replaceSupportEmail(t('if this problem persists, contact help@kobotoolbox.org'))}</p>
    `;
  } else if(!!data.responseJSON.detail) {
    failure_message = `
      <p>${t('your form cannot be deployed because it contains errors:')}</p>
      <p><pre>${data.responseJSON.detail}</pre></p>
    `;
  }
  alertify.alert(t('unable to deploy'), failure_message);
});

actions.resources.setDeploymentActive.listen(function(details) {
  dataInterface.setDeploymentActive(details)
    .done((data) => {
      actions.resources.setDeploymentActive.completed(data.asset);
    })
    .fail(actions.resources.setDeploymentActive.failed);
});
actions.resources.setDeploymentActive.completed.listen((result) => {
  if (result.deployment__active) {
    notify(t('Project unarchived successfully'));
  } else {
    notify(t('Project archived successfully'));
  }
});

actions.resources.getAssetFiles.listen(function(assetId, fileType) {
  dataInterface
    .getAssetFiles(assetId, fileType)
    .done(actions.resources.getAssetFiles.completed)
    .fail(actions.resources.getAssetFiles.failed);
});


actions.reports = Reflux.createActions({
  setStyle: {
    children: [
      'completed',
      'failed',
    ]
  },
  setCustom: {
    children: [
      'completed',
      'failed',
    ]
  }
});

actions.reports.setStyle.listen(function(assetId, details){
  dataInterface.patchAsset(assetId, {report_styles: JSON.stringify(details)})
    .done((asset) => {
      actions.reports.setStyle.completed(asset);
      actions.resources.updateAsset.completed(asset);
    })
    .fail(actions.reports.setStyle.failed);
});

actions.reports.setCustom.listen(function(assetId, details){
  dataInterface.patchAsset(assetId, {report_custom: JSON.stringify(details)})
    .done((asset) => {
      actions.reports.setCustom.completed(asset);
      actions.resources.updateAsset.completed(asset);
    })
    .fail(actions.reports.setCustom.failed);
});

actions.table = Reflux.createActions({
  updateSettings: {
    children: [
      'completed',
      'failed',
    ]
  }
});

actions.table.updateSettings.listen(function(assetId, settings){
  dataInterface.patchAsset(assetId, {settings: JSON.stringify(settings)})
    .done((asset) => {
      actions.table.updateSettings.completed(asset);
      actions.resources.updateAsset.completed(asset);
    })
    .fail(actions.table.updateSettings.failed);
});


actions.map = Reflux.createActions({
  setMapStyles: {
    children: ['started', 'completed', 'failed']
  }
});

/**
 * Note: `started` callback returns parameters with wich the action was called
 * @param {string} assetUid
 * @param {object} mapStyles
 */
actions.map.setMapStyles.listen(function(assetUid, mapStyles) {
  dataInterface.patchAsset(assetUid, {map_styles: JSON.stringify(mapStyles)})
    .done((asset) => {
      actions.map.setMapStyles.completed(asset);
      actions.resources.updateAsset.completed(asset);
    })
    .fail(actions.map.setMapStyles.failed);
  actions.map.setMapStyles.started(assetUid, mapStyles);
});


actions.resources.createResource.listen(function(details){
  dataInterface.createResource(details)
    .done(function(asset){
      actions.resources.createResource.completed(asset);
    })
    .fail(function(...args){
      actions.resources.createResource.failed(...args);
    });
});

actions.resources.deleteAsset.listen(function(details, params={}){
  dataInterface.deleteAsset(details)
    .done(() => {
      actions.resources.deleteAsset.completed(details);
      if (typeof params.onComplete === 'function') {
        params.onComplete(details);
      }
    })
    .fail((err) => {
      actions.resources.deleteAsset.failed(details);
      alertify.alert(
        t('Unable to delete asset!'),
        `<p>${t('Error details:')}</p><pre style='max-height: 200px;'>${err.responseText}</pre>`
      );
    });
});

actions.resources.cloneAsset.listen(function(details, params={}){
  dataInterface.cloneAsset(details)
    .done((asset) => {
      actions.resources.cloneAsset.completed(asset);
      if (typeof params.onComplete === 'function') {
        params.onComplete(asset);
      }
    })
    .fail(actions.resources.cloneAsset.failed);
});
actions.resources.cloneAsset.failed.listen(() => {
  notify(t('Could not create project!'), 'error');
});

actions.search.assets.listen(function(searchData, params = {}){
  dataInterface.searchAssets(searchData)
    .done(function(response){
      actions.search.assets.completed(searchData, response);
      if (typeof params.onComplete === 'function') {
        params.onComplete(searchData, response);
      }
    })
    .fail(function(response){
      actions.search.assets.failed(searchData, response);
      if (typeof params.onFailed === 'function') {
        params.onFailed(searchData, response);
      }
    });
});

// reload so a new csrf token is issued
actions.auth.logout.completed.listen(function(){
  window.setTimeout(function(){
    window.location.replace('', '');
  }, 1);
});

actions.auth.logout.listen(function(){
  dataInterface.logout().done(actions.auth.logout.completed).fail(function(){
    console.error('logout failed for some reason. what should happen now?');
  });
});
actions.auth.verifyLogin.listen(function(){
    dataInterface.selfProfile()
        .done((data/*, msg, req*/)=>{
          if (data.username) {
            actions.auth.verifyLogin.loggedin(data);
          } else {
            actions.auth.verifyLogin.anonymous(data);
          }
        })
        .fail(actions.auth.verifyLogin.failed);
});

actions.auth.changePassword.listen((currentPassword, newPassword) => {
  dataInterface.patchProfile({
    current_password: currentPassword,
    new_password: newPassword
  })
  .done(actions.auth.changePassword.completed)
  .fail(actions.auth.changePassword.failed);
});
actions.auth.changePassword.completed.listen(() => {
  notify(t('changed password successfully'));
});
actions.auth.changePassword.failed.listen(() => {
  notify(t('failed to change password'), 'error');
});

actions.auth.getEnvironment.listen(function(){
  dataInterface.environment()
    .done((data)=>{
      actions.auth.getEnvironment.completed(data);
    })
    .fail(actions.auth.getEnvironment.failed);
});
actions.auth.getEnvironment.failed.listen(() => {
  notify(t('failed to load environment data'), 'error');
});

actions.auth.getApiToken.listen(() => {
  dataInterface.apiToken()
    .done((response) => {
      actions.auth.getApiToken.completed(response.token);
    })
    .fail(actions.auth.getApiToken.failed);
});
actions.auth.getApiToken.failed.listen(() => {
  notify(t('failed to load API token'), 'error');
});

actions.resources.loadAsset.listen(function(params){
  dataInterface.getAsset(params)
    .done(actions.resources.loadAsset.completed)
    .fail(actions.resources.loadAsset.failed);
});

actions.resources.loadAssetContent.listen(function(params){
  dataInterface.getAssetContent(params)
    .done(actions.resources.loadAssetContent.completed)
    .fail(actions.resources.loadAssetContent.failed);
});

actions.resources.updateSubmissionValidationStatus.listen(function(uid, sid, data){
  dataInterface.updateSubmissionValidationStatus(uid, sid, data).done((result) => {
    actions.resources.updateSubmissionValidationStatus.completed(result, sid);
  }).fail((error)=>{
    console.error(error);
    actions.resources.updateSubmissionValidationStatus.failed(error);
  });
});

actions.resources.removeSubmissionValidationStatus.listen((uid, sid) => {
  dataInterface.removeSubmissionValidationStatus(uid, sid).done((result) => {
    actions.resources.removeSubmissionValidationStatus.completed(result, sid);
  }).fail((error)=>{
    console.error(error);
    actions.resources.removeSubmissionValidationStatus.failed(error);
  });
});

actions.resources.deleteSubmission.listen((uid, sid) => {
  dataInterface.deleteSubmission(uid, sid)
    .done(() => {
      notify(t('submission deleted'));
      actions.resources.deleteSubmission.completed();
      actions.resources.loadAsset({id: uid});
    })
    .fail(() => {
      alertify.error(t('failed to delete submission'));
      actions.resources.deleteSubmission.failed();
    });
});

actions.resources.duplicateSubmission.listen((uid, sid, duplicatedSubmission) => {
  dataInterface.duplicateSubmission(uid, sid)
    .done((response) => {
      notify(t('Successfully duplicated submission'));
      actions.resources.duplicateSubmission.completed(uid, response._id, duplicatedSubmission);
      actions.resources.loadAsset({id: uid});
    })
    .fail((response) => {
      alertify.error(t('Failed to duplciate submisson'));
      actions.resources.duplicateSubmission.failed(response);
    });
});

actions.hooks.getAll.listen((assetUid, callbacks = {}) => {
  dataInterface.getHooks(assetUid)
    .done((...args) => {
      actions.hooks.getAll.completed(...args);
      if (typeof callbacks.onComplete === 'function') {
        callbacks.onComplete(...args);
      }
    })
    .fail((...args) => {
      actions.hooks.getAll.failed(...args);
      if (typeof callbacks.onFail === 'function') {
        callbacks.onFail(...args);
      }
    });
});

actions.hooks.add.listen((assetUid, data, callbacks = {}) => {
  dataInterface.addExternalService(assetUid, data)
    .done((...args) => {
      actions.hooks.getAll(assetUid);
      actions.hooks.add.completed(...args);
      if (typeof callbacks.onComplete === 'function') {
        callbacks.onComplete(...args);
      }
    })
    .fail((...args) => {
      actions.hooks.add.failed(...args);
      if (typeof callbacks.onFail === 'function') {
        callbacks.onFail(...args);
      }
    });
});
actions.hooks.add.completed.listen((response) => {
  notify(t('REST Service added successfully'));
});
actions.hooks.add.failed.listen((response) => {
  notify(t('Failed adding REST Service'), 'error');
});

actions.hooks.update.listen((assetUid, hookUid, data, callbacks = {}) => {
  dataInterface.updateExternalService(assetUid, hookUid, data)
    .done((...args) => {
      actions.hooks.getAll(assetUid);
      actions.hooks.update.completed(...args);
      if (typeof callbacks.onComplete === 'function') {
        callbacks.onComplete(...args);
      }
    })
    .fail((...args) => {
      actions.hooks.update.failed(...args);
      if (typeof callbacks.onFail === 'function') {
        callbacks.onFail(...args);
      }
    });
});
actions.hooks.update.completed.listen(() => {
  notify(t('REST Service updated successfully'));
});
actions.hooks.update.failed.listen(() => {
  alertify.error(t('Failed saving REST Service'));
});

actions.hooks.delete.listen((assetUid, hookUid, callbacks = {}) => {
  dataInterface.deleteExternalService(assetUid, hookUid)
    .done((...args) => {
      actions.hooks.getAll(assetUid);
      actions.hooks.delete.completed(...args);
      if (typeof callbacks.onComplete === 'function') {
        callbacks.onComplete(...args);
      }
    })
    .fail((...args) => {
      actions.hooks.delete.failed(...args);
      if (typeof callbacks.onFail === 'function') {
        callbacks.onFail(...args);
      }
    });
});
actions.hooks.delete.completed.listen((response) => {
  notify(t('REST Service deleted permanently'));
});
actions.hooks.delete.failed.listen((response) => {
  notify(t('Could not delete REST Service'), 'error');
});

actions.hooks.getLogs.listen((assetUid, hookUid, callbacks = {}) => {
  dataInterface.getHookLogs(assetUid, hookUid)
    .done((...args) => {
      actions.hooks.getLogs.completed(...args);
      if (typeof callbacks.onComplete === 'function') {
        callbacks.onComplete(...args);
      }
    })
    .fail((...args) => {
      actions.hooks.getLogs.failed(...args);
      if (typeof callbacks.onFail === 'function') {
        callbacks.onFail(...args);
      }
    });
});

actions.hooks.retryLog.listen((assetUid, hookUid, lid, callbacks = {}) => {
  dataInterface.retryExternalServiceLog(assetUid, hookUid, lid)
    .done((...args) => {
      actions.hooks.getLogs(assetUid, hookUid);
      actions.hooks.retryLog.completed(...args);
      if (typeof callbacks.onComplete === 'function') {
        callbacks.onComplete(...args);
      }
    })
    .fail((...args) => {
      actions.hooks.retryLog.failed(...args);
      if (typeof callbacks.onFail === 'function') {
        callbacks.onFail(...args);
      }
    });
});
actions.hooks.retryLog.completed.listen((response) => {
  notify(t('Submission retry requested successfully'));
});
actions.hooks.retryLog.failed.listen((response) => {
  notify(t('Submission retry request failed'), 'error');
});

actions.hooks.retryLogs.listen((assetUid, hookUid, callbacks = {}) => {
  dataInterface.retryExternalServiceLogs(assetUid, hookUid)
    .done((...args) => {
      actions.hooks.retryLogs.completed(...args);
      if (typeof callbacks.onComplete === 'function') {
        callbacks.onComplete(...args);
      }
    })
    .fail((...args) => {
      actions.hooks.getLogs(assetUid, hookUid);
      actions.hooks.retryLogs.failed(...args);
      if (typeof callbacks.onFail === 'function') {
        callbacks.onFail(...args);
      }
    });
});
actions.hooks.retryLogs.completed.listen((response) => {
  notify(response.detail, 'warning');
});
actions.hooks.retryLogs.failed.listen((response) => {
  notify(t('Retrying all submissions failed'), 'error');
});<|MERGE_RESOLUTION|>--- conflicted
+++ resolved
@@ -100,25 +100,6 @@
   getServerEnvironment: {children: ['completed', 'failed']},
 });
 
-<<<<<<< HEAD
-actions.media = Reflux.createActions({
-  loadMedia: {children: ['completed', 'failed']},
-  uploadMedia: {children: ['completed', 'failed']},
-  deleteMedia: {children: ['completed', 'failed']},
-});
-
-actions.dataShare = Reflux.createActions({
-  attachToParent: {children: ['completed', 'failed']},
-  detachParent: {children: ['completed', 'failed']},
-  patchParent: {children: ['completed', 'failed']},
-  getAttachedParents: {children: ['completed', 'failed']},
-  getSharingEnabledAssets: {children: ['completed', 'failed']},
-  toggleDataSharing: {children: ['completed', 'failed']},
-  updateColumnFilters: {children: ['completed', 'failed']},
-});
-
-=======
->>>>>>> 60efe29b
 // TODO move these callbacks to `actions/permissions.es6` after moving
 // `actions.resources` to separate file (circular dependency issue)
 permissionsActions.assignAssetPermission.failed.listen(() => {
@@ -208,158 +189,6 @@
     });
 });
 
-<<<<<<< HEAD
-/*
- * Dynamic data attachments
- */
-actions.dataShare.attachToParent.listen((assetUid, data) => {
-  dataInterface.attachToParent(assetUid, data)
-    .done(() => {
-      actions.dataShare.attachToParent.completed(assetUid);
-    })
-    .fail((response) => {
-      actions.dataShare.attachToParent.failed(response)
-    })
-});
-
-actions.dataShare.detachParent.listen((attachmentUrl) => {
-  dataInterface.detachParent(attachmentUrl)
-    .done(() => {
-      actions.dataShare.detachParent.completed();
-    })
-    .fail((response) => {
-      actions.dataShare.detachParent.failed(response)
-    })
-});
-
-actions.dataShare.patchParent.listen((attachmentUrl, data) => {
-  dataInterface.patchParent(attachmentUrl, data)
-    .done((response) => {
-      actions.dataShare.patchParent.completed(response);
-    })
-    .fail((response) => {
-      actions.dataShare.patchParent.failed(response)
-    })
-});
-
-actions.dataShare.getAttachedParents.listen((assetUid) => {
-  dataInterface.getAttachedParents(assetUid)
-    .done((response) => {
-      if (response.results.length > 0) {
-        let allParents = [];
-        response.results.forEach((parent) => {
-          // Assume file extension is after last `.` of filename and remove it
-          let filename = parent.filename.replace(/\.[^/.]+$/, '');
-          // Assume uid is after last `/` of its asset url
-          let parentUid = parent.parent.match(/.*\/([^/]+)\//)[1];
-          allParents.push({
-            parentName: parent.parent_name,
-            // Parent's asset url
-            parentUrl: parent.parent,
-            parentUid: parentUid,
-            // Fields that the child has selected to import
-            childFields: parent.fields,
-            filename: filename,
-            // Child-parent attachment endpoint
-            attachmentUrl: parent.url,
-          });
-          actions.dataShare.getAttachedParents.completed(allParents);
-        });
-      } else {
-        actions.dataShare.getAttachedParents.completed([]);
-      }
-    })
-    .fail(actions.dataShare.getAttachedParents.failed);
-});
-
-actions.dataShare.getSharingEnabledAssets.listen(() => {
-  dataInterface.getSharingEnabledAssets()
-    .done((response) => {
-      actions.dataShare.getSharingEnabledAssets.completed(response);
-    })
-    .fail(actions.dataShare.getSharingEnabledAssets.failed);
-});
-actions.dataShare.getSharingEnabledAssets.failed.listen(() => {
-  alertify.error(t('Failed to retrieve sharing enabled assets'));
-});
-
-// The next two actions have the same endpoint but are called on very different
-// situations, so we keep them as separate actions
-actions.dataShare.toggleDataSharing.listen((uid, data) => {
-  dataInterface.patchDataSharing(uid, data)
-    .done(actions.dataShare.toggleDataSharing.completed)
-    .fail((response) => {
-      actions.dataShare.toggleDataSharing.failed(response);
-    });
-});
-actions.dataShare.toggleDataSharing.failed.listen((response) => {
-  alertify.error(response.responseJSON.detail);
-});
-
-actions.dataShare.updateColumnFilters.listen((uid, data) => {
-  dataInterface.patchDataSharing(uid, data)
-    .done((response) => {
-      actions.dataShare.updateColumnFilters.completed(response)
-    })
-    .fail((response) => {
-      actions.dataShare.updateColumnFilters.failed(response);
-    });
-});
-actions.dataShare.updateColumnFilters.failed.listen((response) => {
-  alertify.error(response.responseJSON);
-});
-
-/*
- * Form media endpoint actions
- */
-actions.media.uploadMedia.listen((uid, formMediaJSON) => {
-  dataInterface.postFormMedia(uid, formMediaJSON)
-    .done(() => {
-      actions.media.uploadMedia.completed(uid);
-    })
-    .fail((response) => {
-      actions.media.uploadMedia.failed(response);
-    });
-});
-actions.media.uploadMedia.completed.listen((uid) => {
-  actions.media.loadMedia(uid);
-});
-actions.media.uploadMedia.failed.listen(() => {
-  alertify.error(t('Could not upload your media'));
-});
-
-actions.media.loadMedia.listen((uid) => {
-  dataInterface.getFormMedia(uid)
-    .done((response) => {
-      actions.media.loadMedia.completed(response);
-    })
-    .fail((response) => {
-      actions.media.loadMedia.failed(response);
-    });
-});
-actions.media.loadMedia.failed.listen(() => {
-  alertify.error(t('Something went wrong with getting your media'));
-});
-
-actions.media.deleteMedia.listen((uid, url) => {
-  dataInterface.deleteFormMedia(url)
-    .done(() => {
-      actions.media.deleteMedia.completed(uid);
-    })
-    .fail((response) => {
-      actions.media.deleteMedia.failed(response);
-    });
-});
-actions.media.deleteMedia.completed.listen((uid) => {
-  notify(t('Successfully deleted media'));
-  actions.media.loadMedia(uid);
-});
-actions.media.deleteMedia.failed.listen(() => {
-  alertify.error(t('Failed to delete media!'));
-});
-
-=======
->>>>>>> 60efe29b
 actions.resources.createSnapshot.listen(function(details){
   dataInterface.createAssetSnapshot(details)
     .done(actions.resources.createSnapshot.completed)
