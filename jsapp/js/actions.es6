--- conflicted
+++ resolved
@@ -210,36 +210,6 @@
   notFound: {}
 });
 
-<<<<<<< HEAD
-actions.permissions = Reflux.createActions({
-  assignPerm: {
-    children: [
-      'completed',
-      'failed'
-    ]
-  },
-  removePerm: {
-    children: [
-      'completed',
-      'failed'
-    ]
-  },
-  copyPermissionsFrom: {
-    children: [
-      'completed',
-      'failed'
-    ]
-  },
-  setCollectionDiscoverability: {
-    children: [
-      'completed',
-      'failed'
-    ]
-  },
-});
-
-=======
->>>>>>> 4a5b4ca0
 actions.hooks = Reflux.createActions({
   getAll: {children: ['completed', 'failed']},
   add: {children: ['completed', 'failed']},
