--- conflicted
+++ resolved
@@ -339,10 +339,6 @@
   updateSettings: {children: ['completed', 'failed']},
 });
 
-<<<<<<< HEAD
-actions.table.updateSettings.listen(function(assetId, settings){
-  dataInterface.patchAsset(assetId, {settings: settings})
-=======
 /**
  * @param {string} assetUid
  * @param {object} settings
@@ -356,8 +352,7 @@
  * @param {string} [settings.sort-by.sortValue]
  */
 actions.table.updateSettings.listen((assetUid, settings) => {
-  dataInterface.patchAsset(assetUid, {settings: JSON.stringify(settings)})
->>>>>>> 5f52f42c
+  dataInterface.patchAsset(assetUid, {settings: settings})
     .done((asset) => {
       actions.table.updateSettings.completed(asset);
       actions.resources.updateAsset.completed(asset);
