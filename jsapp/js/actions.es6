--- conflicted
+++ resolved
@@ -352,26 +352,16 @@
   function(asset, redeployment, dialog_or_alert, params={}){
     dataInterface.deployAsset(asset, redeployment)
       .done((data) => {
-<<<<<<< HEAD
         actions.resources.deployAsset.completed(data, dialog_or_alert, redeployment, asset.uid);
-        if (onComplete) {
-          onComplete(asset);
+        if (typeof params.onComplete === 'function') {
+          params.onComplete(data, dialog_or_alert, redeployment, asset.uid);
         }
       })
       .fail((data) => {
         actions.resources.deployAsset.failed(data, dialog_or_alert, redeployment, asset.uid);
-=======
-        actions.resources.deployAsset.completed(data, dialog_or_alert);
-        if (typeof params.onComplete === 'function') {
-          params.onComplete(data, dialog_or_alert);
+        if (typeof params.onFailed === 'function') {
+          params.onFailed(data, dialog_or_alert, redeployment, asset.uid);
         }
-      })
-      .fail((data) => {
-        actions.resources.deployAsset.failed(data, dialog_or_alert);
-        if (typeof params.onFailed === 'function') {
-          params.onFailed(data, dialog_or_alert);
-        }
->>>>>>> b9f8e0f8
       });
   }
 );
