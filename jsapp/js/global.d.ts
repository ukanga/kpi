--- conflicted
+++ resolved
@@ -8,8 +8,6 @@
     set: Function
     destroy: Function
   }
-<<<<<<< HEAD
-=======
 }
 
 interface HashHistoryListenData {
@@ -20,7 +18,6 @@
   query: {}
   search: string
   state: any
->>>>>>> 4cd1773a
 }
 
 declare module 'react-autobind' {
