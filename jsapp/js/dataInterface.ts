/**
 * The only file that is making calls to Backend. You shouldn't use it directly,
 * but through proper actions in `jsapp/js/actions.es6`.
 *
 * TODO: Instead of splitting this huge file it could be a good idead to move
 * all the calls from here to appropriate actions and drop this file entirely.
 * And make actions for calls that doesn't have them.
 */

import {assign} from 'js/utils';
import {
  ROOT_URL,
  COMMON_QUERIES,
} from './constants';
import type {EnvStoreFieldItem} from 'js/envStore';
import type {
  AssetTypeName,
  ValidationStatus,
  AssetFileType,
} from 'js/constants';

interface AssetsRequestData {
  q?: string;
  limit?: number;
  offset?: number;
  parent?: string;
  all_public?: boolean;
  ordering?: string;
  metadata?: string;
  collections_first?: string;
  status?: string;
}

interface AssetsMetadataRequestData {
  q?: string;
  limit?: number;
  offset?: number;
  parent?: string;
  all_public?: boolean;
  ordering?: string;
  status?: string;
}

export interface SearchAssetsPredefinedParams {
  uid?: string;
  pageSize?: number;
  page?: number;
  searchPhrase?: string;
  filterProperty?: string;
  filterValue?: string;
  ordering?: string;
  metadata?: boolean;
  collectionsFirst?: boolean;
  status?: string;
}

interface BulkSubmissionsRequest {
  query: {
    [id: string]: any;
  };
  confirm?: boolean;
  submission_ids?: string[];
}

interface BulkSubmissionsValidationStatusRequest extends BulkSubmissionsRequest {
  'validation_status.uid': ValidationStatus;
}

interface AssetFileRequest {
  description: string;
  file_type: AssetFileType;
  metadata: string;
  base64Encoded: ArrayBuffer | string | null;
}

export interface CreateImportRequest {
  // TODO there might be more here
  base64Encoded?: string;
  name?: string;
  destination?: string;
  totalFiles?: number;
  assetUid?: string;
}

export interface ImportResponse {
  uid: string;
  url: string;
  messages?: {
    updated?: Array<{uid: string; kind: string; summary: AssetSummary; owner__username: string}>;
    created?: Array<{uid: string; kind: string; summary: AssetSummary; owner__username: string}>;
    error?: string;
    error_type?: string;
  };
  status: 'complete' | 'created' | 'error' | 'processing';
}

export interface FailResponse {
  responseJSON: {
    detail: string;
  };
  responseText: string;
  status: number;
  statusText: string;
}

export interface GetProcessingSubmissionsResponse extends PaginatedResponse {
  results: {
    [questionName: string]: any
    _id: number
  }[]
}

export interface SubmissionAttachment {
  download_url: string;
  download_large_url: string;
  download_medium_url: string;
  download_small_url: string;
  mimetype: string;
  filename: string;
  instance: number;
  xform: number;
  id: number;
}

export interface SubmissionResponse {
  [questionName: string]: any;
  __version__: string;
  _attachments: SubmissionAttachment[];
  _geolocation: any[];
  _id: number;
  _notes: any[];
  _status: string;
  _submission_time: string;
  _submitted_by: string|null;
  _tags: string[];
  _uuid: string;
  _validation_status: object;
  _version_: string;
  _xform_id_string: string;
  deviceid?: string;
  end?: string;
  'formhub/uuid': string;
  'meta/instanceID': string;
  phonenumber?: string;
  simserial?: string;
  start?: string;
  subscriberid?: string;
  today?: string;
  username?: string;
}

interface AssignablePermission {
  url: string;
  label: string;
}

interface AssignablePermissionPartial {
  url: string;
  label: {
    default: string;
    view_submissions: string;
    change_submissions: string;
    delete_submissions: string;
    validate_submissions: string;
  };
}

interface SelectChoice {
  label: string;
  value: string;
}

/**
 * A single permission instance for a given user.
 */
export interface Permission {
  url: string;
  user: string;
  permission: string;
  label: string;
  partial_permissions?: Array<{
    url: string;
    filters: Array<{_submitted_by: {$in: string[]}}>;
  }>;
}

/**
 * A saved export settings instance.
 */
interface ExportSetting {
  uid: string;
  url: string;
  name: string;
  date_modified: string;
  export_settings: ExportSettingSettings;
}

interface ExportSettingRequest {
  name: string;
  export_settings: ExportSettingSettings;
}

interface ExportSettingSettings {
  lang: string;
  type: string;
  fields: string[];
  group_sep: string;
  xls_types: boolean;
  multiple_select: string;
  hierarchy_in_labels: boolean;
  fields_from_all_versions: boolean;
}

/**
 * It represents a question from the form, a group start/end or a piece of
 * a more complex question type.
 */
export interface SurveyRow {
  $autoname: string;
  $kuid: string;
  // We use dynamic import to avoid changing this ambient module to a normal
  // module: see https://stackoverflow.com/a/51114250/2311247
  type: import('js/constants').AnyRowTypeName;
  calculation?: string;
  label?: string[];
  hint?: string[];
  name?: string;
  required?: boolean;
  _isRepeat?: boolean;
  appearance?: string;
  parameters?: string;
  'kobo--matrix_list'?: string;
  'kobo--rank-constraint-message'?: string;
  'kobo--rank-items'?: string;
  'kobo--score-choices'?: string;
  'kobo--locking-profile'?: string;
}

export interface SurveyChoice {
  $autovalue: string;
  $kuid: string;
  label: string[];
  list_name: string;
  name: string;
}

interface AssetLockingProfileDefinition {
  name: string;
  restrictions: string[]; // TODO use restrictions enum after it is added
}

export interface AssetContentSettings {
  name?: string;
  version?: string;
  id_string?: string;
  style?: string;
  form_id?: string;
  title?: string;
  'kobo--lock_all'?: boolean;
  'kobo--locking-profile'?: 'string';
}

/**
 * Represents parsed form (i.e. the spreadsheet file) contents.
 * It is quite crucial for multiple places of UI, but is not always
 * present in backend responses (performance reasons).
 */
<<<<<<< HEAD
export interface AssetContent {
  schema?: string
  survey?: SurveyRow[]
  choices?: SurveyChoice[]
  settings?: AssetContentSettings | AssetContentSettings[]
  translated?: string[]
  translations?: Array<string|null>
  'kobo--locking-profiles'?: AssetLockingProfileDefinition[]
=======
interface AssetContent {
  schema?: string;
  survey?: SurveyRow[];
  choices?: SurveyChoice[];
  settings?: AssetContentSettings | AssetContentSettings[];
  translated?: string[];
  translations?: Array<string|null>;
  'kobo--locking-profiles'?: AssetLockingProfileDefinition[];
>>>>>>> db625c04
}

interface AssetSummary {
  geo?: boolean;
  labels?: string[];
  columns?: string[];
  lock_all?: boolean;
  lock_any?: boolean;
  languages?: Array<string|null>;
  row_count?: number;
  default_translation?: string|null;
}

interface AssetReportStylesSpecified {
  [name: string]: {};
}

interface AssetReportStylesKuidNames {
  [name: string]: {};
}

/**
 * None of these are actually stored as `null`s, but we use this interface for
 * a new settings draft too and it's simpler that way.
 */
export interface AssetTableSettings {
  'selected-columns'?: string[] | null;
  'frozen-column'?: string | null;
  'show-group-name'?: boolean | null;
  'translation-index'?: number | null;
  'show-hxl-tags'?: boolean | null;
  'sort-by'?: {
    fieldId: string;
    value: 'ASCENDING' | 'DESCENDING';
  } | null;
}

export interface AssetSettings {
  sector?: {
    label: string;
    value: string;
  };
  country?: SelectChoice | SelectChoice[];
  description?: string;
  'share-metadata'?: boolean;
  'data-table'?: AssetTableSettings;
  organization?: string;
}

/** This is the asset object Frontend uses with the endpoints. */
interface AssetRequestObject {
  // TODO there might be a few properties in AssetResponse that should be here,
  // so please feel free to move them when you encounter a typing error.
  parent: string | null;
  settings: AssetSettings;
  asset_type: AssetTypeName;
  report_styles: {
    default?: {};
    specified?: AssetReportStylesSpecified;
    kuid_names?: AssetReportStylesKuidNames;
  };
  report_custom: {
    [reportName: string]: {
      crid: string;
      name: string;
      questions: string[];
      reportStyle: {
        groupDataBy: string;
        report_type: string;
        report_colors: string[];
        translationIndex: number;
      };
    };
  };
  map_styles: {};
  map_custom: {};
  content?: AssetContent;
  tag_string: string;
  name: string;
  permissions: Permission[];
  export_settings: ExportSetting[];
  data_sharing: {};
  paired_data: string;
}

/**
 * This is the complete asset object we use throught the Frontend code. It is
 * built upon the object we get from Backend responses (i.e. we extend a few
 * properties and Backend adds few too that are not required in the
 * AssetRequestObject).
 */
export interface AssetResponse extends AssetRequestObject {
  url: string;
  owner: string;
  owner__username: string;
  date_created: string;
  summary: AssetSummary;
  date_modified: string;
  version_id: string|null;
  version__content_hash: string|null;
  version_count: number;
  has_deployment: boolean;
  deployed_version_id: string|null;
  deployed_versions: {
    count: number;
    next: string | null;
    previous: string | null;
    results: Array<{
      uid: string;
      url: string;
      content_hash: string;
      date_deployed: string;
      date_modified: string;
    }>;
  };
  deployment__identifier: string|null;
  deployment__links: {
    url?: string;
    single_url?: string;
    single_once_url?: string;
    offline_url?: string;
    preview_url?: string;
    iframe_url?: string;
    single_iframe_url?: string;
    single_once_iframe_url?: string;
  };
  deployment__active: boolean;
  deployment__data_download_links: {
    xls_legacy?: string;
    csv_legacy?: string;
    zip_legacy?: string;
    kml_legacy?: string;
    xls?: string;
    csv?: string;
  };
  deployment__submission_count: number;
  downloads: Array<{
    format: string;
    url: string;
  }>;
  embeds: Array<{
    format: string;
    url: string;
  }>;
  koboform_link: string;
  xform_link: string;
  hooks_link: string;
  uid: string;
  kind: string;
  xls_link: string;
  assignable_permissions: Array<AssignablePermission|AssignablePermissionPartial>;
  exports: string;
  data: string;
  children: {
    count: number;
  };
  subscribers_count: number;
  status: string;
  access_types: string[]|null;

  // TODO: think about creating a new interface for asset that is being extended
  // on frontend. Here are some properties we add to the response:
  tags?: string[];
  unparsed__settings?: AssetContentSettings;
  settings__style?: string;
  settings__form_id?: string;
  settings__title?: string;
}

export interface AssetsResponse extends PaginatedResponse {
  results: AssetResponse[];
  metadata?: MetadataResponse;
}

export interface MetadataResponse {
  languages: string[];
  countries: string[][];
  sectors: string[][];
  organizations: string[];
}

interface PaginatedResponse {
  count: number;
  next: string | null;
  previous: string | null;
  results: any[];
}

export interface PermissionDefinition {
  url: string;
  name: string;
  description: string;
  codename: string;
  implied: string[];
  contradictory: string[];
}

export interface PermissionsConfigResponse extends PaginatedResponse {
  results: PermissionDefinition[];
}

export interface AccountResponse {
  username: string;
  first_name: string;
  last_name: string;
  email: string;
  server_time: string;
  date_joined: string;
  projects_url: string;
  is_superuser: boolean;
  gravatar: string;
  is_staff: boolean;
  last_login: string;
  extra_details: {
    name: string;
    gender: string;
    sector: string;
    country: string;
    organization: string;
    require_auth: boolean;
  };
  git_rev: {
    short: string;
    long: string;
    branch: string;
    tag: boolean;
  };
}

export interface EnvironmentResponse {
  terms_of_service_url: string;
  privacy_policy_url: string;
  source_code_url: string;
  support_email: string;
  support_url: string;
  community_url: string;
  project_metadata_fields: EnvStoreFieldItem[];
  user_metadata_fields: EnvStoreFieldItem[];
  sector_choices: string[][];
  operational_purpose_choices: string[][];
  country_choices: string[][];
  all_languages: string[][];
  interface_languages: string[][];
  submission_placeholder: string;
  frontend_min_retry_time: number;
  frontend_max_retry_time: number;
}

const DEFAULT_PAGE_SIZE = 100;

interface ExternalServiceRequestData {
  name: string;
  endpoint: string;
  active: boolean;
  subset_fields: string[];
  email_notification: boolean;
  export_type: 'json' | 'xml';
  auth_level: 'basic_auth' | 'no_auth';
  settings: {
    custom_headers: {
      [name: string]: string;
    };
  };
  payload_template: string;
  username?: string;
  password?: string;
}

interface DataInterface {
  [key: string]: Function;
}

const $ajax = (o: {}) => $.ajax(assign({}, {dataType: 'json', method: 'GET'}, o));

export const dataInterface: DataInterface = {
  selfProfile: () => $ajax({url: `${ROOT_URL}/me/`}),

  apiToken: () => $ajax({
      url: `${ROOT_URL}/token/?format=json`,
    }),

  getUser: (userUrl: string) => $ajax({
      url: userUrl,
    }),

  queryUserExistence: (username: string) => {
    const d = $.Deferred();
    $ajax({url: `${ROOT_URL}/api/v2/users/${username}/`})
      .done(() => {d.resolve(username, true);})
      .fail(() => {d.reject(username, false);});
    return d.promise();
  },

  logout: () => {
    const d = $.Deferred();
    $ajax({url: `${ROOT_URL}/accounts/logout/`}).done(d.resolve).fail(function (/*resp, etype, emessage*/) {
      // logout request wasn't successful, but may have logged the user out
      // querying '/me/' can confirm if we have logged out.
      dataInterface.selfProfile().done(function (data: {message?: string}){
        if (data.message === 'user is not logged in') {
          d.resolve(data);
        } else {
          d.reject(data);
        }
      }).fail(d.fail);
    });
    return d.promise();
  },

  patchProfile(data: {
    email?: string;
    extra_details?: {
      name?: string;
      organization?: string;
      organization_website?: string;
      sector?: string;
      gender?: string;
      bio?: string;
      city?: string;
      country?: string;
      require_auth?: boolean;
      twitter?: string;
      linkedin?: string;
      instagram?: string;
      metadata?: string;
    };
    current_password?: string;
    new_password?: string;
  }) {
    return $ajax({
      url: `${ROOT_URL}/me/`,
      method: 'PATCH',
      data: data,
    });
  },

  listTemplates() {
    return $ajax({
      url: `${ROOT_URL}/api/v2/assets/?q=${COMMON_QUERIES.t}`,
    });
  },

  getCollections(params: {
    owner?: string;
    pageSize?: number;
    page?: number;
  } = {}) {
    let q = COMMON_QUERIES.c;
    if (params.owner) {
      q += ` AND owner__username__exact:${params.owner}`;
    }
    return $ajax({
      url: `${ROOT_URL}/api/v2/assets/`,
      dataType: 'json',
      data: {
        q: q,
        limit: params.pageSize || DEFAULT_PAGE_SIZE,
        page: params.page || 0,
      },
      method: 'GET',
    });
  },

  createAssetSnapshot(data: AssetResponse) {
    return $ajax({
      url: `${ROOT_URL}/api/v2/asset_snapshots/`,
      method: 'POST',
      data: data,
    });
  },

  /*
   * external services
   */

  getHooks(uid: string) {
    return $ajax({
      url: `${ROOT_URL}/api/v2/assets/${uid}/hooks/`,
      method: 'GET',
    });
  },

  getHook(uid: string, hookUid: string) {
    return $ajax({
      url: `${ROOT_URL}/api/v2/assets/${uid}/hooks/${hookUid}/`,
      method: 'GET',
    });
  },

  addExternalService(uid: string, data: ExternalServiceRequestData) {
    return $ajax({
      url: `${ROOT_URL}/api/v2/assets/${uid}/hooks/`,
      method: 'POST',
      data: JSON.stringify(data),
      dataType: 'json',
      contentType: 'application/json',
    });
  },

  updateExternalService(
    uid: string,
    hookUid: string,
    data: ExternalServiceRequestData
  ) {
    return $ajax({
      url: `${ROOT_URL}/api/v2/assets/${uid}/hooks/${hookUid}/`,
      method: 'PATCH',
      data: JSON.stringify(data),
      dataType: 'json',
      contentType: 'application/json',
    });
  },

  deleteExternalService(uid: string, hookUid: string) {
    return $ajax({
      url: `${ROOT_URL}/api/v2/assets/${uid}/hooks/${hookUid}/`,
      method: 'DELETE',
    });
  },

  getHookLogs(uid: string, hookUid: string) {
    return $ajax({
      url: `${ROOT_URL}/api/v2/assets/${uid}/hooks/${hookUid}/logs/`,
      method: 'GET',
    });
  },

  getHookLog(uid: string, hookUid: string, lid: string) {
    return $ajax({
      url: `${ROOT_URL}/api/v2/assets/${uid}/hooks/${hookUid}/logs/${lid}/`,
      method: 'GET',
    });
  },

  retryExternalServiceLogs(uid: string, hookUid: string) {
    return $ajax({
      url: `${ROOT_URL}/api/v2/assets/${uid}/hooks/${hookUid}/retry/`,
      method: 'PATCH',
    });
  },

  retryExternalServiceLog(uid: string, hookUid: string, lid: string) {
    return $ajax({
      url: `${ROOT_URL}/api/v2/assets/${uid}/hooks/${hookUid}/logs/${lid}/retry/`,
      method: 'PATCH',
    });
  },

  getReportData(data: {
    uid: string;
    identifiers: string[];
    group_by: string;
  }) {
    let identifierString;
    if (data.identifiers) {
      identifierString = `?names=${data.identifiers.join(',')}`;
    }
    if (data.group_by != '') {identifierString += `&split_by=${data.group_by}`;}

    return $ajax({
      url: `${ROOT_URL}/api/v2/assets/${data.uid}/reports/${identifierString}`,
    });
  },

  cloneAsset(params: {
    uid: string;
    name: string;
    version_id: string;
    new_asset_type: AssetTypeName;
    parent: string;
  }) {
    const data: {[key: string]: any} = {
      clone_from: params.uid,
    };
    if (params.name) {data.name = params.name;}
    if (params.version_id) {data.clone_from_version_id = params.version_id;}
    if (params.new_asset_type) {data.asset_type = params.new_asset_type;}
    if (params.parent) {data.parent = params.parent;}
    return $ajax({
      method: 'POST',
      url: `${ROOT_URL}/api/v2/assets/`,
      data: data,
    });
  },

  /*
   * form media
   */
  postFormMedia(uid: string, data: AssetFileRequest) {
    return $ajax({
      method: 'POST',
      url: `${ROOT_URL}/api/v2/assets/${uid}/files/`,
      data: data,
    });
  },

  deleteFormMedia(url: string) {
    return $ajax({
      method: 'DELETE',
      url: url,
    });
  },

  /*
   * Dynamic data attachments
   */
  attachToSource(assetUid: string, data: {
    source: string;
    fields: string[];
    filename: string;
  }) {
    return $ajax({
      url: `${ROOT_URL}/api/v2/assets/${assetUid}/paired-data/`,
      method: 'POST',
      data: JSON.stringify(data),
      contentType: 'application/json',
    });
  },

  detachSource(attachmentUrl: string) {
    return $ajax({
      url: attachmentUrl,
      method: 'DELETE',
    });
  },

  patchSource(attachmentUrl: string, data: {
    fields: string;
    filename: string;
  }) {
    return $ajax({
      url: attachmentUrl,
      method: 'PATCH',
      data: JSON.stringify(data),
      contentType: 'application/json',
    });
  },

  getAttachedSources(assetUid: string) {
    return $ajax({
      url: `${ROOT_URL}/api/v2/assets/${assetUid}/paired-data/`,
      method: 'GET',
    });
  },

  getSharingEnabledAssets() {
    return $ajax({
      url: `${ROOT_URL}/api/v2/assets/?q=data_sharing__enabled:true`,
      method: 'GET',
    });
  },

  patchDataSharing(assetUid: string, data: {
    data_sharing: {
      enabled: boolean;
      fields: string[];
    };
  }) {
    return $ajax({
      url: `${ROOT_URL}/api/v2/assets/${assetUid}/`,
      method: 'PATCH',
      data: JSON.stringify(data),
      contentType: 'application/json',
    });
  },

  /*
   * permissions
   */

  getPermissionsConfig() {
    return $ajax({
      url: `${ROOT_URL}/api/v2/permissions/`,
      method: 'GET',
    });
  },

  getAssetPermissions(assetUid: string) {
    return $ajax({
      url: `${ROOT_URL}/api/v2/assets/${assetUid}/permission-assignments/`,
      method: 'GET',
    });
  },

  bulkSetAssetPermissions(assetUid: string, perms: Array<{user: string; permission: string}>) {
    return $ajax({
      url: `${ROOT_URL}/api/v2/assets/${assetUid}/permission-assignments/bulk/`,
      method: 'POST',
      data: JSON.stringify(perms),
      dataType: 'json',
      contentType: 'application/json',
    });
  },

  assignAssetPermission(assetUid: string, perm: {user: string; permission: string}) {
    return $ajax({
      url: `${ROOT_URL}/api/v2/assets/${assetUid}/permission-assignments/`,
      method: 'POST',
      data: JSON.stringify(perm),
      dataType: 'json',
      contentType: 'application/json',
    });
  },

  removePermission(permUrl: string) {
    return $ajax({
      method: 'DELETE',
      url: permUrl,
    });
  },

  copyPermissionsFrom(sourceUid: string, targetUid: string) {
    return $ajax({
      url: `${ROOT_URL}/api/v2/assets/${targetUid}/permission-assignments/clone/`,
      method: 'PATCH',
      data: {
        clone_from: sourceUid,
      },
    });
  },

  deleteAsset(params: {uid: string}) {
    return $ajax({
      url: `${ROOT_URL}/api/v2/assets/${params.uid}/`,
      method: 'DELETE',
    });
  },

  subscribeToCollection(assetUrl: string) {
    return $ajax({
      url: `${ROOT_URL}/api/v2/asset_subscriptions/`,
      data: {
        asset: assetUrl,
      },
      method: 'POST',
    });
  },

  unsubscribeFromCollection(uid: string) {
    return $ajax({
      url: `${ROOT_URL}/api/v2/asset_subscriptions/`,
      data: {
        asset__uid: uid,
      },
      method: 'GET',
    }).then((data) => $ajax({
        url: data.results[0].url,
        method: 'DELETE',
      }));
  },

  getImportDetails(params: {uid: string}) {
    return $.getJSON(`${ROOT_URL}/api/v2/imports/${params.uid}/`);
  },

  getAsset(params: {url?: string; id?: string} = {}) {
    if (params.url) {
      return $.getJSON(params.url);
    } else {
      // limit is for collections children
      return $.getJSON(`${ROOT_URL}/api/v2/assets/${params.id}/?limit=${DEFAULT_PAGE_SIZE}`);
    }
  },

  getAssetExports(assetUid: string) {
    return $ajax({
      url: `${ROOT_URL}/api/v2/assets/${assetUid}/exports/`,
      data: {
        ordering: '-date_created',
        // TODO: handle pagination of this in future, for now we get "all"
        limit: 9999,
      },
    });
  },

  createAssetExport(assetUid: string, data: ExportSettingSettings) {
    return $ajax({
      url: `${ROOT_URL}/api/v2/assets/${assetUid}/exports/`,
      method: 'POST',
      data: JSON.stringify(data),
      dataType: 'json',
      contentType: 'application/json',
    });
  },

  getAssetExport(assetUid: string, exportUid: string) {
    return $ajax({
      url: `${ROOT_URL}/api/v2/assets/${assetUid}/exports/${exportUid}/`,
      method: 'GET',
    });
  },

  deleteAssetExport(assetUid: string, exportUid: string) {
    return $ajax({
      url: `${ROOT_URL}/api/v2/assets/${assetUid}/exports/${exportUid}/`,
      method: 'DELETE',
    });
  },

  getExportSettings(assetUid: string) {
    return $ajax({
      url: `${ROOT_URL}/api/v2/assets/${assetUid}/export-settings/`,
      // TODO: handle pagination of this in future, for now we get "all"
      data: {limit: 9999},
    });
  },

  getExportSetting(assetUid: string, settingUid: string) {
    return $ajax({
      url: `${ROOT_URL}/api/v2/assets/${assetUid}/export-settings/${settingUid}/`,
    });
  },

  updateExportSetting(assetUid: string, settingUid: string, data: ExportSettingRequest) {
    return $ajax({
      url: `${ROOT_URL}/api/v2/assets/${assetUid}/export-settings/${settingUid}/`,
      method: 'PATCH',
      data: data,
    });
  },

  createExportSetting(assetUid: string, data: ExportSettingRequest) {
    return $ajax({
      url: `${ROOT_URL}/api/v2/assets/${assetUid}/export-settings/`,
      method: 'POST',
      data: data,
    });
  },

  deleteExportSetting(assetUid: string, settingUid: string) {
    return $ajax({
      url: `${ROOT_URL}/api/v2/assets/${assetUid}/export-settings/${settingUid}/`,
      method: 'DELETE',
    });
  },

  getAssetXformView(uid: string) {
    return $ajax({
      url: `${ROOT_URL}/api/v2/assets/${uid}/xform/`,
      dataType: 'html',
    });
  },

  searchAssets(searchData: AssetsRequestData) {
    // TODO https://github.com/kobotoolbox/kpi/issues/1983
    // force set limit to get hacky "all" assets
    searchData.limit = 200;
    return $.ajax({
      url: `${ROOT_URL}/api/v2/assets/`,
      dataType: 'json',
      data: searchData,
      method: 'GET',
    });
  },


  _searchAssetsWithPredefinedQuery(
    params: SearchAssetsPredefinedParams,
    predefinedQuery: string
  ) {
    const searchData: AssetsRequestData = {
      q: predefinedQuery,
      limit: params.pageSize || DEFAULT_PAGE_SIZE,
      offset: 0,
    };

    if (params.page && params.pageSize) {
      searchData.offset = params.page * params.pageSize;
    }

    if (params.searchPhrase) {
      searchData.q += ` AND (${params.searchPhrase})`;
    }

    if (params.filterProperty && params.filterValue) {
      searchData.q += ` AND ${params.filterProperty}:${params.filterValue}`;
    }

    if (params.ordering) {
      searchData.ordering = params.ordering;
    }

    if (params.metadata === true) {
      searchData.metadata = 'on';
    }

    if (params.collectionsFirst === true) {
      searchData.collections_first = 'true';
    }

    if (params.status) {
      searchData.status = params.status;
    }

    return $ajax({
      url: `${ROOT_URL}/api/v2/assets/`,
      dataType: 'json',
      data: searchData,
      method: 'GET',
    });
  },

  _searchMetadataWithPredefinedQuery(
    params: SearchAssetsPredefinedParams,
    predefinedQuery: string
  ) {
    const searchData: AssetsMetadataRequestData = {
      q: predefinedQuery,
      limit: params.pageSize || DEFAULT_PAGE_SIZE,
      offset: 0,
    };

    if (params.page && params.pageSize) {
      searchData.offset = params.page * params.pageSize;
    }

    if (params.searchPhrase) {
      searchData.q += ` AND (${params.searchPhrase})`;
    }

    if (params.filterProperty && params.filterValue) {
      searchData.q += ` AND ${params.filterProperty}:"${params.filterValue}"`;
    }

    if (params.ordering) {
      searchData.ordering = params.ordering;
    }

    if (params.status) {
      searchData.status = params.status;
    }

    return $ajax({
      url: `${ROOT_URL}/api/v2/assets/metadata/`,
      dataType: 'json',
      data: searchData,
      method: 'GET',
    });
  },

  searchMyCollectionAssets(params: SearchAssetsPredefinedParams = {}) {
    return this._searchAssetsWithPredefinedQuery(
      params,
      // we only want the currently viewed collection's assets
      `${COMMON_QUERIES.qbtc} AND parent__uid:${params.uid}`,
    );
  },

  searchMyLibraryAssets(params: SearchAssetsPredefinedParams = {}) {
    // we only want orphans (assets not inside collection)
    // unless it's a search
    let query = COMMON_QUERIES.qbtc;
    if (!params.searchPhrase) {
      query += ' AND parent:null';
    }

    return this._searchAssetsWithPredefinedQuery(params, query);
  },

  searchMyCollectionMetadata(params: SearchAssetsPredefinedParams = {}) {
    return this._searchMetadataWithPredefinedQuery(
      params,
      // we only want the currently viewed collection's assets
      `${COMMON_QUERIES.qbtc} AND parent__uid:${params.uid}`,
    );
  },

  searchMyLibraryMetadata(params: SearchAssetsPredefinedParams = {}) {
    // we only want orphans (assets not inside collection)
    // unless it's a search
    let query = COMMON_QUERIES.qbtc;
    if (!params.searchPhrase) {
      query += ' AND parent:null';
    }

    return this._searchMetadataWithPredefinedQuery(params, query);
  },

  searchPublicCollections(params: SearchAssetsPredefinedParams = {}) {
    params.status = 'public-discoverable';
    return this._searchAssetsWithPredefinedQuery(
      params,
      COMMON_QUERIES.c,
    );
  },

  searchPublicCollectionsMetadata(params: SearchAssetsPredefinedParams = {}) {
    params.status = 'public-discoverable';
    return this._searchMetadataWithPredefinedQuery(
      params,
      COMMON_QUERIES.c,
    );
  },

  assetsHash() {
    return $ajax({
      url: `${ROOT_URL}/api/v2/assets/hash/`,
      method: 'GET',
    });
  },

  createResource(details: AssetRequestObject) {
    return $ajax({
      method: 'POST',
      url: `${ROOT_URL}/api/v2/assets/`,
      data: details,
    });
  },

  patchAsset(uid: string, data: AssetRequestObject) {
    return $ajax({
      url: `${ROOT_URL}/api/v2/assets/${uid}/`,
      method: 'PATCH',
      data: JSON.stringify(data),
      dataType: 'json',
      contentType: 'application/json',
    });
  },

  listTags(data: {q: string}) {
    return $ajax({
      url: `${ROOT_URL}/tags/`,
      method: 'GET',
      data: assign({
        // If this number is too big (e.g. 9999) it causes a deadly timeout
        // whenever Form Builder displays the aside Library search
        limit: 100,
      }, data),
    });
  },

  loadNextPageUrl(nextPageUrl: string){
    return $ajax({
      url: nextPageUrl,
      method: 'GET',
    });
  },

  deployAsset(asset: AssetResponse, redeployment: boolean) {
    const data: {
      active: boolean;
      version_id?: string | null;
    } = {
      active: true,
    };
    let method = 'POST';
    if (redeployment) {
      method = 'PATCH';
      data.version_id = asset.version_id;
    }
    return $ajax({
      method: method,
      url: `${asset.url}deployment/`,
      data: data,
    });
  },

  setDeploymentActive(params: {asset: AssetResponse; active: boolean}) {
    return $ajax({
      method: 'PATCH',
      url: `${params.asset.url}deployment/`,
      data: {
        active: params.active,
      },
    });
  },

  createImport(data: CreateImportRequest) {
    const formData = new FormData();
    for (const [key, value] of Object.entries(data)) {
      formData.append(key, value);
    }

    return $ajax({
      method: 'POST',
      url: `${ROOT_URL}/api/v2/imports/`,
      data: formData,
      processData: false,
      contentType: false,
    });
  },

  getSubmissions(
    uid: string,
    pageSize: number = DEFAULT_PAGE_SIZE,
    page = 0,
    sort: Array<{desc: boolean; id: string}> = [],
    fields: string[] = [],
    filter = ''
  ) {
    const query = `limit=${pageSize}&start=${page}`;
    let s = '&sort={"_id":-1}'; // default sort
    let f = '';
    if (sort.length) {
      s = sort[0].desc === true ? `&sort={"${sort[0].id}":-1}` : `&sort={"${sort[0].id}":1}`;
    }
    if (fields.length) {
      f = `&fields=${JSON.stringify(fields)}`;
    }

    return $ajax({
      url: `${ROOT_URL}/api/v2/assets/${uid}/data/?${query}${s}${f}${filter}`,
      method: 'GET',
    });
  },

  getSubmission(uid: string, sid: string) {
    return $ajax({
      url: `${ROOT_URL}/api/v2/assets/${uid}/data/${sid}/`,
      method: 'GET',
    });
  },

  duplicateSubmission(uid: string, sid: string) {
    return $ajax({
      url: `${ROOT_URL}/api/v2/assets/${uid}/data/${sid}/duplicate/`,
      method: 'POST',
    });
  },

  bulkPatchSubmissionsValues(uid: string, submissionIds: string[], data: {[questionPath: string]: any}) {
    return $ajax({
      url: `${ROOT_URL}/api/v2/assets/${uid}/data/bulk/`,
      method: 'PATCH',
      data: {'payload': JSON.stringify({
        submission_ids: submissionIds,
        data: data,
      })},
    });
  },

  bulkPatchSubmissionsValidationStatus(
    uid: string,
    data: BulkSubmissionsValidationStatusRequest
  ) {
    return $ajax({
      url: `${ROOT_URL}/api/v2/assets/${uid}/data/validation_statuses/`,
      method: 'PATCH',
      data: {'payload': JSON.stringify(data)},
    });
  },

  bulkRemoveSubmissionsValidationStatus(
    uid: string,
    data: BulkSubmissionsValidationStatusRequest
  ) {
    return $ajax({
      url: `${ROOT_URL}/api/v2/assets/${uid}/data/validation_statuses/`,
      method: 'DELETE',
      data: {'payload': JSON.stringify(data)},
    });
  },

  updateSubmissionValidationStatus(uid: string, sid: string, data: {'validation_status.uid': ValidationStatus}) {
    return $ajax({
      url: `${ROOT_URL}/api/v2/assets/${uid}/data/${sid}/validation_status/`,
      method: 'PATCH',
      data: data,
    });
  },

  removeSubmissionValidationStatus(uid: string, sid: string) {
    return $ajax({
      url: `${ROOT_URL}/api/v2/assets/${uid}/data/${sid}/validation_status/`,
      method: 'DELETE',
    });
  },

  getSubmissionsQuery(uid: string, query = '') {
    return $ajax({
      url: `${ROOT_URL}/api/v2/assets/${uid}/data/?${query}`,
      method: 'GET',
    });
  },

  deleteSubmission(uid: string, sid: string) {
    return $ajax({
      url: `${ROOT_URL}/api/v2/assets/${uid}/data/${sid}/`,
      method: 'DELETE',
    });
  },

  bulkDeleteSubmissions(uid: string, data: BulkSubmissionsRequest) {
    return $ajax({
      url: `${ROOT_URL}/api/v2/assets/${uid}/data/bulk/`,
      method: 'DELETE',
      data: {'payload': JSON.stringify(data)},
    });
  },

  getEnketoEditLink(uid: string, sid: string) {
    return $ajax({
      url: `${ROOT_URL}/api/v2/assets/${uid}/data/${sid}/enketo/edit/?return_url=false`,
      method: 'GET',
    });
  },
  getEnketoViewLink(uid: string, sid: string) {
    return $ajax({
      url: `${ROOT_URL}/api/v2/assets/${uid}/data/${sid}/enketo/view/`,
      method: 'GET',
    });
  },

  uploadAssetFile(uid: string, data: AssetFileRequest) {
    const formData = new FormData();
    for (const [key, value] of Object.entries(data)) {
      formData.append(key, value);
    }

    return $ajax({
      url: `${ROOT_URL}/api/v2/assets/${uid}/files/`,
      method: 'POST',
      data: formData,
      processData: false,
      contentType: false,
    });
  },

  getAssetFiles(uid: string, fileType: AssetFileType) {
    return $ajax({
      url: `${ROOT_URL}/api/v2/assets/${uid}/files/?file_type=${fileType}`,
      method: 'GET',
    });
  },

  deleteAssetFile(assetUid: string, uid: string) {
    return $ajax({
      url: `${ROOT_URL}/api/v2/assets/${assetUid}/files/${uid}/`,
      method: 'DELETE',
    });
  },

  getHelpInAppMessages() {
    return $ajax({
      url: `${ROOT_URL}/help/in_app_messages/`,
      method: 'GET',
    });
  },

  patchHelpInAppMessage(uid: string, data: {
    interactions: {
      readTime: string;
      acknowledged: boolean;
    };
  }) {
    return $ajax({
      url: `${ROOT_URL}/help/in_app_messages/${uid}/`,
      method: 'PATCH',
      data: JSON.stringify(data),
      dataType: 'json',
      contentType: 'application/json',
    });
  },

  setLanguage(data: {language: string}) {
    return $ajax({
      url: `${ROOT_URL}/i18n/setlang/`,
      method: 'POST',
      data: data,
    });
  },

  environment() {
    return $ajax({url: `${ROOT_URL}/environment/`});
  },
};<|MERGE_RESOLUTION|>--- conflicted
+++ resolved
@@ -265,17 +265,7 @@
  * It is quite crucial for multiple places of UI, but is not always
  * present in backend responses (performance reasons).
  */
-<<<<<<< HEAD
 export interface AssetContent {
-  schema?: string
-  survey?: SurveyRow[]
-  choices?: SurveyChoice[]
-  settings?: AssetContentSettings | AssetContentSettings[]
-  translated?: string[]
-  translations?: Array<string|null>
-  'kobo--locking-profiles'?: AssetLockingProfileDefinition[]
-=======
-interface AssetContent {
   schema?: string;
   survey?: SurveyRow[];
   choices?: SurveyChoice[];
@@ -283,7 +273,6 @@
   translated?: string[];
   translations?: Array<string|null>;
   'kobo--locking-profiles'?: AssetLockingProfileDefinition[];
->>>>>>> db625c04
 }
 
 interface AssetSummary {
