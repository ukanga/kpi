--- conflicted
+++ resolved
@@ -72,19 +72,12 @@
 
     // sync sidebar with main list when it is not a search query, allows for deletes to update the sidebar as well
     // this is a temporary fix, a proper fix needs to update defaultQueryCategorizedResultsLists when deleting/archiving/cloning
-<<<<<<< HEAD
     if (
       s.searchState === 'done' &&
-      (s.searchString === false || s.searchString === "") &&
+      (s.searchString === false || s.searchString === '') &&
       s.searchResultsFor &&
       s.searchResultsFor.assetType === 'asset_type:survey'
     ) {
-=======
-    if (s.searchState === 'done' &&
-        (s.searchString === false || s.searchString === '') &&
-        s.searchResultsFor &&
-        s.searchResultsFor.assetType === 'asset_type:survey')
->>>>>>> 99be58c1
       activeItems = 'searchResultsCategorizedResultsLists';
     }
 
