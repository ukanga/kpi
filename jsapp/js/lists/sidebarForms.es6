--- conflicted
+++ resolved
@@ -47,22 +47,6 @@
     this.setState(searchStoreState);
   }
   renderMiniAssetRow(asset) {
-<<<<<<< HEAD
-    var href = `#/forms/${asset.uid}`;
-
-    if (this.userCan('view_submissions', asset) && asset.has_deployment && asset.deployment__submission_count) {
-      href = href + '/summary';
-    }
-
-    return (
-      <bem.FormSidebar__item
-        key={asset.uid}
-        className={asset.uid === this.currentAssetID() ? 'active' : ''}
-        href={href}
-      >
-        <ui.SidebarAssetName {...asset} />
-      </bem.FormSidebar__item>
-=======
     var href = `/forms/${asset.uid}`;
 
     if (this.userCan('view_submissions', asset) && asset.has_deployment && asset.deployment__submission_count) {
@@ -84,7 +68,6 @@
       >
         <ui.SidebarAssetName {...asset} />
       </Link>
->>>>>>> d9ee7663
     );
   }
   toggleCategory(c) {
