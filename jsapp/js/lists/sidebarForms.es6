import React from 'react';
import PropTypes from 'prop-types';
import reactMixin from 'react-mixin';
import autoBind from 'react-autobind';
import {Link} from 'react-router';
import Reflux from 'reflux';
import mixins from '../mixins';
<<<<<<< HEAD
import bem from '../bem';
=======
import bem from 'js/bem';
>>>>>>> 4185d67e
import LoadingSpinner from 'js/components/common/loadingSpinner';
import {searches} from '../searches';
import {stores} from '../stores';
import {
  COMMON_QUERIES,
  DEPLOYMENT_CATEGORIES
} from 'js/constants';
import AssetName from 'js/components/common/assetName';

class SidebarFormsList extends Reflux.Component {
  constructor(props) {
    super(props);
    var selectedCategories = {
      'Draft': false,
      'Deployed': false,
      'Archived': false
    };
    this.state = {
      selectedCategories: selectedCategories,
      searchContext: searches.getSearchContext('forms', {
        filterParams: {
          assetType: COMMON_QUERIES.s,
        },
        filterTags: COMMON_QUERIES.s,
      })
    };
    this.store = stores.pageState;
    autoBind(this);
  }
  componentDidMount() {
    this.listenTo(this.searchStore, this.searchChanged);
    if (!this.isFormList()) {
      this.searchSemaphore();
    }
  }
  searchChanged(searchStoreState) {
    this.setState(searchStoreState);
  }
  renderMiniAssetRow(asset) {
    var href = `/forms/${asset.uid}`;

    if (this.userCan('view_submissions', asset) && asset.has_deployment && asset.deployment__submission_count) {
      href = href + '/summary';
    } else {
      href = href + '/landing';
    }

    let classNames = ['form-sidebar__item'];
    if (asset.uid === this.currentAssetID()) {
      classNames.push('form-sidebar__item--active');
    }

    return (
      <Link
        to={href}
        key={asset.uid}
        className={classNames.join(' ')}
      >
        <AssetName asset={asset}/>
      </Link>
    );
  }
  toggleCategory(c) {
    return function() {
    var selectedCategories = this.state.selectedCategories;
    selectedCategories[c] = !selectedCategories[c];
      this.setState({
        selectedCategories: selectedCategories,
      });
    }.bind(this);
  }
  render() {
    var s = this.state;
    var activeItems = 'defaultQueryCategorizedResultsLists';

    // sync sidebar with main list when it is not a search query, allows for deletes to update the sidebar as well
    // this is a temporary fix, a proper fix needs to update defaultQueryCategorizedResultsLists when deleting/archiving/cloning
    if (
      s.searchState === 'done' &&
      (s.searchString === false || s.searchString === '') &&
      s.searchResultsFor &&
      s.searchResultsFor.assetType === COMMON_QUERIES.s
    ) {
      activeItems = 'searchResultsCategorizedResultsLists';
    }

    if (s.searchState === 'loading' && s.searchString === false) {
      return (<LoadingSpinner/>);
    }

    return (
      <bem.FormSidebar>
        {
          (() => {
            if (s.defaultQueryState === 'loading') {
              return (<LoadingSpinner/>);
            } else if (s.defaultQueryState === 'done') {
              return Object.keys(DEPLOYMENT_CATEGORIES).map(
                (categoryId) => {
                  var categoryVisible = this.state.selectedCategories[categoryId];
                  if (s[activeItems][categoryId].length < 1) {
                    categoryVisible = false;
                  }

                  const icon = ['k-icon'];
                  if (categoryId === DEPLOYMENT_CATEGORIES.Deployed.id) {
                    icon.push('k-icon-deploy');
                  }
                  if (categoryId === DEPLOYMENT_CATEGORIES.Draft.id) {
                    icon.push('k-icon-drafts');
                  }
                  if (categoryId === DEPLOYMENT_CATEGORIES.Archived.id) {
                    icon.push('k-icon-archived');
                  }

                  return [
                    <bem.FormSidebar__label
                      m={[categoryId, categoryVisible ? 'visible' : 'collapsed']}
                      onClick={this.toggleCategory(categoryId)}
                      key={`${categoryId}-label`}
                    >
                      <i className={icon.join(' ')}/>
                      <bem.FormSidebar__labelText>
                        {DEPLOYMENT_CATEGORIES[categoryId].label}
                      </bem.FormSidebar__labelText>
                      <bem.FormSidebar__labelCount>{s[activeItems][categoryId].length}</bem.FormSidebar__labelCount>
                    </bem.FormSidebar__label>,

                    <bem.FormSidebar__grouping
                      m={[categoryId, categoryVisible ? 'visible' : 'collapsed']}
                      key={`${categoryId}-group`}
                    >
                      {s[activeItems][categoryId].map(this.renderMiniAssetRow.bind(this))}
                    </bem.FormSidebar__grouping>
                  ];
                }
              );
            }
          })()
        }
      </bem.FormSidebar>
    );
  }
}

SidebarFormsList.contextTypes = {
  router: PropTypes.object
};

reactMixin(SidebarFormsList.prototype, searches.common);
reactMixin(SidebarFormsList.prototype, Reflux.ListenerMixin);
reactMixin(SidebarFormsList.prototype, mixins.contextRouter);
reactMixin(SidebarFormsList.prototype, mixins.permissions);

export default SidebarFormsList;<|MERGE_RESOLUTION|>--- conflicted
+++ resolved
@@ -5,11 +5,7 @@
 import {Link} from 'react-router';
 import Reflux from 'reflux';
 import mixins from '../mixins';
-<<<<<<< HEAD
-import bem from '../bem';
-=======
 import bem from 'js/bem';
->>>>>>> 4185d67e
 import LoadingSpinner from 'js/components/common/loadingSpinner';
 import {searches} from '../searches';
 import {stores} from '../stores';
