--- conflicted
+++ resolved
@@ -8,12 +8,11 @@
 import ui from '../ui';
 import {searches} from '../searches';
 import {stores} from '../stores';
-<<<<<<< HEAD
 import {t} from '../utils';
-import {COMMON_QUERIES} from 'js/constants';
-=======
-import {CATEGORY_LABELS} from 'js/constants';
->>>>>>> 196dd633
+import {
+  COMMON_QUERIES,
+  CATEGORY_LABELS
+} from 'js/constants';
 
 class SidebarFormsList extends Reflux.Component {
   constructor(props) {
@@ -113,7 +112,7 @@
                 </bem.Loading>
               );
             } else if (s.defaultQueryState === 'done') {
-              return ['Deployed', 'Draft', 'Archived' /*, 'Deleted'*/].map(
+              return [CATEGORY_LABELS.Deployed, CATEGORY_LABELS.Draft, CATEGORY_LABELS.Archived].map(
                 (category) => {
                   var categoryVisible = this.state.selectedCategories[category];
                   if (s[activeItems][category].length < 1) {
@@ -121,36 +120,25 @@
                   }
 
                   const icon = ['k-icon'];
-                  if (category === 'Deployed') {
+                  if (category === CATEGORY_LABELS.Deployed) {
                     icon.push('k-icon-deploy');
                   }
-                  if (category === 'Draft') {
+                  if (category === CATEGORY_LABELS.Draft) {
                     icon.push('k-icon-drafts');
                   }
-                  if (category === 'Archived') {
+                  if (category === CATEGORY_LABELS.Archived) {
                     icon.push('k-icon-archived');
                   }
 
                   return [
-<<<<<<< HEAD
                     <bem.FormSidebar__label
                       m={[category, categoryVisible ? 'visible' : 'collapsed']}
                       onClick={this.toggleCategory(category)}
                       key={`${category}-label`}
                     >
                       <i className={icon.join(' ')}/>
-                      <bem.FormSidebar__labelText>{t(category)}</bem.FormSidebar__labelText>
+                      <bem.FormSidebar__labelText>{category}</bem.FormSidebar__labelText>
                       <bem.FormSidebar__labelCount>{s[activeItems][category].length}</bem.FormSidebar__labelCount>
-=======
-                    <bem.FormSidebar__label m={[category, categoryVisible ? 'visible' : 'collapsed']}
-                                            onClick={this.toggleCategory(category)}
-                                            key={`${category}-label`}>
-                      <i />
-                      {CATEGORY_LABELS[category]}
-                      <bem.FormSidebar__labelCount>
-                        {s[activeItems][category].length}
-                      </bem.FormSidebar__labelCount>
->>>>>>> 196dd633
                     </bem.FormSidebar__label>,
 
                     <bem.FormSidebar__grouping
