/**
 * The React application used in `jsapp/js/main.es6` bundle file.
 *
 * TODO: move routes configuration to separate file for clarity.
 */

import $ from 'jquery';
window.jQuery = $;
window.$ = $;
require('jquery-ui/ui/widgets/sortable');
import React from 'react';
import PropTypes from 'prop-types';
import DocumentTitle from 'react-document-title';
import reactMixin from 'react-mixin';
import autoBind from 'react-autobind';
import Reflux from 'reflux';
import {
  IndexRoute,
  IndexRedirect,
  Route,
  hashHistory,
  Router
} from 'react-router';
import moment from 'moment';
import {actions} from './actions';
import {stores} from './stores';
import {dataInterface} from './dataInterface';
import {bem} from './bem';
import ui from './ui';
import mixins from './mixins';
import MainHeader from './components/header';
import Drawer from './components/drawer';
import {
  FormPage,
  LibraryAssetEditor
} from './components/formEditors';
import MyLibraryRoute from 'js/components/library/myLibraryRoute';
import PublicCollectionsRoute from 'js/components/library/publicCollectionsRoute';
import AssetRoute from 'js/components/library/assetRoute';
import Reports from './components/reports';
import FormLanding from './components/formLanding';
import FormSummary from './components/formSummary';
import FormSubScreens from './components/formSubScreens';
import FormViewTabs from './components/formViewTabs';
import IntercomHandler from './components/intercomHandler';
import PermValidator from './components/permissions/permValidator';
import Modal from './components/modal';
import {ChangePassword, AccountSettings} from './components/accountSettings';
import {
  t,
  assign,
  currentLang
} from './utils';
import keymap from './keymap';
import { ShortcutManager, Shortcuts } from 'react-shortcuts';
import FormsSearchableList from './lists/forms';
import permConfig from 'js/components/permissions/permConfig';

const shortcutManager = new ShortcutManager(keymap);

class App extends React.Component {
  constructor(props) {
    super(props);
    moment.locale(currentLang());
    this.state = assign({
      pageState: stores.pageState.state
    });
  }
  componentWillReceiveProps() {
    // slide out drawer overlay on every page change (better mobile experience)
    if (this.state.pageState.showFixedDrawer) {
      stores.pageState.setState({showFixedDrawer: false});
    }
    // hide modal on every page change
    if (this.state.pageState.modal) {
      stores.pageState.hideModal();
    }
  }
  componentDidMount() {
    actions.misc.getServerEnvironment();
    permConfig.fetchAndBuildConfig();
  }
  _handleShortcuts(action) {
    switch (action) {
      case 'EDGE':
        document.body.classList.toggle('hide-edge');
        break;
    }
  }
  getChildContext() {
    return {shortcuts: shortcutManager};
  }
  render() {
    var assetid = this.props.params.assetid || this.props.params.uid || null;

    const pageWrapperContentModifiers = [];
    if (this.isFormSingle()) {
      pageWrapperContentModifiers.push('form-landing');
    }
    if (this.isLibrarySingle()) {
      pageWrapperContentModifiers.push('library-landing');
    }

    return (
      <DocumentTitle title='KoBoToolbox'>
        <Shortcuts
          name='APP_SHORTCUTS'
          handler={this._handleShortcuts}
          className='mdl-wrapper'
          global
<<<<<<< HEAD
          isolate
        >
          <IntercomHandler/>
=======
          isolate>

        <PermValidator/>
        <IntercomHandler/>
>>>>>>> 21b08429

          {!this.isFormBuilder() &&
            <div className='k-header__bar' />
          }

          <bem.PageWrapper
            m={{
              'fixed-drawer': this.state.pageState.showFixedDrawer,
              'in-formbuilder': this.isFormBuilder()
            }}
            className='mdl-layout mdl-layout--fixed-header'
          >
            { this.state.pageState.modal &&
              <Modal params={this.state.pageState.modal} />
            }

            { !this.isFormBuilder() &&
              <React.Fragment>
                <MainHeader assetid={assetid}/>
                <Drawer/>
              </React.Fragment>
            }

            <bem.PageWrapper__content className='mdl-layout__content' m={pageWrapperContentModifiers}>
              { !this.isFormBuilder() &&
                <React.Fragment>
                  <FormViewTabs type={'top'} show={this.isFormSingle()} />
                  <FormViewTabs type={'side'} show={this.isFormSingle()} />
                </React.Fragment>
              }
              {this.props.children}
            </bem.PageWrapper__content>
          </bem.PageWrapper>
        </Shortcuts>
      </DocumentTitle>
    );
  }
}

App.contextTypes = {
  router: PropTypes.object
};

App.childContextTypes = {
  shortcuts: PropTypes.object.isRequired
};

reactMixin(App.prototype, Reflux.connect(stores.pageState, 'pageState'));
reactMixin(App.prototype, mixins.contextRouter);

class FormJson extends React.Component {
  constructor (props) {
    super(props);
    this.state = {
      assetcontent: false
    };
    autoBind(this);
  }
  componentDidMount () {
    this.listenTo(stores.asset, this.assetStoreTriggered);
    const uid = this.props.params.assetid || this.props.params.uid;
    actions.resources.loadAsset({id: uid});

  }
  assetStoreTriggered (data, uid) {
    this.setState({
      assetcontent: data[uid].content
    });
  }
  render () {
    return (
        <ui.Panel>
          <bem.FormView>
            <pre>
            <code>
              { this.state.assetcontent ?
                JSON.stringify(this.state.assetcontent, null, 4)
                : null }
            </code>
            </pre>
          </bem.FormView>
        </ui.Panel>
      );
  }
}

reactMixin(FormJson.prototype, Reflux.ListenerMixin);

class FormXform extends React.Component {
  constructor (props) {
    super(props);
    this.state = {
      xformLoaded: false
    };
  }
  componentDidMount () {
    const uid = this.props.params.assetid || this.props.params.uid;
    dataInterface.getAssetXformView(uid).done((content)=>{
      this.setState({
        xformLoaded: true,
        xformHtml: {
          __html: $('<div>').html(content).find('.pygment').html()
        },
      });
    });
  }
  render () {
    if (!this.state.xformLoaded) {
      return (
        <ui.Panel>
          <bem.Loading>
            <bem.Loading__inner>
              <p>XForm is loading</p>
            </bem.Loading__inner>
          </bem.Loading>
        </ui.Panel>

        );
    } else {
      return (
        <ui.Panel>
          <bem.FormView>
            <div className='pygment' dangerouslySetInnerHTML={this.state.xformHtml} />
          </bem.FormView>
        </ui.Panel>
        );
    }
  }
}

class FormNotFound extends React.Component {
  render () {
    return (
        <ui.Panel>
          <bem.Loading>
            <bem.Loading__inner>
              {t('path not found / recognized')}
            </bem.Loading__inner>
          </bem.Loading>
        </ui.Panel>
      );
  }
}

class SectionNotFound extends React.Component {
  render () {
    return (
        <ui.Panel className='k404'>
          <i />
          <em>section not found</em>
        </ui.Panel>
      );
  }
}

export var routes = (
  <Route name='home' path='/' component={App}>
    <Route path='account-settings' component={AccountSettings} />
    <Route path='change-password' component={ChangePassword} />

    <Route path='library'>
      <Route path='my-library' component={MyLibraryRoute}/>
      <Route path='public-collections' component={PublicCollectionsRoute}/>
      <Route path='asset/new' component={LibraryAssetEditor}/>
      <Route path='asset/:uid' component={AssetRoute}/>
      <Route path='asset/:uid/edit' component={LibraryAssetEditor}/>
      <Route path='asset/:uid/new' component={LibraryAssetEditor}/>
      <Route path='asset/:uid/json' component={FormJson}/>
      <Route path='asset/:uid/xform' component={FormXform}/>
      <IndexRedirect to='my-library'/>
    </Route>

    <IndexRedirect to='forms' />
    <Route path='forms' >
      <IndexRoute component={FormsSearchableList} />

      <Route path='/forms/:assetid'>
        <Route path='json' component={FormJson} />
        <Route path='xform' component={FormXform} />
        <Route path='edit' component={FormPage} />

        <Route path='summary'>
          <IndexRoute component={FormSummary} />
        </Route>

        <Route path='landing'>
          <IndexRoute component={FormLanding} />
        </Route>

        <Route path='data'>
          <Route path='report' component={Reports} />
          <Route path='report-legacy' component={FormSubScreens} />
          <Route path='table' component={FormSubScreens} />
          <Route path='downloads' component={FormSubScreens} />
          <Route path='gallery' component={FormSubScreens} />
          <Route path='map' component={FormSubScreens} />
          <Route path='map/:viewby' component={FormSubScreens} />
          <IndexRedirect to='report' />
        </Route>

        <Route path='settings'>
          <IndexRoute component={FormSubScreens} />
          <Route path='media' component={FormSubScreens} />
          <Route path='sharing' component={FormSubScreens} />
          <Route path='rest' component={FormSubScreens} />
          <Route path='rest/:hookUid' component={FormSubScreens} />
          <Route path='kobocat' component={FormSubScreens} />
        </Route>

        {/* used to force refresh form screens */}
        <Route path='reset' component={FormSubScreens} />

        <IndexRedirect to='landing' />
      </Route>

      <Route path='*' component={FormNotFound} />
    </Route>

    <Route path='*' component={SectionNotFound} />
  </Route>
);

/* Send a pageview to Google Analytics for every change in routes */
hashHistory.listen(function() {
  if (typeof ga === 'function') {
    ga('send', 'pageview', window.location.hash);
  }
});

export default class RunRoutes extends React.Component {
  componentDidMount(){
    // when hot reloading, componentWillReceiveProps whines about changing the routes prop so this shuts that up
    this.router.componentWillReceiveProps = function(){};
  }

  render() {
    return (
      <Router history={hashHistory} ref={ref=>this.router = ref} routes={this.props.routes} />
    );
  }
}<|MERGE_RESOLUTION|>--- conflicted
+++ resolved
@@ -108,16 +108,11 @@
           handler={this._handleShortcuts}
           className='mdl-wrapper'
           global
-<<<<<<< HEAD
           isolate
         >
-          <IntercomHandler/>
-=======
-          isolate>
 
         <PermValidator/>
         <IntercomHandler/>
->>>>>>> 21b08429
 
           {!this.isFormBuilder() &&
             <div className='k-header__bar' />
