--- conflicted
+++ resolved
@@ -8,7 +8,6 @@
 import DocumentTitle from 'react-document-title';
 import reactMixin from 'react-mixin';
 import Reflux from 'reflux';
-<<<<<<< HEAD
 import {hashHistory} from 'react-router';
 import {stores} from 'js/stores';
 import {surveyCompanionStore} from 'js/surveyCompanionStore'; // importing it so it exists
@@ -19,56 +18,10 @@
 import FormViewTabs from 'js/components/formViewTabs';
 import IntercomHandler from 'js/components/intercomHandler';
 import PermValidator from 'js/components/permissions/permValidator';
-import Modal from 'js/components/modal';
 import {assign} from 'utils';
+import BigModal from 'js/components/bigModal/bigModal';
 
 export default class App extends React.Component {
-=======
-import {
-  IndexRoute,
-  IndexRedirect,
-  Route,
-  hashHistory,
-  Router,
-} from 'react-router';
-import moment from 'moment';
-import {actions} from './actions';
-import {stores} from './stores';
-import {surveyCompanionStore} from './surveyCompanionStore'; // importing it so it exists
-import {dataInterface} from './dataInterface';
-import {bem} from './bem';
-import LoadingSpinner from 'js/components/common/loadingSpinner';
-import mixins from './mixins';
-import MainHeader from './components/header';
-import Drawer from './components/drawer';
-import {
-  FormPage,
-  LibraryAssetEditor,
-} from './components/formEditors';
-import MyLibraryRoute from 'js/components/library/myLibraryRoute';
-import PublicCollectionsRoute from 'js/components/library/publicCollectionsRoute';
-import AssetRoute from 'js/components/library/assetRoute';
-import Reports from './components/reports/reports';
-import FormLanding from './components/formLanding';
-import FormSummary from './components/formSummary';
-import FormSubScreens from './components/formSubScreens';
-import FormViewTabs from './components/formViewTabs';
-import IntercomHandler from './components/intercomHandler';
-import PermValidator from './components/permissions/permValidator';
-import BigModal from 'js/components/bigModal/bigModal';
-import AccountSettings from './components/accountSettings';
-import ChangePassword from './components/changePassword';
-import {
-  assign,
-  notify,
-  currentLang,
-} from 'utils';
-import FormsSearchableList from './lists/forms';
-import permConfig from 'js/components/permissions/permConfig';
-import {ROUTES} from 'js/constants';
-
-class App extends React.Component {
->>>>>>> 225a824d
   constructor(props) {
     super(props);
     this.state = assign({
@@ -91,13 +44,6 @@
       stores.pageState.hideModal();
     }
   }
-<<<<<<< HEAD
-=======
-  render() {
-    if (!this.state.isConfigReady) {
-      return (<LoadingSpinner/>);
-    }
->>>>>>> 225a824d
 
   render() {
     var assetid = this.props.params.assetid || this.props.params.uid || null;
@@ -157,208 +103,4 @@
 App.contextTypes = {router: PropTypes.object};
 
 reactMixin(App.prototype, Reflux.connect(stores.pageState, 'pageState'));
-<<<<<<< HEAD
-reactMixin(App.prototype, mixins.contextRouter);
-=======
-reactMixin(App.prototype, mixins.contextRouter);
-
-class FormJson extends React.Component {
-  constructor(props) {
-    super(props);
-    this.state = {assetcontent: false};
-    autoBind(this);
-  }
-  componentDidMount() {
-    this.listenTo(stores.asset, this.assetStoreTriggered);
-    const uid = this.props.params.assetid || this.props.params.uid;
-    actions.resources.loadAsset({id: uid});
-
-  }
-  assetStoreTriggered(data, uid) {
-    this.setState({assetcontent: data[uid].content});
-  }
-  render() {
-    return (
-        <bem.uiPanel>
-          <bem.uiPanel__body>
-            <bem.FormView>
-              <pre>
-                <code>
-                  { this.state.assetcontent ?
-                    JSON.stringify(this.state.assetcontent, null, 4)
-                    : null }
-                  </code>
-                </pre>
-              </bem.FormView>
-          </bem.uiPanel__body>
-        </bem.uiPanel>
-      );
-  }
-}
-
-reactMixin(FormJson.prototype, Reflux.ListenerMixin);
-
-class FormXform extends React.Component {
-  constructor(props) {
-    super(props);
-    this.state = {xformLoaded: false};
-  }
-  componentDidMount() {
-    const uid = this.props.params.assetid || this.props.params.uid;
-    dataInterface.getAssetXformView(uid).done((content) => {
-      this.setState({
-        xformLoaded: true,
-        xformHtml: {__html: $('<div>').html(content).find('.pygment').html()},
-      });
-    });
-  }
-  render() {
-    if (!this.state.xformLoaded) {
-      return (
-        <bem.uiPanel>
-          <bem.uiPanel__body>
-            <bem.Loading>
-              <bem.Loading__inner>
-                <p>XForm is loading</p>
-              </bem.Loading__inner>
-            </bem.Loading>
-          </bem.uiPanel__body>
-        </bem.uiPanel>
-      );
-    } else {
-      return (
-        <bem.uiPanel>
-          <bem.uiPanel__body>
-            <bem.FormView>
-              <div className='pygment' dangerouslySetInnerHTML={this.state.xformHtml} />
-            </bem.FormView>
-          </bem.uiPanel__body>
-        </bem.uiPanel>
-      );
-    }
-  }
-}
-
-class FormNotFound extends React.Component {
-  render() {
-    return (
-      <bem.uiPanel>
-        <bem.uiPanel__body>
-          <bem.Loading>
-            <bem.Loading__inner>
-              {t('path not found / recognized')}
-            </bem.Loading__inner>
-          </bem.Loading>
-        </bem.uiPanel__body>
-      </bem.uiPanel>
-    );
-  }
-}
-
-class SectionNotFound extends React.Component {
-  render() {
-    return (
-      <bem.uiPanel className='k404'>
-        <bem.uiPanel__body>
-          <i />
-          <em>{t('Section not found')}</em>
-        </bem.uiPanel__body>
-      </bem.uiPanel>
-    );
-  }
-}
-
-export var routes = (
-  <Route name='home' path='/' component={App}>
-    <Route path={ROUTES.ACCOUNT_SETTINGS} component={AccountSettings} />
-    <Route path={ROUTES.CHANGE_PASSWORD} component={ChangePassword} />
-
-    <Route path={ROUTES.LIBRARY}>
-      <Route path={ROUTES.MY_LIBRARY} component={MyLibraryRoute}/>
-      <Route path={ROUTES.PUBLIC_COLLECTIONS} component={PublicCollectionsRoute}/>
-      <Route path={ROUTES.NEW_LIBRARY_ITEM} component={LibraryAssetEditor}/>
-      <Route path={ROUTES.LIBRARY_ITEM} component={AssetRoute}/>
-      <Route path={ROUTES.EDIT_LIBRARY_ITEM} component={LibraryAssetEditor}/>
-      <Route path={ROUTES.NEW_LIBRARY_CHILD} component={LibraryAssetEditor}/>
-      <Route path={ROUTES.LIBRARY_ITEM_JSON} component={FormJson}/>
-      <Route path={ROUTES.LIBRARY_ITEM_XFORM} component={FormXform}/>
-      <IndexRedirect to={ROUTES.MY_LIBRARY}/>
-    </Route>
-
-    <IndexRedirect to={ROUTES.FORMS} />
-    <Route path={ROUTES.FORMS} >
-      <IndexRoute component={FormsSearchableList} />
-
-      <Route path={ROUTES.FORM}>
-        <Route path={ROUTES.FORM_JSON} component={FormJson} />
-        <Route path={ROUTES.FORM_XFORM} component={FormXform} />
-        <Route path={ROUTES.FORM_EDIT} component={FormPage} />
-
-        <Route path={ROUTES.FORM_SUMMARY}>
-          <IndexRoute component={FormSummary} />
-        </Route>
-
-        <Route path={ROUTES.FORM_LANDING}>
-          <IndexRoute component={FormLanding} />
-        </Route>
-
-        <Route path={ROUTES.FORM_DATA}>
-          <Route path={ROUTES.FORM_REPORT} component={Reports} />
-          <Route path={ROUTES.FORM_REPORT_OLD} component={FormSubScreens} />
-          <Route path={ROUTES.FORM_TABLE} component={FormSubScreens} />
-          <Route path={ROUTES.FORM_DOWNLOADS} component={FormSubScreens} />
-          <Route path={ROUTES.FORM_GALLERY} component={FormSubScreens} />
-          <Route path={ROUTES.FORM_MAP} component={FormSubScreens} />
-          <Route path={ROUTES.FORM_MAP_BY} component={FormSubScreens} />
-          <IndexRedirect to={ROUTES.FORM_TABLE} />
-        </Route>
-
-        <Route path={ROUTES.FORM_SETTINGS}>
-          <IndexRoute component={FormSubScreens} />
-          <Route path={ROUTES.FORM_MEDIA} component={FormSubScreens} />
-          <Route path={ROUTES.FORM_SHARING} component={FormSubScreens} />
-          <Route path={ROUTES.FORM_RECORDS} component={FormSubScreens} />
-          <Route path={ROUTES.FORM_REST} component={FormSubScreens} />
-          <Route path={ROUTES.FORM_REST_HOOK} component={FormSubScreens} />
-          <Route path={ROUTES.FORM_KOBOCAT} component={FormSubScreens} />
-        </Route>
-
-        {/**
-          * TODO change this HACKFIX to a better solution
-          *
-          * Used to force refresh form sub routes. It's some kine of a weird
-          * way of introducing a loading screen during sub route refresh.
-          **/}
-        <Route path={ROUTES.FORM_RESET} component={FormSubScreens} />
-
-        <IndexRedirect to={ROUTES.FORM_LANDING} />
-      </Route>
-
-      <Route path='*' component={FormNotFound} />
-    </Route>
-
-    <Route path='*' component={SectionNotFound} />
-  </Route>
-);
-
-/* Send a pageview to Google Analytics for every change in routes */
-hashHistory.listen(function() {
-  if (typeof ga === 'function') {
-    ga('send', 'pageview', window.location.hash);
-  }
-});
-
-export default class RunRoutes extends React.Component {
-  componentDidMount(){
-    // HACK: when hot reloading, componentWillReceiveProps whines about
-    // changing the routes prop so this shuts that up
-    this.router.componentWillReceiveProps = function(){};
-  }
-
-  render() {
-    return (
-      <Router history={hashHistory} ref={(ref) => {return this.router = ref;}} routes={this.props.routes} />
-    );
-  }
-}
->>>>>>> 225a824d
+reactMixin(App.prototype, mixins.contextRouter);