--- conflicted
+++ resolved
@@ -194,253 +194,6 @@
   }
 };
 
-<<<<<<< HEAD
-mixins.collection = {
-  getInitialState () {
-    return {
-      results: false,
-      list: false
-    }
-  },
-  componentDidMount () {
-    stores.pageState.setState({
-      headerSearch: true,
-      assetNavPresent: false,
-      assetNavIsOpen: false,
-      bgTopPanelHeight: 60,
-      bgTopPanelFixed: true
-    });
-
-    this.initialAction();
-    this.addListeners();
-    this.listenTo(stores.selectedAsset, this.onSelectedAssetChange);
-  },
-  onToggleSelect () {
-    this.setState({
-      selectOn: !this.state.selectOn
-    });
-  },
-  collectionSearchFieldValue () {
-    return this.refs['formlist-search'].getDOMNode().value;
-  },
-  liveSearch () {
-    var queryInput = this.collectionSearchFieldValue(),
-      r;
-    if (queryInput && queryInput.length > 2) {
-      if (r = stores.assetSearch.getRecentSearch(queryInput)) {
-        this.setState({
-          searchResults: r
-        });
-      } else {
-        actions.search.assetsWithTags({q: queryInput, tags: this.state.selectedTags});
-      }
-    }
-  },
-  renderList (items) {
-    var currentUsername = sessionStore.currentAccount && sessionStore.currentAccount.username;
-    if (items.length === 0) {
-      return (
-          <bem.CollectionAssetList__message m={'empty'}>
-            <i />
-            {t('no items to display')}
-          </bem.CollectionAssetList__message>
-        );
-    }
-    return items.map((resource) => {
-            // perm should be cached in the resource upon arrival
-            var perm = parsePermissions(resource.owner, resource.permissions)
-            var isSelected = stores.selectedAsset.uid === resource.uid;
-            return <AssetRow key={resource.uid}
-                              currentUsername={currentUsername}
-                              onToggleSelect={this.onToggleSelect}
-                              perm={perm}
-                              onActionButtonClick={this.actionButtonClick}
-                              isSelected={isSelected}
-                              {...resource}
-                                />
-          });
-  },
-  renderLoadingMessage () {
-    return (
-        <bem.CollectionAssetList__message m={'loading'}>
-          <i />
-          {this._loadingMessage()}
-        </bem.CollectionAssetList__message>
-      );
-  },
-  renderPanel () {
-    return (
-      <ui.Panel className="k-div--formspanel">
-        {this._renderFormsSearchRow()}
-        <bem.CollectionAssetList>
-          {this.state.list === false ?
-            this.renderLoadingMessage()
-            :
-            this.renderList(this.state.list)
-          }
-        </bem.CollectionAssetList>
-        <RouteHandler />
-      </ui.Panel>
-    );
-  },
-  onSelectedAssetChange () {
-    this.setState({
-      selectedAsset: stores.selectedAsset.asset
-    });
-  },
-  click: {
-    collection: {
-      sharing: function(uid, evt){
-        this.transitionTo('collection-sharing', {assetid: uid});
-      },
-      view: function(uid, evt){
-        this.transitionTo('collection-page', {uid: uid})
-      },
-      // clone: function(uid, evt){
-      //   this.transitionTo('collection-page', {uid: uid})
-      // },
-      delete: function(uid, evt){
-        window.confirm(t('Warning! You are about to delete this collection with all its questions and blocks. Are you sure you want to continue?')) &&
-            actions.resources.deleteCollection({uid: uid});
-      },
-    },
-    asset: {
-      new: function(uid, evt){
-        log('transitionTo new-form')
-        this.transitionTo('new-form')
-      },
-      view: function(uid, evt){
-        this.transitionTo('form-landing', {assetid: uid})
-      },
-      // edit: function(uid, evt){
-      //   this.transitionTo('form-edit', {assetid: uid})
-      // },
-      // preview: function(uid, evt){
-      //   this.transitionTo('form-preview-enketo', {assetid: uid})
-      // },
-      clone: function(uid, evt){
-        actions.resources.cloneAsset({uid: uid})
-      },
-      download: function(uid, evt){
-        this.transitionTo('form-download', {assetid: uid})
-      },
-      delete: function(uid, evt){
-        window.confirm(t('You are about to permanently delete this form. Are you sure you want to continue?')) && 
-          actions.resources.deleteAsset({uid: uid});
-      },
-      deploy: function(uid, evt){
-        var asset_url = stores.selectedAsset.asset.url;
-        // var form_id_string = prompt('form_id_string');
-        actions.resources.deployAsset(asset_url);
-      },
-    }
-  },
-  actionButtonClick (evt) {
-    var data = evt.actionIcon ? evt.actionIcon.dataset : evt.currentTarget.dataset;
-    var assetType = data.assetType,
-        action = data.action,
-        disabled = data.disabled == "true",
-        uid = this.state.list && stores.selectedAsset.uid,
-        result;
-    var click = this.click || mixins.collection.click;
-
-    if (action === 'new') {
-      result = this.click.asset.new.call(this);
-    } else if (this.click[assetType] && this.click[assetType][action]) {
-      result = this.click[assetType][action].call(this, uid, evt);
-    }
-    if (result !== false) {
-      evt.preventDefault();
-    }
-  },
-  _actionButtons () {
-    var selectedAsset = stores.selectedAsset.asset;
-    var assetIsSelected = this.state.list && selectedAsset && selectedAsset.uid;
-    var assetType = selectedAsset && selectedAsset.kind;
-    var actionButtonsEnabled = {
-      new: true
-    };
-    if (assetIsSelected) {
-      assign(actionButtonsEnabled, {
-        view: true,
-        edit: assetType === 'asset',
-        preview: assetType === 'asset',
-        download: true,
-        clone: assetType === 'asset',
-        delete: true,
-        deploy: assetType === 'asset'
-      });
-    };
-    var actionButton = (actn, assetType) => {
-      var isDisabled = !actionButtonsEnabled[actn];
-      var onClickAction = !isDisabled ? this.click[assetType][actn] : null;
-      return (
-            <bem.CollectionHeader__button
-                data-action={actn}
-                data-asset-type={assetType}
-                data-disabled={isDisabled}
-                onClick={this.actionButtonClick}
-                href="#"
-                m={[`${actn}-${assetType}`, {
-                    'disabled': isDisabled
-                  }]}>
-              <i />
-              {t(actn)}
-            </bem.CollectionHeader__button>
-        );
-    }
-    return (
-        <bem.CollectionHeader>
-          <bem.CollectionHeader__buttonRow>
-            <bem.CollectionHeader__buttonGroup m="new">
-              {actionButton('new', 'asset')}
-            </bem.CollectionHeader__buttonGroup>
-            <bem.CollectionHeader__buttonGroup m="actions">
-              <div>
-                {actionButton('view', 'asset')}
-                {actionButton('download', 'asset')}
-                {actionButton('clone', 'asset')}
-                {actionButton('delete', 'asset')}
-              </div>
-            </bem.CollectionHeader__buttonGroup>
-            <bem.CollectionHeader__buttonGroup m="deploy">
-              {actionButton('deploy', 'asset')}
-            </bem.CollectionHeader__buttonGroup>
-          </bem.CollectionHeader__buttonRow>
-        </bem.CollectionHeader>
-      );
-  },
-  render () {
-    return (
-      <DocumentTitle title={this._title()}>
-        <div>
-          {this.renderAbovePanel && this.renderAbovePanel()}
-          <Dropzone className='dropfiles'
-                activeClassName='dropfiles--active'
-                onDropFiles={this.dropFiles}
-                params={{destination: false}}
-                >
-            {this.renderPanel()}
-          </Dropzone>
-        </div>
-      </DocumentTitle>
-      );
-  }
-};
-
-// var BgTopPanel = React.createClass({
-//   render () {
-//     var h = this.props.bgTopPanelHeight;
-//     var kls = classNames('bg-fixed-top-panel', `bg--h${h}`, {
-//       'bg--fixed': this.props.bgTopPanelFixed
-//     });
-//     return (<div className={kls} />);
-//   }
-// });
-
-
-=======
->>>>>>> ba54e95f
 class UserDropdown extends React.Component {
   logout (evt) {
     evt.preventDefault();
@@ -1331,14 +1084,6 @@
       sidebarIsOpen: stores.pageState.state.sidebarIsOpen
     });
   },
-<<<<<<< HEAD
-=======
-  toggleSidebarIntentOpen (evt) {
-    evt.preventDefault();
-    stores.pageState.toggleSidebarIntentOpen();
-  },
->>>>>>> ba54e95f
-
   render() {
     return (
       <DocumentTitle title="KoBoToolbox">
@@ -1402,11 +1147,6 @@
         ];
         stores.pageState.setHeaderBreadcrumb(headerBreadcrumb);
       }
-<<<<<<< HEAD
-
-=======
-      // stores.pageState.setHeaderTitle('Forms');
->>>>>>> ba54e95f
       callback();
     }
   },
@@ -1481,16 +1221,12 @@
   },
   statics: {
     willTransitionTo: function(transition, params, idk, callback) {
-<<<<<<< HEAD
       var headerBreadcrumb = [
         {'label': t('Forms'), 'href': '/forms'},
         {'label': t('New'), 'href': ''}
       ];
       stores.pageState.setHeaderBreadcrumb(headerBreadcrumb);
-
-=======
       stores.pageState.setAssetNavPresent(true);
->>>>>>> ba54e95f
       callback();
     }
   },
@@ -2358,11 +2094,7 @@
   },
   statics: {
     willTransitionTo: function(transition, params, idk, callback) {
-<<<<<<< HEAD
-      stores.pageState.setHeaderSearch(false);
-=======
       stores.pageState.setAssetNavPresent(true);
->>>>>>> ba54e95f
       if (params.assetid[0] === 'c') {
         transition.redirect('collection-page', {uid: params.assetid});
       } else {
@@ -2410,7 +2142,6 @@
   ],
   statics: {
     willTransitionTo: function(transition, params, idk, callback) {
-<<<<<<< HEAD
       var headerBreadcrumb = [
         {
           'label': t('Forms'), 
@@ -2418,10 +2149,7 @@
         }
       ];
       stores.pageState.setHeaderBreadcrumb(headerBreadcrumb);
-=======
       stores.pageState.setAssetNavPresent(false);
-      stores.pageState.setHeaderTitle('Forms');
->>>>>>> ba54e95f
       actions.resources.loadAsset({id: params.assetid});
       callback();
     }
@@ -2552,275 +2280,9 @@
 //   }
 // });
 
-<<<<<<< HEAD
-var LibraryList = React.createClass({
-  mixins: [
-    mixins.droppable,
-    Navigation,
-    mixins.collection,
-    Reflux.ListenerMixin,
-  ],
-  statics: {
-    willTransitionTo: function(transition, params, idk, callback) {
-      
-      var headerBreadcrumb = [
-        {
-          'label': t('Library'), 
-          'href': '', 
-        }
-      ];
-      stores.pageState.setHeaderBreadcrumb(headerBreadcrumb);
-
-      callback();
-    }
-  },
-  addListeners () {
-    this.listenTo(stores.allAssets, this.allAssetsChange);
-  },
-  allAssetsChange () {
-    // WHY IS THIS NOT WORKING
-    this.setState({
-      list: stores.allAssets.byAssetType(['block', 'question'])
-    })
-  },
-  initialAction () {
-    actions.resources.listQuestionsAndBlocks();
-  },
-  dropAction ({file, event}) {
-    actions.resources.createAsset({
-      base64Encoded: event.target.result,
-      name: file.name,
-      lastModified: file.lastModified,
-      contentType: file.type
-    });
-  },
-  _title () {
-    return 'Library'
-  },
-  searchChange () {
-
-  },
-  _renderSearchCriteria () {
-    return;
-  },
-  _renderFormsSearchRow () {
-    return (
-      <bem.CollectionNav>
-        <bem.CollectionNav__search className="k-form-list-search-bar">
-          <ui.SmallInputBox ref="formlist-search" placeholder={t('search library')} onChange={this.searchChange} />
-        </bem.CollectionNav__search>
-        {this._renderSearchCriteria()}
-        <bem.CollectionNav__actions className="k-form-list-actions">
-          <button id="demo-menu-top-right"
-                  className="mdl-button mdl-js-button mdl-button--fab mdl-button--colored">
-            <i className="material-icons">add</i>
-          </button>
-
-          <ul className="mdl-menu mdl-menu--top-right mdl-js-menu mdl-js-ripple-effect"
-              htmlFor="demo-menu-top-right">
-            <li className="mdl-menu__item">
-              <bem.CollectionNav__link m={['new', 'new-block']} href={this.makeHref('add-to-library')}>
-                <i />
-                {t('add to library')}
-              </bem.CollectionNav__link>
-            </li>
-            <li className="mdl-menu__item">
-              <Dropzone onDropFiles={this.dropFiles} params={{destination: false}} fileInput>
-                <bem.CollectionNav__button m={['upload', 'upload-block']}>
-                  <i className='fa fa-icon fa-cloud fa-fw' />
-                  &nbsp;&nbsp;
-                  {t('upload')}
-                </bem.CollectionNav__button>
-              </Dropzone>
-            </li>
-          </ul>
-        </bem.CollectionNav__actions>
-      </bem.CollectionNav>
-      );
-  },
-  _loadingMessage () {
-    return t('loading library...')
-  },
-});
-
-var FormList = React.createClass({
-  mixins: [
-    mixins.droppable,
-    Navigation,
-    mixins.collection,
-    Reflux.ListenerMixin,
-  ],
-  addListeners () {
-    this.listenTo(stores.allAssets, this.listenChange);
-  },
-  listenChange (data) {
-    var collections = stores.allAssets.byKind('collection')
-    this.setState({
-      list: [...collections, ...stores.allAssets.byAssetType('survey')]
-    })
-  },
-  initialAction () {
-    actions.resources.listSurveys();
-  },
-  dropAction ({file, event}) {
-    actions.resources.createAsset({
-      base64Encoded: event.target.result,
-      name: file.name,
-      lastModified: file.lastModified,
-      contentType: file.type
-    });
-  },
-  searchCriteriaChange (evt) {
-    this.setState({
-      searchRadio: 'type'+(Math.floor(Math.random()*3))
-    })
-  },
-  _title () {
-    return t('KoBo form drafts');
-  },
-  _loadingMessage () {
-    return t('loading forms...')
-  },
-  _renderSearchCriteria () {
-    return (
-      <bem.CollectionNav__searchcriteria>
-      </bem.CollectionNav__searchcriteria>
-      );
-    /*
-    return (
-        <bem.CollectionNav__searchcriteria className="col-sm-6 k-form-list-search-bar">
-          <label>
-            <input type="radio" name="formlist__search__type" id="formlist__search__type--1" value="type1" checked={this.state.searchRadio==='type1'} onChange={this.searchCriteriaChange} />
-            {t('my forms')}
-          </label>
-          <label>
-            <input type="radio" name="formlist__search__type" id="formlist__search__type--2" value="type2" checked={this.state.searchRadio==='type2'} onChange={this.searchCriteriaChange} />
-            {t('shared with me')}
-          </label>
-          <label>
-            <input type="radio" name="formlist__search__type" id="formlist__search__type--3" value="type3" checked={this.state.searchRadio==='type3'} onChange={this.searchCriteriaChange} />
-            {t('public')}
-          </label>
-          <div className="btn-group hidden">
-            <a href="#" className="btn btn-default dropdown-toggle" data-toggle="dropdown">
-              {t('type')}
-              <span className="caret"></span>
-            </a>
-            <ul className="dropdown-menu">
-              <li><a href="#"><Icon fa='file-o' />forms</a></li>
-              <li><a href="#"><Icon fa='file-o' />blocks</a></li>
-              <li><a href="#"><Icon fa='file-o' />questions</a></li>
-              <li><a href="#"><Icon fa='folder-o' />collection</a></li>
-             </ul>
-          </div>
-        </bem.CollectionNav__searchcriteria>
-      );
-    */
-  },
-  _renderFormsSearchRow () {
-    return (
-      <bem.CollectionNav>
-        <bem.CollectionNav__search className="k-form-list-search-bar">
-          <ui.SmallInputBox ref="formlist-search" placeholder={t('search drafts')} onChange={this.searchChange} />
-        </bem.CollectionNav__search>
-        {this._renderSearchCriteria()}
-        <bem.CollectionNav__actions className="k-form-list-actions">
-          <button id="demo-menu-top-right"
-                  className="mdl-button mdl-js-button mdl-button--fab mdl-button--colored">
-            <i className="material-icons">add</i>
-          </button>
-
-          <ul className="mdl-menu mdl-menu--top-right mdl-js-menu mdl-js-ripple-effect"
-              htmlFor="demo-menu-top-right">
-            <li className="mdl-menu__item">
-              <bem.CollectionNav__link href={this.makeHref('new-form')}>
-                <i />
-                {t('new form')}
-              </bem.CollectionNav__link>
-            </li>
-            <li className="mdl-menu__item">
-              <Dropzone onDropFiles={this.dropFiles} params={{destination: false}} fileInput>
-                <bem.CollectionNav__button m={'upload'}>
-                  <i />
-                  {t('upload')}
-                </bem.CollectionNav__button>
-              </Dropzone>
-            </li>
-          </ul>
-        </bem.CollectionNav__actions>
-
-      </bem.CollectionNav>
-    );
-  },
-  componentDidUpdate() {
-    mdl.upgradeDom(); 
-  }  
-});
-
-var CollectionList = React.createClass({
-  mixins: [
-    mixins.droppable,
-    Navigation,
-    mixins.collection,
-    Reflux.ListenerMixin,
-  ],
-  statics: {
-    willTransitionTo: function(transition, params, idk, callback) {
-      var headerBreadcrumb = [
-        {'label': t('Collections'), 'href': ''},
-      ];
-      stores.pageState.setHeaderBreadcrumb(headerBreadcrumb);
-      callback();
-    }
-  },
-  addListeners () {
-    this.listenTo(stores.allAssets, this.listenChange);
-  },
-  listenChange (data) {
-    var collections = stores.allAssets.byKind('collection')
-    this.setState({
-      list: [...collections]
-    })
-  },
-  initialAction () {
-    actions.resources.listAssets();
-  },
-  searchCriteriaChange (evt) {
-    this.setState({
-      searchRadio: 'type'+(Math.floor(Math.random()*3))
-    })
-  },
-  _title () {
-    return t('KoBo collections');
-  },
-  _loadingMessage () {
-    return t('loading collections...')
-  },
-  _renderSearchCriteria () {
-    return (
-      <bem.CollectionNav__searchcriteria>
-      </bem.CollectionNav__searchcriteria>
-      );
-    /*
-        truncated comment after copying from FormList
-    */
-  },
-  _renderFormsSearchRow () {
-    return (
-      <bem.CollectionNav>
-        <bem.CollectionNav__search className="k-form-list-search-bar">
-          <ui.SmallInputBox ref="formlist-search" placeholder={t('search collections')} onChange={this.searchChange} />
-        </bem.CollectionNav__search>
-        {this._renderSearchCriteria()}
-      </bem.CollectionNav>
-    );
-  }
-});
-=======
 var LibrarySearchableList = require('./lists/library');
 var FormsSearchableList = require('./lists/forms');
 var CollectionList = require('./lists/collection');
->>>>>>> ba54e95f
 
 var FormNotFound = React.createClass({
   render () {
