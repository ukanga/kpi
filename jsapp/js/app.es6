--- conflicted
+++ resolved
@@ -918,68 +918,6 @@
               <ui.AssetName {...this.props} />
             </bem.AssetRow__name>
           </bem.AssetRow__celllink>
-<<<<<<< HEAD
-          <bem.AssetRow__cell m={'date-modified'}>
-            <span className="date date--modified">{formatTime(this.props.date_modified)}</span>
-          </bem.AssetRow__cell>
-          <bem.AssetRow__cell m={'userlink'}>
-            <bem.AssetRow__sharingIcon
-                href="#"
-                m={{
-                  'self-owned': selfowned,
-                  'public-owned': isPublic,
-                }}>
-              <i />
-              {
-                selfowned ?
-                  t('me') :
-                <bem.AssetRow__sharingIcon__owner>
-                  {this.props.owner__username}
-                </bem.AssetRow__sharingIcon__owner>
-              }
-            </bem.AssetRow__sharingIcon>
-          </bem.AssetRow__cell>
-          <bem.AssetRow__cell m={'action-icons'}>
-            { this.props.kind === 'asset' &&
-              ['view',
-                    // 'edit', 'preview',
-                    'download', 'clone', 'delete',
-                    ].map((actn)=>{
-                return (
-                      <bem.AssetRow__actionIcon href="#"
-                          m={actn}
-                          data-action={actn}
-                          data-asset-type={this.props.kind}
-                          data-disabled={false}
-                          >
-                        <i />
-                      </bem.AssetRow__actionIcon>
-                    );
-              })
-            }
-            { this.props.kind === 'collection' &&
-              ['view', 'sharing', 'delete'].map((actn)=>{
-                return (
-                      <bem.AssetRow__actionIcon
-                          m={actn === 'view' ? 'view-collection' : actn}
-                          data-action={actn}
-                          data-asset-type={this.props.kind}
-                          data-disabled={false}
-                          >
-                        <i />
-                      </bem.AssetRow__actionIcon>
-                    );
-              })
-            }
-          </bem.AssetRow__cell>
-          <bem.AssetRow__cell m={['deploy-button', isDeployable ? 'deployable':'disabled']}
-                    data-action='deploy'
-                    data-asset-type='asset'
-                    data-kind='asset'
-                    data-disabled={false}>
-            { isDeployable ?
-              <button>
-=======
           <bem.AssetRow__cellmeta>
             <bem.AssetRow__cell m={'userlink'}>
               <bem.AssetRow__sharingIcon
@@ -988,7 +926,6 @@
                     'self-owned': selfowned,
                     'public-owned': isPublic,
                   }}>
->>>>>>> 73f160c5
                 <i />
                 {
                   selfowned ?
@@ -1037,10 +974,10 @@
                 })
               }
               { this.props.kind === 'collection' &&
-                ['view', 'download', 'clone', 'delete'].map((actn)=>{
+              ['view', 'sharing', 'delete'].map((actn)=>{
                   return (
                         <bem.AssetRow__actionIcon
-                            m={actn}
+                          m={actn === 'view' ? 'view-collection' : actn}
                             data-action={actn}
                             data-asset-type={this.props.kind}
                             data-disabled={false}
