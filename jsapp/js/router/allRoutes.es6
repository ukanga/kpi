import React, {Suspense} from 'react';
import autoBind from 'react-autobind';
import {
  IndexRoute,
  IndexRedirect,
  Route,
  hashHistory,
  Router,
} from 'react-router';
import App from 'js/app';
import {FormPage, LibraryAssetEditor} from 'js/components/formEditors';
import {actions} from 'js/actions';
import {stores} from 'js/stores';
import {envStore} from 'js/envStore'; // initializing it
import MyLibraryRoute from 'js/components/library/myLibraryRoute';
import PublicCollectionsRoute from 'js/components/library/publicCollectionsRoute';
import AssetRoute from 'js/components/library/assetRoute';
import AccountSettings from 'js/components/account/accountSettingsRoute';
import DataStorage from 'js/components/account/dataStorageRoute';
import Security from 'js/components/account/securityRoute';
import FormsSearchableList from 'js/lists/forms';
import SingleProcessingRoute from 'js/components/processing/singleProcessingRoute';
import {ROUTES} from 'js/router/routerConstants';
import permConfig from 'js/components/permissions/permConfig';
import LoadingSpinner from 'js/components/common/loadingSpinner';
import {isRootRoute, redirectToLogin} from 'js/router/routerUtils';
import AuthProtectedRoute from 'js/router/authProtectedRoute';
import PermProtectedRoute from 'js/router/permProtectedRoute';
import {PERMISSIONS_CODENAMES} from 'js/constants';

const Reports = React.lazy(() =>
  import(/* webpackPrefetch: true */ 'js/components/reports/reports')
);
const FormLanding = React.lazy(() =>
  import(/* webpackPrefetch: true */ 'js/components/formLanding')
);
const FormSummary = React.lazy(() =>
  import(/* webpackPrefetch: true */ 'js/components/formSummary')
);
const FormSubScreens = React.lazy(() =>
  import(/* webpackPrefetch: true */ 'js/components/formSubScreens')
);
const ChangePassword = React.lazy(() =>
  import(/* webpackPrefetch: true */ 'js/components/changePassword')
);
const FormXform = React.lazy(() =>
  import(/* webpackPrefetch: true */ 'js/components/formXform')
);
const FormJson = React.lazy(() =>
  import(/* webpackPrefetch: true */ 'js/components/formJson')
);
const SectionNotFound = React.lazy(() =>
  import(/* webpackPrefetch: true */ 'js/components/sectionNotFound')
);
const FormNotFound = React.lazy(() =>
  import(/* webpackPrefetch: true */ 'js/components/formNotFound')
);

export default class AllRoutes extends React.Component {
  constructor(props) {
    super(props);
    this.state = {
      isPermsConfigReady: permConfig.isReady(),
      isSessionReady: stores.session.isAuthStateKnown,
    };
    autoBind(this);
  }

  componentDidMount() {
    actions.permissions.getConfig.completed.listen(this.onGetConfigCompleted.bind(this));
    stores.session.listen(this.onSessionChange);
    actions.permissions.getConfig();
  }

  onGetConfigCompleted(response) {
    permConfig.setPermissions(response.results);
    this.setReady({isPermsConfigReady: permConfig.isReady()});
  }

  onSessionChange() {
    this.setReady({isSessionReady: stores.session.isAuthStateKnown});
  }

  /**
   * This convoluted function wants to check if redirect should be made before
   * setting the state - which would cause an unwanted rerender.
   *
   * @param {object} data
   * @param {boolean} [data.isPermsConfigReady]
   * @param {boolean} [data.isSessionReady]
   */
  setReady(data) {
    const newStateObj = {
      isPermsConfigReady: this.state.isPermsConfigReady,
      isSessionReady: this.state.isSessionReady,
    };

    if (typeof data.isPermsConfigReady !== 'undefined') {
      newStateObj.isPermsConfigReady = data.isPermsConfigReady;
    }

    if (typeof data.isSessionReady !== 'undefined') {
      newStateObj.isSessionReady = data.isSessionReady;
    }

    if (
      newStateObj.isPermsConfigReady &&
      newStateObj.isSessionReady &&
      !stores.session.isLoggedIn &&
      isRootRoute()
    ) {
      // If all necessary data is obtained, and user is not logged in, and on
      // the root route, redirect immediately to the login page outside
      // the React app, and skip setting the state (so no content blink).
      redirectToLogin();
    } else {
      this.setState(newStateObj);
    }
  }

  /**
   * NOTE: For a new route, follow this guideline:
   * - if route should be accessible to anyone, use `Route`
   * - if route should be accessible only to logged in users, use `AuthProtectedRoute`
   * - if route should be accessible only with given permission, use `PermProtectedRoute`
   * @returns {Node} nested routes
   */
  getRoutes() {
    return (
      <Suspense fallback={null}>
        <Route name='home' path={ROUTES.ROOT} component={App}>
          <IndexRedirect to={ROUTES.FORMS} />

          {/* MISC */}
          <Route path={ROUTES.SECURITY} component={Security} />
          <Route path={ROUTES.DATA_STORAGE} component={DataStorage} />
          <Route
            path={ROUTES.ACCOUNT_SETTINGS}
            component={AuthProtectedRoute}
            protectedComponent={AccountSettings}
          />
          <Suspense fallback={null}>
            <Route
              path={ROUTES.CHANGE_PASSWORD}
              component={AuthProtectedRoute}
              protectedComponent={ChangePassword}
            />
          </Suspense>

          {/* LIBRARY */}
          <Route path={ROUTES.LIBRARY}>
            <IndexRedirect to={ROUTES.MY_LIBRARY} />
            <Route
              path={ROUTES.MY_LIBRARY}
              component={AuthProtectedRoute}
              protectedComponent={MyLibraryRoute}
            />
            <Route
              path={ROUTES.PUBLIC_COLLECTIONS}
              component={AuthProtectedRoute}
              protectedComponent={PublicCollectionsRoute}
            />
            <Route
              path={ROUTES.NEW_LIBRARY_ITEM}
              component={AuthProtectedRoute}
              protectedComponent={LibraryAssetEditor}
            />
            <Route
              path={ROUTES.LIBRARY_ITEM}
              component={PermProtectedRoute}
              protectedComponent={AssetRoute}
              requiredPermission={PERMISSIONS_CODENAMES.view_asset}
            />
            <Route
              path={ROUTES.EDIT_LIBRARY_ITEM}
              component={PermProtectedRoute}
              protectedComponent={LibraryAssetEditor}
              requiredPermission={PERMISSIONS_CODENAMES.change_asset}
            />
            <Route
              path={ROUTES.NEW_LIBRARY_CHILD}
              component={PermProtectedRoute}
              protectedComponent={LibraryAssetEditor}
              requiredPermission={PERMISSIONS_CODENAMES.change_asset}
            />
            <Route
              path={ROUTES.LIBRARY_ITEM_JSON}
              component={PermProtectedRoute}
              protectedComponent={FormJson}
              requiredPermission={PERMISSIONS_CODENAMES.view_asset}
            />
            <Route
              path={ROUTES.LIBRARY_ITEM_XFORM}
              component={PermProtectedRoute}
              protectedComponent={FormXform}
              requiredPermission={PERMISSIONS_CODENAMES.view_asset}
            />
          </Route>

          {/* FORMS */}
          <Route path={ROUTES.FORMS}>
            <IndexRoute
              component={AuthProtectedRoute}
              protectedComponent={FormsSearchableList}
            />

            <Route path={ROUTES.FORM}>
              <IndexRedirect to={ROUTES.FORM_LANDING} />

              <Route
                path={ROUTES.FORM_SUMMARY}
                component={PermProtectedRoute}
<<<<<<< HEAD
                protectedComponent={SingleProcessingRoute}
=======
                protectedComponent={FormSummary}
>>>>>>> 461e3d30
                requiredPermission={PERMISSIONS_CODENAMES.view_submissions}
              />

              <Route
                path={ROUTES.FORM_LANDING}
                component={PermProtectedRoute}
                protectedComponent={FormLanding}
                requiredPermission={PERMISSIONS_CODENAMES.view_asset}
              />

              <Route path={ROUTES.FORM_DATA}>
                <IndexRedirect to={ROUTES.FORM_TABLE} />
                <Route
                  path={ROUTES.FORM_REPORT}
                  component={PermProtectedRoute}
                  protectedComponent={Reports}
                  requiredPermission={PERMISSIONS_CODENAMES.view_submissions}
                />
                <Route
                  path={ROUTES.FORM_REPORT_OLD}
                  component={PermProtectedRoute}
                  protectedComponent={FormSubScreens}
                  requiredPermission={PERMISSIONS_CODENAMES.view_submissions}
                />
                <Route
                  path={ROUTES.FORM_TABLE}
                  component={PermProtectedRoute}
                  protectedComponent={FormSubScreens}
                  requiredPermission={PERMISSIONS_CODENAMES.view_submissions}
                />
                <Route
                  path={ROUTES.FORM_DOWNLOADS}
                  component={PermProtectedRoute}
                  protectedComponent={FormSubScreens}
                  requiredPermission={PERMISSIONS_CODENAMES.view_submissions}
                />
                <Route
                  path={ROUTES.FORM_GALLERY}
                  component={PermProtectedRoute}
                  protectedComponent={FormSubScreens}
                  requiredPermission={PERMISSIONS_CODENAMES.view_submissions}
                />
                <Route
                  path={ROUTES.FORM_MAP}
                  component={PermProtectedRoute}
                  protectedComponent={FormSubScreens}
                  requiredPermission={PERMISSIONS_CODENAMES.view_submissions}
                />
                <Route
                  path={ROUTES.FORM_MAP_BY}
                  component={PermProtectedRoute}
                  protectedComponent={FormSubScreens}
                  requiredPermission={PERMISSIONS_CODENAMES.view_submissions}
                />
                <Route
                  path={ROUTES.FORM_PROCESSING}
                  component={PermProtectedRoute}
                  protectedComponent={SingleProcessing}
                  requiredPermission={PERMISSIONS_CODENAMES.view_submissions}
                />
              </Route>

              <Route path={ROUTES.FORM_SETTINGS}>
                <IndexRoute
                  component={PermProtectedRoute}
                  protectedComponent={FormSubScreens}
                  requiredPermission={PERMISSIONS_CODENAMES.manage_asset}
                />
                <Route
                  path={ROUTES.FORM_MEDIA}
                  component={PermProtectedRoute}
                  protectedComponent={FormSubScreens}
                  requiredPermission={PERMISSIONS_CODENAMES.manage_asset}
                />
                <Route
                  path={ROUTES.FORM_SHARING}
                  component={PermProtectedRoute}
                  protectedComponent={FormSubScreens}
                  requiredPermission={PERMISSIONS_CODENAMES.manage_asset}
                />
                <Route
                  path={ROUTES.FORM_RECORDS}
                  component={PermProtectedRoute}
                  protectedComponent={FormSubScreens}
                  requiredPermission={PERMISSIONS_CODENAMES.manage_asset}
                />
                <Route
                  path={ROUTES.FORM_REST}
                  component={PermProtectedRoute}
                  protectedComponent={FormSubScreens}
                  requiredPermission={PERMISSIONS_CODENAMES.manage_asset}
                />
                <Route
                  path={ROUTES.FORM_REST_HOOK}
                  component={PermProtectedRoute}
                  protectedComponent={FormSubScreens}
                  requiredPermission={PERMISSIONS_CODENAMES.manage_asset}
                />
                <Route
                  path={ROUTES.FORM_KOBOCAT}
                  component={PermProtectedRoute}
                  protectedComponent={FormSubScreens}
                  requiredPermission={PERMISSIONS_CODENAMES.manage_asset}
                />
              </Route>

              <Route
                path={ROUTES.FORM_JSON}
                component={PermProtectedRoute}
                protectedComponent={FormJson}
                requiredPermission={PERMISSIONS_CODENAMES.view_asset}
              />
              <Route
                path={ROUTES.FORM_XFORM}
                component={PermProtectedRoute}
                protectedComponent={FormXform}
                requiredPermission={PERMISSIONS_CODENAMES.view_asset}
              />
              <Route
                path={ROUTES.FORM_EDIT}
                component={PermProtectedRoute}
                protectedComponent={FormPage}
                requiredPermission={PERMISSIONS_CODENAMES.view_asset}
              />

              {/**
               * TODO change this HACKFIX to a better solution
               *
               * Used to force refresh form sub routes. It's some kine of a weird
               * way of introducing a loading screen during sub route refresh.
               **/}
              <Route
                path={ROUTES.FORM_RESET}
                component={PermProtectedRoute}
                protectedComponent={FormSubScreens}
                requiredPermission={PERMISSIONS_CODENAMES.view_submissions}
              />
            </Route>

            <Route path='*' component={FormNotFound} />
          </Route>

          <Route path='*' component={SectionNotFound} />
        </Route>
      </Suspense>
    );
  }

  render() {
    // This is the place that stops any app rendering until all necessary
    // backend calls are done.
    if (!this.state.isPermsConfigReady || !this.state.isSessionReady) {
      return <LoadingSpinner />;
    }

    return (
      <Router
        history={hashHistory}
        ref={(ref) => (this.router = ref)}
        routes={this.getRoutes()}
      />
    );
  }
}<|MERGE_RESOLUTION|>--- conflicted
+++ resolved
@@ -210,11 +210,7 @@
               <Route
                 path={ROUTES.FORM_SUMMARY}
                 component={PermProtectedRoute}
-<<<<<<< HEAD
-                protectedComponent={SingleProcessingRoute}
-=======
                 protectedComponent={FormSummary}
->>>>>>> 461e3d30
                 requiredPermission={PERMISSIONS_CODENAMES.view_submissions}
               />
 
@@ -272,7 +268,7 @@
                 <Route
                   path={ROUTES.FORM_PROCESSING}
                   component={PermProtectedRoute}
-                  protectedComponent={SingleProcessing}
+                  protectedComponent={SingleProcessingRoute}
                   requiredPermission={PERMISSIONS_CODENAMES.view_submissions}
                 />
               </Route>
