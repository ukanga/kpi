import React from 'react';
import autoBind from 'react-autobind';
import {
  IndexRoute,
  IndexRedirect,
  Route,
  hashHistory,
  Router,
} from 'react-router';
import App from 'js/app';
import {
  FormPage,
  LibraryAssetEditor,
} from 'js/components/formEditors';
import {actions} from 'js/actions';
import {stores} from 'js/stores';
import {envStore} from 'js/envStore'; // initializing it
import MyLibraryRoute from 'js/components/library/myLibraryRoute';
import PublicCollectionsRoute from 'js/components/library/publicCollectionsRoute';
import AssetRoute from 'js/components/library/assetRoute';
import Reports from 'js/components/reports/reports';
import FormLanding from 'js/components/formLanding';
import FormSummary from 'js/components/formSummary';
import FormSubScreens from 'js/components/formSubScreens';
import AccountSettings from 'js/components/account/accountSettings';
import DataStorage from 'js/components/account/dataStorage';
import ChangePassword from 'js/components/changePassword';
import SectionNotFound from 'js/components/sectionNotFound';
import FormNotFound from 'js/components/formNotFound';
import FormXform from 'js/components/formXform';
import FormJson from 'js/components/formJson';
import FormsSearchableList from 'js/lists/forms';
import {ROUTES} from 'js/router/routerConstants';
import permConfig from 'js/components/permissions/permConfig';
import LoadingSpinner from 'js/components/common/loadingSpinner';
import {
  isRootRoute,
  redirectToLogin,
} from 'js/router/routerUtils';
import AuthProtectedRoute from 'js/router/authProtectedRoute';
import PermProtectedRoute from 'js/router/permProtectedRoute';
import {PERMISSIONS_CODENAMES} from 'js/constants';

export default class AllRoutes extends React.Component {
  constructor(props) {
    super(props);
    this.state = {
      isPermsConfigReady: permConfig.isReady(),
      isSessionReady: stores.session.isAuthStateKnown,
    };
    autoBind(this);
  }

  componentDidMount() {
    actions.permissions.getConfig.completed.listen(this.onGetConfigCompleted);
    stores.session.listen(this.onSessionChange);
    actions.permissions.getConfig();
  }

  onGetConfigCompleted(response) {
    permConfig.setPermissions(response.results);
    this.setReady({isPermsConfigReady: permConfig.isReady()});
  }

  onSessionChange() {
    this.setReady({isSessionReady: stores.session.isAuthStateKnown});
  }

  /**
   * This convoluted function wants to check if redirect should be made before
   * setting the state - which would cause an unwanted rerender.
   *
   * @param {object} data
   * @param {boolean} [data.isPermsConfigReady]
   * @param {boolean} [data.isSessionReady]
   */
  setReady(data) {
    const newStateObj = {
      isPermsConfigReady: this.state.isPermsConfigReady,
      isSessionReady: this.state.isSessionReady,
    };

    if (typeof data.isPermsConfigReady !== 'undefined') {
      newStateObj.isPermsConfigReady = data.isPermsConfigReady;
    }

    if (typeof data.isSessionReady !== 'undefined') {
      newStateObj.isSessionReady = data.isSessionReady;
    }

    if (
      newStateObj.isPermsConfigReady &&
      newStateObj.isSessionReady &&
      !stores.session.isLoggedIn &&
      isRootRoute()
    ) {
      // If all necessary data is obtained, and user is not logged in, and on
      // the root route, redirect immediately to the login page outside
      // the React app, and skip setting the state (so no content blink).
      redirectToLogin();
    } else {
      this.setState(newStateObj);
    }
  }

  /**
   * NOTE: For a new route, follow this guideline:
   * - if route should be accessible to anyone, use `Route`
   * - if route should be accessible only to logged in users, use `AuthProtectedRoute`
   * - if route should be accessible only with given permission, use `PermProtectedRoute`
   * @returns {Node} nested routes
   */
  getRoutes() {
    return (
      <Route name='home' path={ROUTES.ROOT} component={App}>
        <IndexRedirect to={ROUTES.FORMS} />

        {/* MISC */}
<<<<<<< HEAD
        <Route path={ROUTES.ACCOUNT_SETTINGS} component={AccountSettings} />
        <Route path={ROUTES.DATA_STORAGE} component={DataStorage} />
        <Route path={ROUTES.CHANGE_PASSWORD} component={ChangePassword} />
=======
        <Route
          path={ROUTES.ACCOUNT_SETTINGS}
          component={AuthProtectedRoute}
          protectedComponent={AccountSettings}
        />
        <Route
          path={ROUTES.CHANGE_PASSWORD}
          component={AuthProtectedRoute}
          protectedComponent={ChangePassword}
        />
>>>>>>> 61ee14fa

        {/* LIBRARY */}
        <Route path={ROUTES.LIBRARY}>
          <IndexRedirect to={ROUTES.MY_LIBRARY}/>
          <Route
            path={ROUTES.MY_LIBRARY}
            component={AuthProtectedRoute}
            protectedComponent={MyLibraryRoute}
          />
          <Route
            path={ROUTES.PUBLIC_COLLECTIONS}
            component={AuthProtectedRoute}
            protectedComponent={PublicCollectionsRoute}
          />
          <Route
            path={ROUTES.NEW_LIBRARY_ITEM}
            component={AuthProtectedRoute}
            protectedComponent={LibraryAssetEditor}
          />
          <Route
            path={ROUTES.LIBRARY_ITEM}
            component={PermProtectedRoute}
            protectedComponent={AssetRoute}
            requiredPermission={PERMISSIONS_CODENAMES.view_asset}
          />
          <Route
            path={ROUTES.EDIT_LIBRARY_ITEM}
            component={PermProtectedRoute}
            protectedComponent={LibraryAssetEditor}
            requiredPermission={PERMISSIONS_CODENAMES.change_asset}
          />
          <Route
            path={ROUTES.NEW_LIBRARY_CHILD}
            component={PermProtectedRoute}
            protectedComponent={LibraryAssetEditor}
            requiredPermission={PERMISSIONS_CODENAMES.change_asset}
          />
          <Route
            path={ROUTES.LIBRARY_ITEM_JSON}
            component={PermProtectedRoute}
            protectedComponent={FormJson}
            requiredPermission={PERMISSIONS_CODENAMES.view_asset}
          />
          <Route
            path={ROUTES.LIBRARY_ITEM_XFORM}
            component={PermProtectedRoute}
            protectedComponent={FormXform}
            requiredPermission={PERMISSIONS_CODENAMES.view_asset}
          />
        </Route>

        {/* FORMS */}
        <Route path={ROUTES.FORMS} >
          <IndexRoute
            component={AuthProtectedRoute}
            protectedComponent={FormsSearchableList}
          />

          <Route path={ROUTES.FORM}>
            <IndexRedirect to={ROUTES.FORM_LANDING} />

            <Route
              path={ROUTES.FORM_SUMMARY}
              component={PermProtectedRoute}
              protectedComponent={FormSummary}
              requiredPermission={PERMISSIONS_CODENAMES.view_submissions}
            />

            <Route
              path={ROUTES.FORM_LANDING}
              component={PermProtectedRoute}
              protectedComponent={FormLanding}
              requiredPermission={PERMISSIONS_CODENAMES.view_asset}
            />

            <Route path={ROUTES.FORM_DATA}>
              <IndexRedirect to={ROUTES.FORM_TABLE} />
              <Route
                path={ROUTES.FORM_REPORT}
                component={PermProtectedRoute}
                protectedComponent={Reports}
                requiredPermission={PERMISSIONS_CODENAMES.view_submissions}
              />
              <Route
                path={ROUTES.FORM_REPORT_OLD}
                component={PermProtectedRoute}
                protectedComponent={FormSubScreens}
                requiredPermission={PERMISSIONS_CODENAMES.view_submissions}
              />
              <Route
                path={ROUTES.FORM_TABLE}
                component={PermProtectedRoute}
                protectedComponent={FormSubScreens}
                requiredPermission={PERMISSIONS_CODENAMES.view_submissions}
              />
              <Route
                path={ROUTES.FORM_DOWNLOADS}
                component={PermProtectedRoute}
                protectedComponent={FormSubScreens}
                requiredPermission={PERMISSIONS_CODENAMES.view_submissions}
              />
              <Route
                path={ROUTES.FORM_GALLERY}
                component={PermProtectedRoute}
                protectedComponent={FormSubScreens}
                requiredPermission={PERMISSIONS_CODENAMES.view_submissions}
              />
              <Route
                path={ROUTES.FORM_MAP}
                component={PermProtectedRoute}
                protectedComponent={FormSubScreens}
                requiredPermission={PERMISSIONS_CODENAMES.view_submissions}
              />
              <Route
                path={ROUTES.FORM_MAP_BY}
                component={PermProtectedRoute}
                protectedComponent={FormSubScreens}
                requiredPermission={PERMISSIONS_CODENAMES.view_submissions}
              />
            </Route>

            <Route path={ROUTES.FORM_SETTINGS}>
              <IndexRoute
                component={PermProtectedRoute}
                protectedComponent={FormSubScreens}
                requiredPermission={PERMISSIONS_CODENAMES.manage_asset}
              />
              <Route
                path={ROUTES.FORM_MEDIA}
                component={PermProtectedRoute}
                protectedComponent={FormSubScreens}
                requiredPermission={PERMISSIONS_CODENAMES.manage_asset}
              />
              <Route
                path={ROUTES.FORM_SHARING}
                component={PermProtectedRoute}
                protectedComponent={FormSubScreens}
                requiredPermission={PERMISSIONS_CODENAMES.manage_asset}
              />
              <Route
                path={ROUTES.FORM_RECORDS}
                component={PermProtectedRoute}
                protectedComponent={FormSubScreens}
                requiredPermission={PERMISSIONS_CODENAMES.manage_asset}
              />
              <Route
                path={ROUTES.FORM_REST}
                component={PermProtectedRoute}
                protectedComponent={FormSubScreens}
                requiredPermission={PERMISSIONS_CODENAMES.manage_asset}
              />
              <Route
                path={ROUTES.FORM_REST_HOOK}
                component={PermProtectedRoute}
                protectedComponent={FormSubScreens}
                requiredPermission={PERMISSIONS_CODENAMES.manage_asset}
              />
              <Route
                path={ROUTES.FORM_KOBOCAT}
                component={PermProtectedRoute}
                protectedComponent={FormSubScreens}
                requiredPermission={PERMISSIONS_CODENAMES.manage_asset}
              />
            </Route>

            <Route
              path={ROUTES.FORM_JSON}
              component={PermProtectedRoute}
              protectedComponent={FormJson}
              requiredPermission={PERMISSIONS_CODENAMES.view_asset}
            />
            <Route
              path={ROUTES.FORM_XFORM}
              component={PermProtectedRoute}
              protectedComponent={FormXform}
              requiredPermission={PERMISSIONS_CODENAMES.view_asset}
            />
            <Route
              path={ROUTES.FORM_EDIT}
              component={PermProtectedRoute}
              protectedComponent={FormPage}
              requiredPermission={PERMISSIONS_CODENAMES.view_asset}
            />

            {/**
              * TODO change this HACKFIX to a better solution
              *
              * Used to force refresh form sub routes. It's some kine of a weird
              * way of introducing a loading screen during sub route refresh.
              **/}
            <Route
              path={ROUTES.FORM_RESET}
              component={PermProtectedRoute}
              protectedComponent={FormSubScreens}
              requiredPermission={PERMISSIONS_CODENAMES.view_submissions}
            />
          </Route>

          <Route path='*' component={FormNotFound} />
        </Route>

        <Route path='*' component={SectionNotFound} />
      </Route>
    );
  }

  render() {
    // This is the place that stops any app rendering until all necessary
    // backend calls are done.
    if (!this.state.isPermsConfigReady || !this.state.isSessionReady) {
      return (<LoadingSpinner/>);
    }

    return (
      <Router
        history={hashHistory}
        ref={(ref) => this.router = ref}
        routes={this.getRoutes()}
      />
    );
  }
}<|MERGE_RESOLUTION|>--- conflicted
+++ resolved
@@ -116,11 +116,7 @@
         <IndexRedirect to={ROUTES.FORMS} />
 
         {/* MISC */}
-<<<<<<< HEAD
-        <Route path={ROUTES.ACCOUNT_SETTINGS} component={AccountSettings} />
         <Route path={ROUTES.DATA_STORAGE} component={DataStorage} />
-        <Route path={ROUTES.CHANGE_PASSWORD} component={ChangePassword} />
-=======
         <Route
           path={ROUTES.ACCOUNT_SETTINGS}
           component={AuthProtectedRoute}
@@ -131,7 +127,6 @@
           component={AuthProtectedRoute}
           protectedComponent={ChangePassword}
         />
->>>>>>> 61ee14fa
 
         {/* LIBRARY */}
         <Route path={ROUTES.LIBRARY}>
