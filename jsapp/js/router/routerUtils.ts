/*
 * NOTE: before using this file to check if route matches current route, please
 * try using react router way (we have it set up in `mixins.es6` as
 * `contextRouter` methods)
 *
 * This file has a list of functions that allows for simple checking if given
 * route matches current route. It uses hashHistory from react router and a list
 * of defined ROUTES.
 */

import {hashHistory} from 'react-router';
import {
  ROUTES,
  PATHS,
} from 'js/router/routerConstants';

export function redirectToLogin(): void {
  window.location.replace(getLoginUrl());
}

/**
 * Returns login url with a `next` parameter - after logging in, the
 * app will redirect to the next url
 */
export function getLoginUrl(): string {
  let url = PATHS.LOGIN;
  const currentLoc = hashHistory.getCurrentLocation();
  if (currentLoc?.pathname) {
    const nextUrl = encodeURIComponent(`/#${currentLoc.pathname}`);
    // add redirection after logging in to current page
    url += `?next=${nextUrl}`;
  }
  return url;
}

export function getCurrentPath(): string {
  return hashHistory.getCurrentLocation().pathname;
}

/*
 * A list of functions that match routes defined in constants
 */

export function isRootRoute(): boolean {
  return getCurrentPath() === ROUTES.ROOT;
}

export function isAccountSettingsRoute(): boolean {
  return getCurrentPath() === ROUTES.ACCOUNT_SETTINGS;
}

export function isChangePasswordRoute(): boolean {
  return getCurrentPath() === ROUTES.CHANGE_PASSWORD;
}

export function isLibraryRoute(): boolean {
  return getCurrentPath() === ROUTES.LIBRARY;
}

export function isMyLibraryRoute(): boolean {
  return getCurrentPath() === ROUTES.MY_LIBRARY;
}

export function isPublicCollectionsRoute(): boolean {
  return getCurrentPath() === ROUTES.PUBLIC_COLLECTIONS;
}

export function isNewLibraryItemRoute(): boolean {
  return getCurrentPath() === ROUTES.NEW_LIBRARY_ITEM;
}

export function isLibraryItemRoute(uid: string): boolean {
  return getCurrentPath() === ROUTES.LIBRARY_ITEM.replace(':uid', uid);
}

export function isEditLibraryItemRoute(uid: string): boolean {
  return getCurrentPath() === ROUTES.EDIT_LIBRARY_ITEM.replace(':uid', uid);
}

export function isNewLibraryChildRoute(uid: string): boolean {
  return getCurrentPath() === ROUTES.NEW_LIBRARY_CHILD.replace(':uid', uid);
}

export function isLibraryItemJsonRoute(uid: string): boolean {
  return getCurrentPath() === ROUTES.LIBRARY_ITEM_JSON.replace(':uid', uid);
}

export function isLibraryItemXformRoute(uid: string): boolean {
  return getCurrentPath() === ROUTES.LIBRARY_ITEM_XFORM.replace(':uid', uid);
}

export function isFormsRoute(): boolean {
  return getCurrentPath() === ROUTES.FORMS;
}

export function isFormRoute(uid: string): boolean {
  return getCurrentPath() === ROUTES.FORM.replace(':uid', uid);
}

export function isFormJsonRoute(uid: string): boolean {
  return getCurrentPath() === ROUTES.FORM_JSON.replace(':uid', uid);
}

export function isFormXformRoute(uid: string): boolean {
  return getCurrentPath() === ROUTES.FORM_XFORM.replace(':uid', uid);
}

export function isFormEditRoute(uid: string): boolean {
  return getCurrentPath() === ROUTES.FORM_EDIT.replace(':uid', uid);
}

export function isFormSummaryRoute(uid: string): boolean {
  return getCurrentPath() === ROUTES.FORM_SUMMARY.replace(':uid', uid);
}

export function isFormLandingRoute(uid: string): boolean {
  return getCurrentPath() === ROUTES.FORM_LANDING.replace(':uid', uid);
}

export function isFormDataRoute(uid: string): boolean {
  return getCurrentPath() === ROUTES.FORM_DATA.replace(':uid', uid);
}

export function isFormReportRoute(uid: string): boolean {
  return getCurrentPath() === ROUTES.FORM_REPORT.replace(':uid', uid);
}

export function isFormTableRoute(uid: string): boolean {
  return getCurrentPath() === ROUTES.FORM_TABLE.replace(':uid', uid);
}

export function isFormDownloadsRoute(uid: string): boolean {
  return getCurrentPath() === ROUTES.FORM_DOWNLOADS.replace(':uid', uid);
}

export function isFormGalleryRoute(uid: string): boolean {
  return getCurrentPath() === ROUTES.FORM_GALLERY.replace(':uid', uid);
}

export function isFormMapRoute(uid: string): boolean {
  return getCurrentPath() === ROUTES.FORM_MAP.replace(':uid', uid);
}

export function isFormMapByRoute(uid: string, viewby: string): boolean {
  return getCurrentPath() === ROUTES.FORM_MAP_BY.replace(':uid', uid).replace(':viewby', viewby);
}

export function isFormSettingsRoute(uid: string): boolean {
  return getCurrentPath() === ROUTES.FORM_SETTINGS.replace(':uid', uid);
}

export function isFormMediaRoute(uid: string): boolean {
  return getCurrentPath() === ROUTES.FORM_MEDIA.replace(':uid', uid);
}

export function isFormSharingRoute(uid: string): boolean {
  return getCurrentPath() === ROUTES.FORM_SHARING.replace(':uid', uid);
}

export function isFormRestRoute(uid: string): boolean {
  return getCurrentPath() === ROUTES.FORM_REST.replace(':uid', uid);
}

export function isFormRestHookRoute(uid: string, hookUid: string): boolean {
  return getCurrentPath() === ROUTES.FORM_REST_HOOK.replace(':uid', uid).replace(':hookUid', hookUid);
}

export function isFormKobocatRoute(uid: string): boolean {
  return getCurrentPath() === ROUTES.FORM_KOBOCAT.replace(':uid', uid);
}

export function isFormSingleProcessingRoute(
  uid: string,
  questionName: string,
  submissionUuid: string
): boolean {
  return getCurrentPath() === ROUTES.FORM_PROCESSING
    .replace(':uid', uid)
    .replace(':questionName', questionName)
    .replace(':submissionUuid', submissionUuid);
}

export function isFormResetRoute(uid: string): boolean {
  return getCurrentPath() === ROUTES.FORM_RESET.replace(':uid', uid);
}

/*
 * Additional functions
 */

export function isAnyFormsRoute(): boolean {
  return getCurrentPath().startsWith(ROUTES.FORMS);
}

export function isAnyLibraryRoute(): boolean {
  return getCurrentPath().startsWith(ROUTES.LIBRARY);
}

/**
 * Checks if on any `/library/asset/…` route.
 */
export function isAnyLibraryItemRoute(): boolean {
  // disregard the `:uid` parameter in url, as we are interested in any asset uid
  return getCurrentPath().startsWith(ROUTES.LIBRARY_ITEM.replace(':uid', ''));
}

/**
 * Checks if on any `/forms/…` route.
 */
export function isAnyFormRoute(): boolean {
  // disregard the `:uid` parameter in url, as we are interested in any asset uid
  return getCurrentPath().startsWith(ROUTES.FORM.replace(':uid', ''));
}

/**
 * Returns asset uid from path if there is any
 */
export function getRouteAssetUid() {
  if (isAnyFormRoute()) {
    return getCurrentPath().split('/')[2];
  }

  if (isAnyLibraryItemRoute()) {
    return getCurrentPath().split('/')[3];
  }
<<<<<<< HEAD
}

/** Returns parameters from path for single processing route. */
export function getSingleProcessingRouteParameters(): {
  uid: string,
  questionName: string,
  submissionUuid: string,
} {
  const splitPath = getCurrentPath().split('/');
  return {
    uid: splitPath[2],
    questionName: splitPath[5],
    submissionUuid: splitPath[6],
  }
=======

  return null
>>>>>>> 3981c68a
}<|MERGE_RESOLUTION|>--- conflicted
+++ resolved
@@ -223,7 +223,8 @@
   if (isAnyLibraryItemRoute()) {
     return getCurrentPath().split('/')[3];
   }
-<<<<<<< HEAD
+
+  return null
 }
 
 /** Returns parameters from path for single processing route. */
@@ -238,8 +239,4 @@
     questionName: splitPath[5],
     submissionUuid: splitPath[6],
   }
-=======
-
-  return null
->>>>>>> 3981c68a
 }