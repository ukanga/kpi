--- conflicted
+++ resolved
@@ -22,10 +22,7 @@
         border: $cardBorderStyle;
         // right padding needs to make space for absolute positioned icons
         padding: 20px #{15px + $s-fb-row-locking-icons-width + $s-fb-row-buttons-width} 20px 75px;
-<<<<<<< HEAD
-=======
         min-height: 82px; // to fit all icons in
->>>>>>> 39f14f8d
         display: block;
         background: $kobo-white;
         cursor: move;
@@ -262,13 +259,10 @@
 
     &.card__buttons__button--blue {
         color: $kobo-blue;
-<<<<<<< HEAD
-=======
     }
 
     &.card__buttons__button--green {
         color: $kobo-green;
->>>>>>> 39f14f8d
     }
 
     &.card__buttons__button--activated {
@@ -281,13 +275,10 @@
     &.card__buttons__button--activated:hover {
         opacity: 0.5;
     }
-<<<<<<< HEAD
-=======
 
     .k-icon {
       font-size: 18px;
     }
->>>>>>> 39f14f8d
 }
 
 // overrides
