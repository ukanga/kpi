--- conflicted
+++ resolved
@@ -616,7 +616,6 @@
 
     @include box-shadow;
   }
-<<<<<<< HEAD
 
   &--actions {
     text-align: right;
@@ -735,8 +734,6 @@
       &:not(:checked)::after { opacity: 0.3; }
     }
   }
-=======
->>>>>>> 99be58c1
 }
 
 @media screen and (max-width: 767px) {
