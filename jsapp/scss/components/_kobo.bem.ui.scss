--- conflicted
+++ resolved
@@ -261,21 +261,12 @@
   max-height: 120px;
   overflow: auto;
   overflow-x: hidden;
-<<<<<<< HEAD
-  background-color: $white;
-  border-bottom: 2px solid $cool-whitegray;
-}
-
-.popover-menu__item--move-coll-item {
-  background-color: $white;
-=======
   background-color: $kobo-whitegray;
   border-bottom: 1px solid $kobo-lightgray;
 }
 
 .popover-menu__item--move-coll-item {
   background-color: $kobo-whitegray;
->>>>>>> 53db43d7
   position: relative;
   text-align: left;
   padding: 3px 8px 3px 5px;
@@ -297,16 +288,10 @@
 
 .popover-menu__heading {
   padding: 8px 15px;
-<<<<<<< HEAD
-  color: $cool-darkgray;
-  background-color: $cool-whitegray;
-  margin: 0;
-=======
   color: $kobo-darkgray;
   border-top: 1px solid $kobo-lightgray;
   background-color: $kobo-whitegray;
   margin: 0px;
->>>>>>> 53db43d7
 }
 
 .popover-menu--assetrow-menu .popover-menu__content {
