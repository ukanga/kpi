--- conflicted
+++ resolved
@@ -69,7 +69,6 @@
   position: relative;
 }
 
-<<<<<<< HEAD
 .k-asset-arrow-icon {
   position: absolute;
   right: -5px;
@@ -77,53 +76,6 @@
   font-size: 24px;
   @extend .fa, .fa-fw, .fa-lg, .fa-caret-right;
   color: #A5B3BC;
-=======
-.asset-row__cellmeta {
-  font-size: 12px;
-  display: flex;
-
-  @extend .clearfix;
-
-  .asset-row__cell {
-    flex-grow: 2;
-    &--deployment-status {
-      flex-grow: 1;
-    }
-    &--userlink {
-      flex-grow: 1;
-    }
-  }
-
-  @mixin gradient($from, $to) {
-  background-color: $from;
-  background-image: -moz-linear-gradient($from, $to);
-  background-image: -webkit-gradient(linear, 0% 0%, 0% 100%, from($from), to($to));
-  background-image: -webkit-linear-gradient($from, $to);
-  background-image: -o-linear-gradient($from, $to);
-  }
-  .asset-row__cell--tags {
-    max-height: 4.5em;
-    overflow: hidden;
-    width:100%;
-    position: relative;
-    .asset-row--active & {
-      max-height: 40em;
-    }
-    &:after {
-      content: "";
-      position: absolute;
-      top: 3em;
-      height: 1.5em;
-      width: 100%;
-      @include gradient(rgba(255, 255, 255, 0), rgba(255, 255, 255, 1));
-      .asset-row--active & {
-        display: none;
-      }
-    }
-  }
-}
->>>>>>> 17da881e
-
 }
 
 
