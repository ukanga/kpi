--- conflicted
+++ resolved
@@ -7,7 +7,7 @@
 
 .form-view__sidetabs {
   border-right: 1px solid $divider-color;
-  width: 180px;
+  width: 170px;
   height: 100%;
   overflow: hidden;
   float: left;
@@ -24,18 +24,14 @@
 
 .form-view__sidetabs + .form-view,
 .form-view__sidetabs + .report-view {
-  width: calc(100% - 180px);
+  width: calc(100% - 170px);
   height: calc(100% - 48px);
-<<<<<<< HEAD
   overflow: auto;
   overflow-x: hidden;
-=======
-  overflow-y: auto;
 }
 
 .form-view__sidetabs + .form-view--table {
   overflow: hidden;
->>>>>>> 901410b2
 }
 
 .form-view__toptabs {
@@ -83,6 +79,7 @@
     position: relative;
     color: lighten($cool-gray, 10%);
     font-weight: normal;
+    letter-spacing: -0.01em;
     display: block;
 
     &.active {
@@ -97,7 +94,7 @@
     i {
       font-size: 36px;
       vertical-align: middle;
-      margin-right: 6px;
+      margin-right: 4px;
     }
 
     span {
