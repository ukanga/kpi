--- conflicted
+++ resolved
@@ -501,8 +501,6 @@
   padding: 40px;
 }
 
-<<<<<<< HEAD
-=======
 .form-modal__form {
   &.form-modal__form--pending {
     pointer-events: none;
@@ -530,7 +528,6 @@
   }
 }
 
->>>>>>> 4a5b4ca0
 .form-view.form-view--form-settings-sharing {
   .form-modal {
     background: white;
