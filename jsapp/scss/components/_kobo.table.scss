--- conflicted
+++ resolved
@@ -57,8 +57,6 @@
       min-height: 72px;
     }
 
-<<<<<<< HEAD
-=======
     .rt-thead {
       .rt-tr {
         align-items: center;
@@ -84,7 +82,6 @@
       }
     }
 
->>>>>>> d07bc734
     .rt-thead {
       &.-filters input {
         padding: 2px 4px;
