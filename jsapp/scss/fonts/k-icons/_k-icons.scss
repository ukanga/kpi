--- conflicted
+++ resolved
@@ -123,11 +123,7 @@
 .k-icon-table:before { content: '\e834'; } /* '' */
 .k-icon-tag:before { content: '\e801'; } /* '' */
 .k-icon-text:before { content: '\e857'; } /* '' */
-<<<<<<< HEAD
-.k-icon-time:before { content: '\e858'; } /* '' */
-=======
 .k-icon-time:before { content: '\e823'; } /* '' */
->>>>>>> f7cdd46f
 .k-icon-trash:before { content: '\e815'; } /* '' */
 .k-icon-twitter:before { content: '\e80d'; } /* '' */
 .k-icon-upload:before { content: '\e859'; } /* '' */
@@ -136,8 +132,4 @@
 .k-icon-view:before { content: '\e830'; } /* '' */
 .k-icon-webform:before { content: '\e85b'; } /* '' */
 .k-icon-xls-file:before { content: '\e85c'; } /* '' */
-<<<<<<< HEAD
-.k-icon-xml-file:before { content: '\e85d'; } /* '' */
-=======
-.k-icon-xml-file:before { content: '\e85d'; } /* '' */
->>>>>>> f7cdd46f
+.k-icon-xml-file:before { content: '\e85d'; } /* '' */