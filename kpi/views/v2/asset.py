# coding: utf-8
import copy
import json

from collections import defaultdict, OrderedDict
from operator import itemgetter
from hashlib import md5

<<<<<<< HEAD
from django.contrib.contenttypes.models import ContentType
from django.db.models import Count
=======
from django.db.models import Count, Q
>>>>>>> 6080a8c2
from django.http import Http404
from django.shortcuts import get_object_or_404
from rest_framework import exceptions, renderers, status, viewsets
from rest_framework.decorators import action
from rest_framework.response import Response
from rest_framework_extensions.mixins import NestedViewSetMixin
from rest_framework_xml.renderers import XMLRenderer

from kpi.constants import (
    ASSET_TYPES,
    ASSET_TYPE_ARG_NAME,
    ASSET_TYPE_SURVEY,
    ASSET_TYPE_TEMPLATE,
    CLONE_ARG_NAME,
    CLONE_COMPATIBLE_TYPES,
    CLONE_FROM_VERSION_ID_ARG_NAME,
    PERM_FROM_KC_ONLY,
)
from kpi.deployment_backends.backends import DEPLOYMENT_BACKENDS
from kpi.exceptions import BadAssetTypeException
from kpi.filters import (
    AssetOrderingFilter,
    KpiObjectPermissionsFilter,
    SearchFilter
)
from kpi.highlighters import highlight_xform
from kpi.models import Asset
from kpi.models.object_permission import (
    ObjectPermission,
    get_anonymous_user,
    get_objects_for_user
)
from kpi.models.asset import UserAssetSubscription
from kpi.paginators import AssetPagination
from kpi.permissions import IsOwnerOrReadOnly, PostMappedToChangePermission, \
    get_perm_name
from kpi.renderers import AssetJsonRenderer, SSJsonRenderer, XFormRenderer, \
    XlsRenderer, RawXMLRenderer
from kpi.serializers import DeploymentSerializer
from kpi.serializers.v2.asset import AssetListSerializer, AssetSerializer
from kpi.utils.hash import get_hash
from kpi.utils.kobo_to_xlsform import to_xlsform_structure
from kpi.utils.ss_structure_to_mdtable import ss_structure_to_mdtable


class AssetViewSet(NestedViewSetMixin, viewsets.ModelViewSet):
    """
    * Assign a asset to a collection <span class='label label-warning'>partially implemented</span>
    * Run a partial update of a asset <span class='label label-danger'>TODO</span>

    ## List of asset endpoints

    Lists the asset endpoints accessible to requesting user, for anonymous access
    a list of public data endpoints is returned.

    <pre class="prettyprint">
    <b>GET</b> /api/v2/assets/
    </pre>

    > Example
    >
    >       curl -X GET https://[kpi]/api/v2/assets/

    Search can be made with `q` parameter.
    Search filters can be returned with results by passing `metadata=on` to querystring.
    > Example
    >
    >       curl -X GET https://[kpi]/api/v2/assets/?metadata=on
    >       {
    >           "count": 0
    >           "next": ...
    >           "previous": ...
    >           "results": []
    >           "metadata": {
    >               "languages": [],
    >               "countries": [],
    >               "sectors": [],
    >               "organizations": []
    >           }
    >       }

    Look at [README](https://github.com/kobotoolbox/kpi#searching-assets)
    for more details.

    Results can be sorted with `ordering` parameter.
    Allowed fields are:

    - `asset_type`
    - `date_modified`
    - `name`
    - `owner__username`
    - `subscribers_count`

    > Example
    >
    >       curl -X GET https://[kpi]/api/v2/assets/?ordering=-name

    _Note: Collections can be displayed first with parameter `collections_first`_

    > Example
    >
    >       curl -X GET https://[kpi]/api/v2/assets/?collections_first=true&ordering=-name

    <hr>

    Get a hash of all `version_id`s of assets.
    Useful to detect any changes in assets with only one call to `API`

    <pre class="prettyprint">
    <b>GET</b> /api/v2/assets/hash/
    </pre>

    > Example
    >
    >       curl -X GET https://[kpi]/api/v2/assets/hash/

    ## CRUD

    * `uid` - is the unique identifier of a specific asset

    Retrieves current asset
    <pre class="prettyprint">
    <b>GET</b> /api/v2/assets/<code>{uid}</code>/
    </pre>


    > Example
    >
    >       curl -X GET https://[kpi]/api/v2/assets/aSAvYreNzVEkrWg5Gdcvg/

    Creates or clones an asset.
    <pre class="prettyprint">
    <b>POST</b> /api/v2/assets/
    </pre>


    > Example
    >
    >       curl -X POST https://[kpi]/api/v2/assets/


    > **Payload to create a new asset**
    >
    >        {
    >           "name": {string},
    >           "settings": {
    >               "description": {string},
    >               "sector": {string},
    >               "country": {string},
    >               "share-metadata": {boolean}
    >           },
    >           "asset_type": {string}
    >        }

    > **Payload to clone an asset**
    >
    >       {
    >           "clone_from": {string},
    >           "name": {string},
    >           "asset_type": {string}
    >       }

    where `asset_type` must be one of these values:

    * block (can be cloned to `block`, `question`, `survey`, `template`)
    * question (can be cloned to `question`, `survey`, `template`)
    * survey (can be cloned to `block`, `question`, `survey`, `template`)
    * template (can be cloned to `survey`, `template`)

    Settings are cloned only when type of assets are `survey` or `template`.
    In that case, `share-metadata` is not preserved.

    When creating a new `block` or `question` asset, settings are not saved either.

    ### Data

    Retrieves data
    <pre class="prettyprint">
    <b>GET</b> /api/v2/assets/{uid}/data/
    </pre>

    > Example
    >
    >       curl -X GET https://[kpi]/api/v2/assets/aSAvYreNzVEkrWg5Gdcvg/data/

    ### Deployment

    Retrieves the existing deployment, if any.
    <pre class="prettyprint">
    <b>GET</b> /api/v2/assets/{uid}/deployment/
    </pre>

    > Example
    >
    >       curl -X GET https://[kpi]/api/v2/assets/aSAvYreNzVEkrWg5Gdcvg/deployment/

    Creates a new deployment, but only if a deployment does not exist already.
    <pre class="prettyprint">
    <b>POST</b> /api/v2/assets/{uid}/deployment/
    </pre>

    > Example
    >
    >       curl -X POST https://[kpi]/api/v2/assets/aSAvYreNzVEkrWg5Gdcvg/deployment/

    Updates the `active` field of the existing deployment.
    <pre class="prettyprint">
    <b>PATCH</b> /api/v2/assets/{uid}/deployment/
    </pre>

    > Example
    >
    >       curl -X PATCH https://[kpi]/api/v2/assets/aSAvYreNzVEkrWg5Gdcvg/deployment/

    Overwrites the entire deployment, including the form contents, but does not change the deployment's identifier
    <pre class="prettyprint">
    <b>PUT</b> /api/v2/assets/{uid}/deployment/
    </pre>

    > Example
    >
    >       curl -X PUT https://[kpi]/api/v2/assets/aSAvYreNzVEkrWg5Gdcvg/deployment/


    ### CURRENT ENDPOINT
    """

    # Filtering handled by KpiObjectPermissionsFilter.filter_queryset()
    queryset = Asset.objects.all()

    lookup_field = 'uid'
    permission_classes = (IsOwnerOrReadOnly,)
    filter_backends = (
        KpiObjectPermissionsFilter,
        SearchFilter,
        AssetOrderingFilter
    )
    ordering_fields = [
        'asset_type',
        'date_modified',
        'name',
        'owner__username',
        'subscribers_count',
    ]
    renderer_classes = (renderers.BrowsableAPIRenderer,
                        AssetJsonRenderer,
                        SSJsonRenderer,
                        XFormRenderer,
                        XlsRenderer,
                        )

    pagination_class = AssetPagination

    @action(detail=True, renderer_classes=[renderers.JSONRenderer])
    def content(self, request, uid):
        asset = self.get_object()
        return Response({
            'kind': 'asset.content',
            'uid': asset.uid,
            'data': asset.to_ss_structure(),
        })

    def create(self, request, *args, **kwargs):
        if CLONE_ARG_NAME in request.data:
            serializer = self._get_clone_serializer()
        else:
            serializer = self.get_serializer(data=request.data)

        serializer.is_valid(raise_exception=True)
        self.perform_create(serializer)
        headers = self.get_success_headers(serializer.data)
        return Response(serializer.data, status=status.HTTP_201_CREATED,
                        headers=headers)

    @action(detail=True,
            methods=['get', 'post', 'patch'],
            permission_classes=[PostMappedToChangePermission])
    def deployment(self, request, uid):
        """
        A GET request retrieves the existing deployment, if any.
        A POST request creates a new deployment, but only if a deployment does
            not exist already.
        A PATCH request updates the `active` field of the existing deployment.
        A PUT request overwrites the entire deployment, including the form
            contents, but does not change the deployment's identifier
        """
        asset = self.get_object()
        serializer_context = self.get_serializer_context()
        serializer_context['asset'] = asset

        # TODO: Require the client to provide a fully-qualified identifier,
        # otherwise provide less kludgy solution
        if 'identifier' not in request.data and 'id_string' in request.data:
            id_string = request.data.pop('id_string')[0]
            backend_name = request.data['backend']
            try:
                backend = DEPLOYMENT_BACKENDS[backend_name]
            except KeyError:
                raise KeyError(
                    'cannot retrieve asset backend: "{}"'.format(backend_name))
            request.data['identifier'] = backend.make_identifier(
                request.user.username, id_string)

        if request.method == 'GET':
            if not asset.has_deployment:
                raise Http404
            else:
                serializer = DeploymentSerializer(
                    asset.deployment, context=serializer_context
                )
                # TODO: Understand why this 404s when `serializer.data` is not
                # coerced to a dict
                return Response(dict(serializer.data))
        elif request.method == 'POST':
            if not asset.can_be_deployed:
                raise BadAssetTypeException(
                    'Only surveys may be deployed, but this asset is a '
                    f'{asset.asset_type}'
                )
            else:
                if asset.has_deployment:
                    raise exceptions.MethodNotAllowed(
                        method=request.method,
                        detail='Use PATCH to update an existing deployment'
                    )
                serializer = DeploymentSerializer(
                    data=request.data,
                    context=serializer_context
                )
                serializer.is_valid(raise_exception=True)
                serializer.save()
                # TODO: Understand why this 404s when `serializer.data` is not
                # coerced to a dict
                return Response(dict(serializer.data))

        elif request.method == 'PATCH':
            if not asset.can_be_deployed:
                raise BadAssetTypeException(
                    'Only surveys may be deployed, '
                    f'but this asset is a {asset.asset_type}'
                )
            else:
                if not asset.has_deployment:
                    raise exceptions.MethodNotAllowed(
                        method=request.method,
                        detail='Use POST to create a new deployment'
                    )
                serializer = DeploymentSerializer(
                    asset.deployment,
                    data=request.data,
                    context=serializer_context,
                    partial=True
                )
                serializer.is_valid(raise_exception=True)
                serializer.save()
                # TODO: Understand why this 404s when `serializer.data` is not
                # coerced to a dict
                return Response(dict(serializer.data))

    def finalize_response(self, request, response, *args, **kwargs):
        """ Manipulate the headers as appropriate for the requested format.
        See https://github.com/tomchristie/django-rest-framework/issues/1041#issuecomment-22709658.
        """
        # If the request fails at an early stage, e.g. the user has no
        # model-level permissions, accepted_renderer won't be present.
        if hasattr(request, 'accepted_renderer'):
            # Check the class of the renderer instead of just looking at the
            # format, because we don't want to set
            # `Content-Disposition: attachment` on asset snapshot XML
            if isinstance(request.accepted_renderer, XFormRenderer):
                filename = '.'.join(
                    (self.get_object().uid, request.accepted_renderer.format)
                )
                response[
                    'Content-Disposition'
                ] = 'attachment; filename={}'.format(filename)
            if isinstance(request.accepted_renderer, XlsRenderer):
                # `accepted_renderer.format` is 'xls' here for historical
                # reasons, but what we actually serve now is xlsx (Excel 2007+)
                filename = '.'.join((self.get_object().uid, 'xlsx'))
                response[
                    'Content-Disposition'
                ] = 'attachment; filename={}'.format(filename)

        return super().finalize_response(
            request, response, *args, **kwargs)

    def get_queryset(self, *args, **kwargs):
        queryset = super().get_queryset(*args, **kwargs)
        if self.action == 'list':
            return queryset.model.optimize_queryset_for_list(queryset)
        else:
            # This is called to retrieve an individual record. How much do we
            # have to care about optimizations for that?
            return queryset

    def get_metadata(self, queryset):
        """
        Prepare metadata to inject in list endpoint.
        Useful to retrieve values needed for search

        :return: dict
        """
        metadata = {
            'languages': set(),
            'countries': OrderedDict(),
            'sectors': OrderedDict(),
            'organizations': set(),
        }

        records = queryset.values('summary', 'settings').\
            exclude(
                Q(
                    Q(summary__languages=[]) | Q(summary__languages=[None])
                ),
                Q(
                    Q(settings__country=None) | Q(settings__country__exact=''),
                    Q(settings__sector=None) | Q(settings__sector__exact=''),
                    Q(settings__organization=None) | Q(settings__organization='')
                )
            )

        # Languages
        records = records.order_by()

        for record in records.all():
            try:
                languages = record['summary']['languages']
            except (ValueError, KeyError):
                pass
            else:
                for language in languages:
                    if language:
                        metadata['languages'].add(language)

            try:
                country = record['settings']['country']
                value = country['value']
                label = country['label']
            except (KeyError, TypeError):
                pass
            else:
                if value and value not in metadata['countries']:
                    metadata['countries'][value] = label

            try:
                sector = record['settings']['sector']
                value = sector['value']
                label = sector['label']
            except (KeyError, TypeError):
                pass
            else:
                if value and value not in metadata['sectors']:
                    metadata['sectors'][value] = label

            try:
                organization = record['settings']['organization']
            except KeyError:
                pass
            else:
                if organization:
                    metadata['organizations'].add(organization)

        metadata['languages'] = sorted(list(metadata['languages']))

        metadata['countries'] = sorted(metadata['countries'].items(),
                                       key=itemgetter(1))

        metadata['sectors'] = sorted(metadata['sectors'].items(),
                                     key=itemgetter(1))

        metadata['organizations'] = sorted(list(metadata['organizations']))

        return metadata

    def get_paginated_response(self, data, metadata):
        """
        Override parent `get_paginated_response` response to include `metadata`
        """
        assert self.paginator is not None
        return self.paginator.get_paginated_response(data, metadata)

    def get_serializer_class(self):
        if self.action == 'list':
            return AssetListSerializer
        else:
            return AssetSerializer

    def get_serializer_context(self):
        """
        Extra context provided to the serializer class.
        """

        context_ = super().get_serializer_context()
        if self.action == 'list':
            # To avoid making a triple join-query for each asset in the list
            # to retrieve related objects, we populated dicts key-ed by asset ids
            # with the data needed by serializer.
            # We create one (big) query per dict instead of a separate query
            # for each asset in the list.
            # The serializer will be able to pick what it needs from that dict
            # and narrow down data according to users' permissions.

            # self.__filtered_queryset is set in the `list()` method that
            # DRF automatically calls and is overridden below. This is
            # to prevent double calls to `filter_queryset()` as described in
            # the issue here: https://github.com/kobotoolbox/kpi/issues/2576
            queryset = self.__filtered_queryset

            # 1) Retrieve all asset IDs of current list
            asset_ids = AssetPagination.\
                get_all_asset_ids_from_queryset(queryset)

            # 2) Get object permissions per asset
            object_permissions = ObjectPermission.objects.filter(
                asset_id__in=asset_ids,
                deny=False,
            ).exclude(
                permission__codename=PERM_FROM_KC_ONLY
            ).select_related(
                'user', 'permission'
            ).order_by(
                'user__username', 'permission__codename'
            )

            object_permissions_per_asset = defaultdict(list)

            for op in object_permissions:
                object_permissions_per_asset[op.asset_id].append(op)

            context_['object_permissions_per_asset'] = object_permissions_per_asset

            # 3) Get the collection subscriptions per asset
            subscriptions_queryset = UserAssetSubscription.objects. \
                values('asset_id', 'user_id').distinct().order_by('asset_id')

            user_subscriptions_per_asset = defaultdict(list)
            for record in subscriptions_queryset:
                user_subscriptions_per_asset[record['asset_id']].append(
                    record['user_id'])

            context_['user_subscriptions_per_asset'] = user_subscriptions_per_asset

            # 4) Get children count per asset
            # Ordering must be cleared otherwise group_by is wrong
            # (i.e. default ordered field `date_modified` must be removed)
            records = Asset.objects.filter(parent_id__in=asset_ids). \
                values('parent_id').annotate(children_count=Count('id')).order_by()

            children_count_per_asset = {
                r.get('parent_id'): r.get('children_count', 0)
                for r in records if r.get('parent_id') is not None
            }

            context_['children_count_per_asset'] = children_count_per_asset

        return context_

    @action(detail=True, renderer_classes=[renderers.TemplateHTMLRenderer])
    def koboform(self, request, *args, **kwargs):
        asset = self.get_object()
        return Response({'asset': asset, }, template_name='koboform.html')

    def list(self, request, *args, **kwargs):
        # assigning global filtered query set to prevent additional,
        # unnecessary calls to `filter_queryset`
        self.__filtered_queryset = self.filter_queryset(self.get_queryset())

        page = self.paginate_queryset(self.__filtered_queryset)
        if page is not None:
            serializer = self.get_serializer(page, many=True)
            metadata = None
            if request.GET.get('metadata') == 'on':
                metadata = self.get_metadata(self.__filtered_queryset)
            return self.get_paginated_response(serializer.data, metadata)

        serializer = self.get_serializer(self.__filtered_queryset, many=True)
        return Response(serializer.data)

    @action(detail=False, methods=['GET'],
            renderer_classes=[renderers.JSONRenderer])
    def hash(self, request):
        """
        Creates an hash of `version_id` of all accessible assets by the user.
        Useful to detect changes between each request.

        :param request:
        :return: JSON
        """
        user = self.request.user
        if user.is_anonymous:
            raise exceptions.NotAuthenticated()
        else:
            accessible_assets = get_objects_for_user(
                user, "view_asset", Asset).filter(asset_type=ASSET_TYPE_SURVEY) \
                .order_by("uid")

            assets_version_ids = [asset.version_id for asset in accessible_assets if asset.version_id is not None]
            # Sort alphabetically
            assets_version_ids.sort()

            if len(assets_version_ids) > 0:
                hash = md5(hashable_str("".join(assets_version_ids))).hexdigest()
            else:
                hash = ""

            return Response({
                "hash": hash
            })

    @action(detail=False, methods=['GET'],
            renderer_classes=[renderers.JSONRenderer])
    def metadata(self, request):
        queryset = self.filter_queryset(self.get_queryset())
        metadata = self.get_metadata(queryset)
        return Response(metadata)

    def perform_destroy(self, instance):
        if hasattr(instance, 'has_deployment') and instance.has_deployment:
            instance.deployment.delete()
        return super().perform_destroy(instance)

    def partial_update(self, request, *args, **kwargs):
        instance = self.get_object()

        if CLONE_ARG_NAME in request.data:
            serializer = self._get_clone_serializer(instance)
        else:
            serializer = self.get_serializer(instance, data=request.data, partial=True)

        serializer.is_valid(raise_exception=True)
        self.perform_update(serializer)
        return Response(serializer.data)

    def perform_create(self, serializer):
        # Check if the user is anonymous. The
        # django.contrib.auth.models.AnonymousUser object doesn't work for
        # queries.
        user = self.request.user
        if user.is_anonymous:
            user = get_anonymous_user()
        serializer.save(owner=user)

    def perform_destroy(self, instance):
        if hasattr(instance, 'has_deployment') and instance.has_deployment:
            instance.deployment.delete()
        return super().perform_destroy(instance)

    @action(detail=True, renderer_classes=[renderers.JSONRenderer])
    def valid_content(self, request, uid):
        asset = self.get_object()
        return Response({
            'kind': 'asset.valid_content',
            'uid': asset.uid,
            'data': to_xlsform_structure(asset.content),
        })

    @action(detail=True, renderer_classes=[renderers.StaticHTMLRenderer])
    def table_view(self, request, *args, **kwargs):
        sa = self.get_object()
        md_table = ss_structure_to_mdtable(sa.ordered_xlsform_content())
        return Response('<!doctype html>\n'
                        '<html><body><code><pre>' + md_table.strip())

    @action(detail=True, renderer_classes=[renderers.StaticHTMLRenderer])
    def xls(self, request, *args, **kwargs):
        return self.table_view(self, request, *args, **kwargs)

    @action(detail=True, renderer_classes=[renderers.TemplateHTMLRenderer])
    def xform(self, request, *args, **kwargs):
        asset = self.get_object()
        export = asset._snapshot(regenerate=True)
        # TODO-- forward to AssetSnapshotViewset.xform
        response_data = copy.copy(export.details)
        options = {
            'linenos': True,
            'full': True,
        }
        if export.xml != '':
            response_data['highlighted_xform'] = highlight_xform(export.xml, **options)
        return Response(response_data, template_name='highlighted_xform.html')

    def _get_clone_serializer(self, current_asset=None):
        """
        Gets the serializer from cloned object
        :param current_asset: Asset. Asset to be updated.
        :return: AssetSerializer
        """
        original_uid = self.request.data[CLONE_ARG_NAME]
        original_asset = get_object_or_404(Asset, uid=original_uid)
        if CLONE_FROM_VERSION_ID_ARG_NAME in self.request.data:
            original_version_id = self.request.data.get(CLONE_FROM_VERSION_ID_ARG_NAME)
            source_version = get_object_or_404(
                original_asset.asset_versions, uid=original_version_id)
        else:
            source_version = original_asset.asset_versions.first()

        view_perm = get_perm_name('view', original_asset)
        if not self.request.user.has_perm(view_perm, original_asset):
            raise Http404

        partial_update = isinstance(current_asset, Asset)
        cloned_data = self._prepare_cloned_data(original_asset, source_version, partial_update)
        if partial_update:
            return self.get_serializer(current_asset, data=cloned_data, partial=True)
        else:
            return self.get_serializer(data=cloned_data)

    def _prepare_cloned_data(self, original_asset, source_version, partial_update):
        """
        Some business rules must be applied when cloning an asset to another with a different type.
        It prepares the data to be cloned accordingly.

        It raises an exception if source and destination are not compatible for cloning.

        :param original_asset: Asset
        :param source_version: AssetVersion
        :param partial_update: Boolean
        :return: dict
        """
        if self._validate_destination_type(original_asset):
            # `to_clone_dict()` returns only `name`, `content`, `asset_type`,
            # and `tag_string`
            cloned_data = original_asset.to_clone_dict(version=source_version)

            # Allow the user's request data to override `cloned_data`
            cloned_data.update(self.request.data.items())

            if partial_update:
                # Because we're updating an asset from another which can have another type,
                # we need to remove `asset_type` from clone data to ensure it's not updated
                # when serializer is initialized.
                cloned_data.pop("asset_type", None)
            else:
                # Change asset_type if needed.
                cloned_data["asset_type"] = self.request.data.get(ASSET_TYPE_ARG_NAME, original_asset.asset_type)

            cloned_asset_type = cloned_data.get("asset_type")
            # Settings are: Country, Description, Sector and Share-metadata
            # Copy settings only when original_asset is `survey` or `template`
            # and `asset_type` property of `cloned_data` is `survey` or `template`
            # or None (partial_update)
            if cloned_asset_type in [None, ASSET_TYPE_TEMPLATE, ASSET_TYPE_SURVEY] and \
                    original_asset.asset_type in [ASSET_TYPE_TEMPLATE, ASSET_TYPE_SURVEY]:

                settings = original_asset.settings.copy()
                settings.pop("share-metadata", None)

                cloned_data_settings = cloned_data.get("settings", {})

                # Depending of the client payload. settings can be JSON or string.
                # if it's a string. Let's load it to be able to merge it.
                if not isinstance(cloned_data_settings, dict):
                    cloned_data_settings = json.loads(cloned_data_settings)

                settings.update(cloned_data_settings)
                cloned_data['settings'] = json.dumps(settings)

            # until we get content passed as a dict, transform the content obj to a str
            # TODO, verify whether `Asset.content.settings.id_string` should be cleared out.
            cloned_data["content"] = json.dumps(cloned_data.get("content"))
            return cloned_data
        else:
            raise BadAssetTypeException("Destination type is not compatible with source type")

    def _validate_destination_type(self, original_asset_):
        """
        Validates if destination asset can be cloned from source asset.
        :param original_asset_ Asset: Source
        :return: Boolean
        """
        is_valid = True

        if CLONE_ARG_NAME in self.request.data and ASSET_TYPE_ARG_NAME in self.request.data:
            destination_type = self.request.data.get(ASSET_TYPE_ARG_NAME)
            if destination_type in dict(ASSET_TYPES).values():
                source_type = original_asset_.asset_type
                is_valid = destination_type in CLONE_COMPATIBLE_TYPES.get(source_type)
            else:
                is_valid = False

        return is_valid

    def create(self, request, *args, **kwargs):
        if CLONE_ARG_NAME in request.data:
            serializer = self._get_clone_serializer()
        else:
            serializer = self.get_serializer(data=request.data)

        serializer.is_valid(raise_exception=True)
        self.perform_create(serializer)
        headers = self.get_success_headers(serializer.data)
        return Response(serializer.data, status=status.HTTP_201_CREATED,
                        headers=headers)

    @action(detail=False, methods=["GET"],
            renderer_classes=[renderers.JSONRenderer])
    def hash(self, request):
        """
        Creates an hash of `version_id` of all accessible assets by the user.
        Useful to detect changes between each request.

        :param request:
        :return: JSON
        """
        user = self.request.user
        if user.is_anonymous:
            raise exceptions.NotAuthenticated()
        else:
            accessible_assets = get_objects_for_user(
                user, "view_asset", Asset).filter(asset_type=ASSET_TYPE_SURVEY) \
                .order_by("uid")

            assets_version_ids = [asset.version_id for asset in accessible_assets if asset.version_id is not None]
            # Sort alphabetically
            assets_version_ids.sort()

            if len(assets_version_ids) > 0:
                hash = get_hash("".join(assets_version_ids))
            else:
                hash = ""

            return Response({
                "hash": hash
            })

    @action(detail=True, renderer_classes=[renderers.JSONRenderer])
    def content(self, request, uid):
        asset = self.get_object()
        return Response({
            'kind': 'asset.content',
            'uid': asset.uid,
            'data': asset.to_ss_structure(),
        })

    @action(detail=True, renderer_classes=[renderers.JSONRenderer])
    def valid_content(self, request, uid):
        asset = self.get_object()
        return Response({
            'kind': 'asset.valid_content',
            'uid': asset.uid,
            'data': to_xlsform_structure(asset.content),
        })

    @action(detail=True, renderer_classes=[renderers.TemplateHTMLRenderer])
    def koboform(self, request, *args, **kwargs):
        asset = self.get_object()
        return Response({'asset': asset, }, template_name='koboform.html')

    @action(detail=True, renderer_classes=[renderers.StaticHTMLRenderer])
    def table_view(self, request, *args, **kwargs):
        sa = self.get_object()
        md_table = ss_structure_to_mdtable(sa.ordered_xlsform_content())
        return Response('<!doctype html>\n'
                        '<html><body><code><pre>' + md_table.strip())

    @action(detail=True, renderer_classes=[renderers.StaticHTMLRenderer])
    def xls(self, request, *args, **kwargs):
        return self.table_view(self, request, *args, **kwargs)

    @action(detail=True, renderer_classes=[renderers.TemplateHTMLRenderer])
    def xform(self, request, *args, **kwargs):
        asset = self.get_object()
        export = asset._snapshot(regenerate=True)
        # TODO-- forward to AssetSnapshotViewset.xform
        response_data = copy.copy(export.details)
        options = {
            'linenos': True,
            'full': True,
        }
        if export.xml != '':
            response_data['highlighted_xform'] = highlight_xform(export.xml, **options)
        return Response(response_data, template_name='highlighted_xform.html')

    @action(detail=True, 
            methods=['get', 'post', 'patch'],
            permission_classes=[PostMappedToChangePermission])
    def deployment(self, request, uid):
        """
        A GET request retrieves the existing deployment, if any.
        A POST request creates a new deployment, but only if a deployment does
            not exist already.
        A PATCH request updates the `active` field of the existing deployment.
        A PUT request overwrites the entire deployment, including the form
            contents, but does not change the deployment's identifier
        """
        asset = self.get_object()
        serializer_context = self.get_serializer_context()
        serializer_context['asset'] = asset

        # TODO: Require the client to provide a fully-qualified identifier,
        # otherwise provide less kludgy solution
        if 'identifier' not in request.data and 'id_string' in request.data:
            id_string = request.data.pop('id_string')[0]
            backend_name = request.data['backend']
            try:
                backend = DEPLOYMENT_BACKENDS[backend_name]
            except KeyError:
                raise KeyError(
                    'cannot retrieve asset backend: "{}"'.format(backend_name))
            request.data['identifier'] = backend.make_identifier(
                request.user.username, id_string)

        if request.method == 'GET':
            if not asset.has_deployment:
                raise Http404
            else:
                serializer = DeploymentSerializer(
                    asset.deployment, context=serializer_context
                )
                # TODO: Understand why this 404s when `serializer.data` is not
                # coerced to a dict
                return Response(dict(serializer.data))
        elif request.method == 'POST':
            if not asset.can_be_deployed:
                raise BadAssetTypeException("Only surveys may be deployed, but this asset is a {}".format(
                    asset.asset_type))
            else:
                if asset.has_deployment:
                    raise exceptions.MethodNotAllowed(
                        method=request.method,
                        detail='Use PATCH to update an existing deployment'
                    )
                serializer = DeploymentSerializer(
                    data=request.data,
                    context=serializer_context
                )
                serializer.is_valid(raise_exception=True)
                serializer.save()
                # TODO: Understand why this 404s when `serializer.data` is not
                # coerced to a dict
                return Response(dict(serializer.data))

        elif request.method == 'PATCH':
            if not asset.can_be_deployed:
                raise BadAssetTypeException("Only surveys may be deployed, but this asset is a {}".format(
                    asset.asset_type))
            else:
                if not asset.has_deployment:
                    raise exceptions.MethodNotAllowed(
                        method=request.method,
                        detail='Use POST to create a new deployment'
                    )
                serializer = DeploymentSerializer(
                    asset.deployment,
                    data=request.data,
                    context=serializer_context,
                    partial=True
                )
                serializer.is_valid(raise_exception=True)
                serializer.save()
                # TODO: Understand why this 404s when `serializer.data` is not
                # coerced to a dict
                return Response(dict(serializer.data))

    def perform_create(self, serializer):
        # Check if the user is anonymous. The
        # django.contrib.auth.models.AnonymousUser object doesn't work for
        # queries.
        user = self.request.user
        if user.is_anonymous:
            user = get_anonymous_user()
        serializer.save(owner=user)

    def partial_update(self, request, *args, **kwargs):
        instance = self.get_object()

        if CLONE_ARG_NAME in request.data:
            serializer = self._get_clone_serializer(instance)
        else:
            serializer = self.get_serializer(instance, data=request.data, partial=True)

        serializer.is_valid(raise_exception=True)
        self.perform_update(serializer)
        return Response(serializer.data)

    def perform_destroy(self, instance):
        if hasattr(instance, 'has_deployment') and instance.has_deployment:
            instance.deployment.delete()
        return super().perform_destroy(instance)

    def finalize_response(self, request, response, *args, **kwargs):
        """ Manipulate the headers as appropriate for the requested format.
        See https://github.com/tomchristie/django-rest-framework/issues/1041#issuecomment-22709658.
        """
        # If the request fails at an early stage, e.g. the user has no
        # model-level permissions, accepted_renderer won't be present.
        if hasattr(request, 'accepted_renderer'):
            # Check the class of the renderer instead of just looking at the
            # format, because we don't want to set Content-Disposition:
            # attachment on asset snapshot XML
            if (isinstance(request.accepted_renderer, XlsRenderer) or
                    isinstance(request.accepted_renderer, XFormRenderer)):
                response[
                    'Content-Disposition'
                ] = 'attachment; filename={}.{}'.format(
                    self.get_object().uid,
                    request.accepted_renderer.format
                )

        return super().finalize_response(
            request, response, *args, **kwargs)<|MERGE_RESOLUTION|>--- conflicted
+++ resolved
@@ -6,19 +6,13 @@
 from operator import itemgetter
 from hashlib import md5
 
-<<<<<<< HEAD
-from django.contrib.contenttypes.models import ContentType
-from django.db.models import Count
-=======
 from django.db.models import Count, Q
->>>>>>> 6080a8c2
 from django.http import Http404
 from django.shortcuts import get_object_or_404
 from rest_framework import exceptions, renderers, status, viewsets
 from rest_framework.decorators import action
 from rest_framework.response import Response
 from rest_framework_extensions.mixins import NestedViewSetMixin
-from rest_framework_xml.renderers import XMLRenderer
 
 from kpi.constants import (
     ASSET_TYPES,
@@ -49,7 +43,7 @@
 from kpi.permissions import IsOwnerOrReadOnly, PostMappedToChangePermission, \
     get_perm_name
 from kpi.renderers import AssetJsonRenderer, SSJsonRenderer, XFormRenderer, \
-    XlsRenderer, RawXMLRenderer
+    XlsRenderer
 from kpi.serializers import DeploymentSerializer
 from kpi.serializers.v2.asset import AssetListSerializer, AssetSerializer
 from kpi.utils.hash import get_hash
