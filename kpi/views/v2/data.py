--- conflicted
+++ resolved
@@ -353,13 +353,8 @@
         detail=True,
         methods=['GET'],
         renderer_classes=[renderers.JSONRenderer],
-<<<<<<< HEAD
-        permission_classes=[EditSubmissionPermission],
+        permission_classes=[EditLinkSubmissionPermission],
         url_path='(enketo/)?edit',
-=======
-        permission_classes=[EditLinkSubmissionPermission],
-        url_path='(enketo\/)?edit',
->>>>>>> f2628c0a
     )
     def enketo_edit(self, request, pk, *args, **kwargs):
         submission_id = positive_int(pk)
