# coding: utf-8
from django.conf import settings
from django.http import Http404
from django.utils.translation import ugettext_lazy as _
from rest_framework import (
    exceptions,
    renderers,
    serializers,
    status,
    viewsets,
)
from rest_framework.decorators import action
from rest_framework.pagination import _positive_int as positive_int
from rest_framework.response import Response
from rest_framework_extensions.mixins import NestedViewSetMixin

from kpi.constants import (
    INSTANCE_FORMAT_TYPE_JSON,
<<<<<<< HEAD
=======
    PERM_ADD_SUBMISSIONS,
    PERM_CHANGE_SUBMISSIONS,
>>>>>>> 0989ce5c
)
from kpi.exceptions import ObjectDeploymentDoesNotExist
from kpi.models import Asset
from kpi.paginators import DataPagination
from kpi.permissions import (
    DuplicateSubmissionPermission,
    EditSubmissionPermission,
    SubmissionPermission,
    SubmissionValidationStatusPermission,
)
from kpi.renderers import SubmissionGeoJsonRenderer, SubmissionXMLRenderer
from kpi.utils.viewset_mixins import AssetNestedObjectViewsetMixin


class DataViewSet(AssetNestedObjectViewsetMixin, NestedViewSetMixin,
                  viewsets.GenericViewSet):
    """
    ## List of submissions for a specific asset

    <pre class="prettyprint">
    <b>GET</b> /api/v2/assets/<code>{asset_uid}</code>/data/
    </pre>

    By default, JSON format is used, but XML and GeoJSON are also available:

    <pre class="prettyprint">
    <b>GET</b> /api/v2/assets/<code>{asset_uid}</code>/data.xml
    <b>GET</b> /api/v2/assets/<code>{asset_uid}</code>/data.geojson
    <b>GET</b> /api/v2/assets/<code>{asset_uid}</code>/data.json
    </pre>

    or

    <pre class="prettyprint">
    <b>GET</b> /api/v2/assets/<code>{asset_uid}</code>/data/?format=xml
    <b>GET</b> /api/v2/assets/<code>{asset_uid}</code>/data/?format=geojson
    <b>GET</b> /api/v2/assets/<code>{asset_uid}</code>/data/?format=json
    </pre>

    > Example
    >
    >       curl -X GET https://[kpi]/api/v2/assets/aSAvYreNzVEkrWg5Gdcvg/data/

    ## Pagination
    Two parameters can be used to control pagination.

    * `start`: Index (zero-based) from which the results start
    * `limit`: Number of results per page <span class='label label-warning'>Maximum results per page is **30000**</span>

    > Example: The first ten results
    >
    >       curl -X GET https://[kpi]/api/v2/assets/aSAvYreNzVEkrWg5Gdcvg/data/?start=0&limit=10

    ## Query submitted data
    Provides a list of submitted data for a specific form. Use `query`
    parameter to apply form data specific, see
    <a href="http://docs.mongodb.org/manual/reference/operator/query/">
    http://docs.mongodb.org/manual/reference/operator/query/</a>.

    For more details see
    <a href="https://github.com/SEL-Columbia/formhub/wiki/Formhub-Access-Points-(API)#api-parameters">API Parameters</a>.
    <span class='label label-warning'>API parameter `count` is not implemented</span>


    <pre class="prettyprint">
    <b>GET</b> /api/v2/assets/<code>{asset_uid}</code>/data/?query={"field":"value"}</b>
    <b>GET</b> /api/v2/assets/<code>{asset_uid}</code>/data/?query={"field":{"op": "value"}}"</b>
    </pre>
    > Example
    >
    >       curl -X GET 'https://[kpi]/api/v2/assets/aSAvYreNzVEkrWg5Gdcvg/data/?query={"__version__": "vWvkKzNE8xCtfApJvabfjG"}'
    >       curl -X GET 'https://[kpi]/api/v2/assets/aSAvYreNzVEkrWg5Gdcvg/data/?query={"_submission_time": {"$gt": "2019-09-01T01:02:03"}}'

    ## About the GeoJSON format

    Requesting the `geojson` format returns a `FeatureCollection` where each
    submission is a `Feature`. If your form has multiple geographic questions,
    use the `geo_question_name` query parameter to determine which question's
    responses populate the `geometry` for each `Feature`; otherwise, the first
    geographic question is used.  All question/response pairs are included in
    the `properties` of each `Feature`, but _repeating groups are omitted_.

    Question types are mapped to GeoJSON geometry types as follows:

    * `geopoint` to `Point`;
    * `geotrace` to `LineString`;
    * `geoshape` to `Polygon`.

    ## CRUD

    * `uid` - is the unique identifier of a specific asset
    * `id` - is the unique identifier of a specific submission

    **It is not allowed to create submissions with `kpi`'s API as this is handled by `kobocat`'s `/submission` endpoint**

    Retrieves a specific submission
    <pre class="prettyprint">
    <b>GET</b> /api/v2/assets/<code>{uid}</code>/data/<code>{id}</code>/
    </pre>

    It is also possible to specify the format.

    <pre class="prettyprint">
    <b>GET</b> /api/v2/assets/<code>{uid}</code>/data/<code>{id}</code>.xml
    <b>GET</b> /api/v2/assets/<code>{uid}</code>/data/<code>{id}</code>.json
    </pre>

    or

    <pre class="prettyprint">
    <b>GET</b> /api/v2/assets/<code>{asset_uid}</code>/data/<code>{id}</code>/?format=xml
    <b>GET</b> /api/v2/assets/<code>{asset_uid}</code>/data/<code>{id}</code>/?format=json
    </pre>

    > Example
    >
    >       curl -X GET https://[kpi]/api/v2/assets/aSAvYreNzVEkrWg5Gdcvg/data/234/

    Deletes current submission
    <pre class="prettyprint">
    <b>DELETE</b> /api/v2/assets/<code>{uid}</code>/data/<code>{id}</code>/
    </pre>


    > Example
    >
    >       curl -X DELETE https://[kpi]/api/v2/assets/aSAvYreNzVEkrWg5Gdcvg/data/234/


    Update current submission

    _It is not possible to update a submission directly with `kpi`'s API as this is handled by `kobocat`'s `/submission` endpoint.
    Instead, it returns the URL where the instance can be opened in Enketo for editing in the UI._

    <pre class="prettyprint">
    <b>GET</b> /api/v2/assets/<code>{uid}</code>/data/<code>{id}</code>/edit/?return_url=false
    </pre>

    > Example
    >
    >       curl -X GET https://[kpi]/api/v2/assets/aSAvYreNzVEkrWg5Gdcvg/data/234/edit/?return_url=false


    ### Duplicate submission

    Duplicates the data of a submission
    <pre class="prettyprint">
    <b>POST</b> /api/v2/assets/<code>{uid}</code>/data/<code>{id}</code>/duplicate/
    </pre>

    > Example
    >
    >       curl -X POST https://[kpi]/api/v2/assets/aSAvYreNzVEkrWg5Gdcvg/data/234/duplicate/


    ### Validation statuses

    Retrieves the validation status of a submission.
    <pre class="prettyprint">
    <b>GET</b> /api/v2/assets/<code>{uid}</code>/data/<code>{id}</code>/validation_status/
    </pre>

    > Example
    >
    >       curl -X GET https://[kpi]/api/v2/assets/aSAvYreNzVEkrWg5Gdcvg/data/234/validation_status/

    Update the validation of a submission
    <pre class="prettyprint">
    <b>PATCH</b> /api/v2/assets/<code>{uid}</code>/data/<code>{id}</code>/validation_status/
    </pre>

    > Example
    >
    >       curl -X PATCH https://[kpi]/api/v2/assets/aSAvYreNzVEkrWg5Gdcvg/data/234/validation_status/

    > **Payload**
    >
    >        {
    >           "validation_status.uid": <validation_status>
    >        }

    where `<validation_status>` is a string and can be one of these values:

    * `validation_status_approved`
    * `validation_status_not_approved`
    * `validation_status_on_hold`

    Bulk update
    <pre class="prettyprint">
    <b>PATCH</b> /api/v2/assets/<code>{uid}</code>/data/validation_statuses/
    </pre>

    > Example
    >
    >       curl -X PATCH https://[kpi]/api/v2/assets/aSAvYreNzVEkrWg5Gdcvg/data/validation_statuses/

    > **Payload**
    >
    >        {
    >           "submission_ids": [{integer}],
    >           "validation_status.uid": <validation_status>
    >        }


    ### Bulk updating of submissions

    <pre class="prettyprint">
    <b>PATCH</b> /api/v2/assets/<code>{uid}</code>/data/bulk/
    </pre>

    > Example
    >
    >       curl -X PATCH https://[kpi]/api/v2/assets/aSAvYreNzVEkrWg5Gdcvg/data/bulk/

    > **Payload**
    >
    >        {
    >           "submission_ids": [{integer}],
    >           "data": {
    >               <field_to_update_1>: <value_1>,
    >               <field_to_update_2>: <value_2>,
    >               <field_to_update_n>: <value_n>
    >           }
    >        }

    where `<field_to_update_n>` is a string and should be an existing XML field value of the submissions.
    If `<field_to_update_n>` is part of a group or nested group, the field must follow the group hierarchy
    structure, i.e.:

    If the field is within a group called `group_1`, the field name is `question_1` and the new value is `new value`,
    the payload should contain an item with the following structure:

    <pre class="prettyprint">
    "group_1/question_1": "new value"
    </pre>

    Similarly, if there are `N` nested groups, the structure will be:

    <pre class="prettyprint">
    "group_1/sub_group_1/.../sub_group_n/question_1": "new value"
    </pre>


    ### CURRENT ENDPOINT
    """

    parent_model = Asset
    renderer_classes = (renderers.BrowsableAPIRenderer,
                        renderers.JSONRenderer,
                        SubmissionGeoJsonRenderer,
                        SubmissionXMLRenderer,
                        )
    permission_classes = (SubmissionPermission,)
    pagination_class = DataPagination

    def _get_deployment(self):
        """
        Returns the deployment for the asset specified by the request
        """
        if not self.asset.has_deployment:
            raise ObjectDeploymentDoesNotExist(
                _('The specified asset has not been deployed')
            )

        return self.asset.deployment

    @action(detail=False, methods=['PATCH', 'DELETE'],
            renderer_classes=[renderers.JSONRenderer])
    def bulk(self, request, *args, **kwargs):
        deployment = self._get_deployment()
        if request.method == 'DELETE':
            json_response = deployment.delete_submissions(request.data,
                                                          request.user)
        elif request.method == 'PATCH':
            json_response = deployment.bulk_update_submissions(
                dict(request.data), request.user
            )
        return Response(**json_response)

    def destroy(self, request, *args, **kwargs):
        deployment = self._get_deployment()
        pk = kwargs.get("pk")
        json_response = deployment.delete_submission(pk, user=request.user)
        return Response(**json_response)

    @action(detail=True, methods=['GET'],
            renderer_classes=[renderers.JSONRenderer],
            permission_classes=[EditSubmissionPermission])
    def edit(self, request, pk, *args, **kwargs):
        deployment = self._get_deployment()
        json_response = deployment.get_submission_edit_url(pk,
                                                           user=request.user,
                                                           params=request.GET)
        return Response(**json_response)

    def get_queryset(self):
        # This method is needed when pagination is activated and renderer is
        # `BrowsableAPIRenderer`. Because data comes from Mongo, `list()` and
        # `retrieve()` don't need Django Queryset, we only need return `None`.
        return None

    def list(self, request, *args, **kwargs):
        format_type = kwargs.get('format', request.GET.get('format', 'json'))
        deployment = self._get_deployment()
        filters = self._filter_mongo_query(request)

        if format_type == 'geojson':
            # For GeoJSON, get the submissions as JSON and let
            # `SubmissionGeoJsonRenderer` handle the rest
            return Response(
                deployment.get_submissions(
                    requesting_user_id=request.user,
                    format_type=INSTANCE_FORMAT_TYPE_JSON,
                    **filters
                )
            )

        submissions = deployment.get_submissions(request.user.id,
                                                 format_type=format_type,
                                                 **filters)
        # Create a dummy list to let the Paginator do all the calculation
        # for pagination because it does not need the list of real objects.
        # It avoids to retrieve all the objects from MongoDB
        dummy_submissions_list = [None] * deployment.current_submissions_count
        page = self.paginate_queryset(dummy_submissions_list)
        if page is not None:
            return self.get_paginated_response(submissions)

        return Response(list(submissions))

    def retrieve(self, request, pk, *args, **kwargs):
        format_type = kwargs.get('format', request.GET.get('format', 'json'))
        deployment = self._get_deployment()
        filters = self._filter_mongo_query(request)
        try:
            submission = deployment.get_submission(positive_int(pk),
                                                   request.user.id,
                                                   format_type=format_type,
                                                   **filters)
        except ValueError:
            raise Http404
        else:
            if not submission:
                raise Http404
        return Response(submission)

    @action(detail=True, methods=['POST'],
            renderer_classes=[renderers.JSONRenderer],
            permission_classes=[DuplicateSubmissionPermission])
    def duplicate(self, request, pk, *args, **kwargs):
        """
        Creates a duplicate of the submission with a given `pk`
        """
        deployment = self._get_deployment()
        duplicate_response = deployment.duplicate_submission(
            requesting_user=request.user, instance_id=positive_int(pk)
        )
        return Response(duplicate_response, status=status.HTTP_201_CREATED)

    @action(detail=True, methods=['GET', 'PATCH', 'DELETE'],
            renderer_classes=[renderers.JSONRenderer],
            permission_classes=[SubmissionValidationStatusPermission])
    def validation_status(self, request, pk, *args, **kwargs):
        deployment = self._get_deployment()
        if request.method == 'GET':
            json_response = deployment.get_validation_status(pk, request.GET, request.user)
        else:
            json_response = deployment.set_validation_status(pk,
                                                             request.data,
                                                             request.user,
                                                             request.method)

        return Response(**json_response)

    @action(detail=False, methods=['PATCH', 'DELETE'],
            renderer_classes=[renderers.JSONRenderer],
            permission_classes=[SubmissionValidationStatusPermission])
    def validation_statuses(self, request, *args, **kwargs):
        deployment = self._get_deployment()
        json_response = deployment.set_validation_statuses(request.data,
                                                           request.user,
                                                           request.method)

        return Response(**json_response)

    def _filter_mongo_query(self, request):
        """
        Build filters to pass to Mongo query.
        Acts like Django `filter_backends`

        :param request:
        :return: dict
        """
        filters = {}

        if request.method == "GET":
            filters = request.GET.dict()

        # Remove `format` from filters. No need to use it
        filters.pop('format', None)
        # Do not allow requests to retrieve more than `SUBMISSION_LIST_LIMIT`
        # submissions at one time
        limit = filters.get('limit', settings.SUBMISSION_LIST_LIMIT)
        try:
            filters['limit'] = positive_int(limit,
                                            strict=True,
                                            cutoff=settings.SUBMISSION_LIST_LIMIT)
        except ValueError:
            raise serializers.ValidationError(
                {'limit': _('A positive integer is required')}
            )

        return filters<|MERGE_RESOLUTION|>--- conflicted
+++ resolved
@@ -3,7 +3,6 @@
 from django.http import Http404
 from django.utils.translation import ugettext_lazy as _
 from rest_framework import (
-    exceptions,
     renderers,
     serializers,
     status,
@@ -16,11 +15,6 @@
 
 from kpi.constants import (
     INSTANCE_FORMAT_TYPE_JSON,
-<<<<<<< HEAD
-=======
-    PERM_ADD_SUBMISSIONS,
-    PERM_CHANGE_SUBMISSIONS,
->>>>>>> 0989ce5c
 )
 from kpi.exceptions import ObjectDeploymentDoesNotExist
 from kpi.models import Asset
