--- conflicted
+++ resolved
@@ -1,28 +1,5 @@
-<<<<<<< HEAD
-# -*- coding: utf-8 -*-
-from __future__ import unicode_literals
-
-from collections import OrderedDict
-from hashlib import md5
-from jsonfield import JSONField
+# coding: utf-8
 import os
-
-from django.contrib.auth.models import User, Permission
-from django.contrib.contenttypes.models import ContentType
-from django.db import models
-from django.conf import settings
-from django.db import ProgrammingError
-from django.utils.translation import ugettext_lazy as _
-
-try:
-    from django.contrib.contenttypes.fields import GenericForeignKey
-except ImportError:
-    from django.contrib.contenttypes.generic import GenericForeignKey
-
-from formpack.constants import UNTRANSLATED
-from kobo.apps.reports.report_data import build_formpack
-=======
-# coding: utf-8
 from datetime import datetime
 from secrets import token_urlsafe
 from typing import Optional
@@ -38,14 +15,13 @@
     ProgrammingError,
     connections,
     models,
-    IntegrityError,
     router,
 )
 from django.utils import timezone
 from django_digest.models import PartialDigest
 
 from kpi.constants import SHADOW_MODEL_APP_LABEL
-from kpi.exceptions import BadContentTypeException
+from kpi.exceptions import BadContentTypeException, ReadOnlyModelError
 from kpi.utils.hash import calculate_hash
 from kpi.utils.datetime import one_minute_from_now
 
@@ -153,7 +129,6 @@
                 confirmed=partial_digest.confirmed,
                 partial_digest=partial_digest.partial_digest,
             )
->>>>>>> 11fd5272
 
 
 class KobocatGenericForeignKey(GenericForeignKey):
@@ -423,11 +398,6 @@
             str(getattr(self, 'user', False) or self.group),
             str(self.permission.codename))
 
-<<<<<<< HEAD
-    @classmethod
-    def upload_to(self, *args, **kwargs):
-        raise ReadOnlyModelError('Cannot use read-only-model to upload assets')
-=======
     def save(self, *args, **kwargs):
         content_type = KobocatContentType.objects.get_for_model(
             self.content_object)
@@ -501,7 +471,7 @@
     def sync(cls, auth_token):
         try:
             # Token use a One-to-One relationship on User.
-            # Thus, we can retrieve tokens from users' id. 
+            # Thus, we can retrieve tokens from users' id.
             kc_auth_token = cls.objects.get(user_id=auth_token.user_id)
         except KobocatToken.DoesNotExist:
             kc_auth_token = cls(pk=auth_token.pk, user_id=auth_token.user_id)
@@ -531,7 +501,6 @@
     uuid = models.CharField(max_length=32, default='')
     last_submission_time = models.DateTimeField(blank=True, null=True)
     num_of_submissions = models.IntegerField(default=0)
->>>>>>> 11fd5272
 
     @property
     def md5_hash(self):
@@ -543,322 +512,91 @@
         Matches what's returned by the KC API
         """
 
-<<<<<<< HEAD
+        return "md5:%s" % self.md5_hash
+
+
+class ReadOnlyModel(ShadowModel):
+
+    read_only = True
+
+    class Meta(ShadowModel.Meta):
+        abstract = True
+
+    @classmethod
+    def upload_to(self, *args, **kwargs):
+        raise ReadOnlyModelError('Cannot use read-only-model to upload assets')
+
+
+class ReadOnlyKobocatAttachment(ReadOnlyModel):
+    class Meta:
+        managed = False
+        db_table = 'logger_attachment'
+        verbose_name = 'attachment'
+        verbose_name_plural = 'attachments'
+
+    instance = models.ForeignKey(
+        'superuser_stats.ReadOnlyKobocatInstance',
+        related_name='attachments',
+        on_delete=models.CASCADE,
+    )
+    media_file = models.FileField(upload_to=ReadOnlyModel.upload_to,
+                                  max_length=380)
+    mimetype = models.CharField(max_length=50, null=False, blank=True,
+                                default='')
+
     @property
-    def Attachment(self):
-        if not hasattr(self, '_Attachment'):
-            self._define()
-        return self._Attachment
+    def filename(self):
+        return os.path.basename(self.media_file.name)
 
     @property
-    def UserProfile(self):
-        if not hasattr(self, '_UserProfile'):
-            self._define()
-        return self._UserProfile
-=======
-        return "md5:%s" % self.md5_hash
->>>>>>> 11fd5272
-
-
-<<<<<<< HEAD
-    @staticmethod
-    def get_content_type_for_model(model):
-        MODEL_NAME_MAPPING = {
-            '_readonlyxform': ('logger', 'xform'),
-            '_readonlyinstance': ('logger', 'instance'),
-            '_readonlyattachment': ('logger', 'attachment'),
-            '_userprofile': ('main', 'userprofile'),
-            '_userobjectpermission': ('guardian', 'userobjectpermission'),
-        }
-        try:
-            app_label, model_name = MODEL_NAME_MAPPING[model._meta.model_name]
-        except KeyError:
-            raise NotImplementedError
-        return ContentType.objects.get(app_label=app_label, model=model_name)
-
-    def _define(self):
-        class _ReadOnlyXform(_ReadOnlyModel):
-            class Meta:
-                managed = False
-                db_table = 'logger_xform'
-                verbose_name = 'xform'
-                verbose_name_plural = 'xforms'
-
-            XFORM_TITLE_LENGTH = 255
-            xls = models.FileField(null=True)
-            xml = models.TextField()
-            json = models.TextField(default=u'')
-            user = models.ForeignKey(User, related_name='xforms', null=True)
-            shared = models.BooleanField(default=False)
-            shared_data = models.BooleanField(default=False)
-            downloadable = models.BooleanField(default=True)
-            id_string = models.SlugField()
-            title = models.CharField(max_length=XFORM_TITLE_LENGTH)
-            date_created = models.DateTimeField()
-            date_modified = models.DateTimeField()
-            uuid = models.CharField(max_length=32, default=u'')
-            last_submission_time = models.DateTimeField(blank=True, null=True)
-            num_of_submissions = models.IntegerField(default=0)
-
-            @property
-            def hash(self):
-                return u'%s' % md5(self.xml.encode('utf8')).hexdigest()
-
-            @property
-            def prefixed_hash(self):
-                ''' Matches what's returned by the KC API '''
-                return u"md5:%s" % self.hash
-
-            @property
-            def questions(self):
-                try:
-                    _questions = []
-                    if self.pack:
-                        versions = self.pack.versions
-                        fields = self.pack.get_fields_for_versions(versions=versions.keys())
-                        latest_version_uid = versions.keys()[-1]
-                        latest_version_fields = self.pack.get_fields_for_versions(versions=[latest_version_uid])
-
-                        for index, field in enumerate(fields):
-                            labels = field.get_labels(UNTRANSLATED)
-                            _questions.append({
-                                "type": field.data_type,
-                                "name": field.path,
-                                "number": index + 1,
-                                "label": labels[0],
-                                "in_latest_version": field in latest_version_fields
-                            })
-
-                    return _questions
-                except ValueError:
-                    return []
-
-            @property
-            def asset(self):
-                if not hasattr(self, "_asset"):
-                    from kpi.models.asset import Asset  # Import here because of circular imports
-                    try:
-                        setattr(self, "_asset", Asset.objects.get(uid=self.id_string))
-                    except Asset.DoesNotExist:
-                        setattr(self, "_asset", None)
-
-                return self._asset
-
-            @property
-            def pack(self):
-                if not hasattr(self, "_pack") and self.asset:
-                    pack, submission_stream = build_formpack(self.asset)
-                    setattr(self, "_pack", pack)
-                return getattr(self, "_pack", None)
-
-            def reset_pack(self):
-                """
-                Only used for unittests purpose
-                """
-                setattr(self, "_asset", None)
-                setattr(self, "_pack", None)
-
-        class _ReadOnlyInstance(_ReadOnlyModel):
-            class Meta:
-                managed = False
-                db_table = 'logger_instance'
-                verbose_name = 'instance'
-                verbose_name_plural = 'instances'
-
-            xml = models.TextField()
-            json = JSONField(default={}, null=False)
-            user = models.ForeignKey(User, null=True)
-            xform = models.ForeignKey(_ReadOnlyXform, related_name='instances')
-            date_created = models.DateTimeField()
-            date_modified = models.DateTimeField()
-            deleted_at = models.DateTimeField(null=True, default=None)
-            status = models.CharField(max_length=20,
-                                      default=u'submitted_via_web')
-            uuid = models.CharField(max_length=249, default=u'')
-
-            @property
-            def submission(self):
-                try:
-                    username = self.xform.user.username
-                except:
-                    username = None
-
-                return OrderedDict({
-                    'xform_id': self.xform.id_string,
-                    'id': self.id,
-                    'instance_uuid': self.uuid,
-                    'username': username,
-                    'status': self.status,
-                    'date_created': self.date_created,
-                    'date_modified': self.date_modified
-                })
-
-        class _ReadOnlyAttachment(_ReadOnlyModel):
-            class Meta:
-                managed = False
-                db_table = 'logger_attachment'
-                verbose_name = 'attachment'
-                verbose_name_plural = 'attachments'
-
-            instance = models.ForeignKey(_ReadOnlyInstance, related_name="attachments")
-            media_file = models.FileField(upload_to=_ReadOnlyModel.upload_to, max_length=380)
-            mimetype = models.CharField(max_length=50, null=False, blank=True, default='')
-
-            @property
-            def filename(self):
-                return os.path.basename(self.media_file.name)
-
-            @property
-            def question_name(self):
-                qa_dict = self.instance.json
-                if self.filename not in qa_dict.values():
-                    return None
-
-                return qa_dict.keys()[qa_dict.values().index(self.filename)]
-
-            @property
-            def question(self):
-                if not self.question_name or not self.instance.xform.questions:
-                    return None
-
-                for question in self.instance.xform.questions:
-                    if question['name'] == self.question_name:
-                        return question
-
-                return None
-
-            @property
-            def question_index(self):
-                if not self.question:
-                    return self.id
-
-                return self.question['number']
-
-            @property
-            def can_view_submission(self):
-                # TODO: Only attachments synced to s3 should be viewable by other users
-                # Can determine this by looking at media_file upload properties
-                # Alternatively, can move this into User Profile or Asset permissions logic
-                return True
-
-            def secure_url(self, suffix="original"):
-                """
-                Returns image URL through kobocat redirector.
-                :param suffix: str. original|large|medium|small
-                :return: str
-                """
-                if suffix != "original" and suffix not in settings.THUMB_CONF.keys():
-                    raise Exception("Invalid image thumbnail")
-
-                return "{kobocat_url}{media_url}{suffix}?media_file={filename}".format(
-                    kobocat_url=settings.KOBOCAT_URL,
-                    media_url=settings.MEDIA_URL,
-                    suffix=suffix,
-                    filename=self.media_file.name
-                )
-
-        class _UserProfile(_ShadowModel):
-            '''
-            From onadata/apps/main/models/user_profile.py
-            Not read-only because we need write access to `require_auth`
-            '''
-            class Meta:
-                managed = False
-                db_table = 'main_userprofile'
-                verbose_name = 'user profile'
-                verbose_name_plural = 'user profiles'
-
-            # This field is required.
-            user = models.OneToOneField(User, related_name='profile')
-
-            # Other fields here
-            name = models.CharField(max_length=255, blank=True)
-            city = models.CharField(max_length=255, blank=True)
-            country = models.CharField(max_length=2, blank=True)
-            organization = models.CharField(max_length=255, blank=True)
-            home_page = models.CharField(max_length=255, blank=True)
-            twitter = models.CharField(max_length=255, blank=True)
-            description = models.CharField(max_length=255, blank=True)
-            require_auth = models.BooleanField(
-                default=False,
-                verbose_name=_(
-                    "Require authentication to see forms and submit data"
-                )
-            )
-            address = models.CharField(max_length=255, blank=True)
-            phonenumber = models.CharField(max_length=30, blank=True)
-            created_by = models.ForeignKey(User, null=True, blank=True)
-            num_of_submissions = models.IntegerField(default=0)
-            metadata = JSONField(default={}, blank=True)
-
-        class _UserObjectPermission(_ShadowModel):
-            '''
-            For the _sole purpose_ of letting us manipulate KoBoCAT
-            permissions, this comprises the following django-guardian classes
-            all condensed into one:
-
-              * UserObjectPermission
-              * UserObjectPermissionBase
-              * BaseGenericObjectPermission
-              * BaseObjectPermission
-
-            CAVEAT LECTOR: The django-guardian custom manager,
-            UserObjectPermissionManager, is NOT included!
-            '''
-            permission = models.ForeignKey(Permission)
-            content_type = models.ForeignKey(ContentType)
-            object_pk = models.CharField(_('object ID'), max_length=255)
-            content_object = GenericForeignKey(fk_field='object_pk')
-            user = models.ForeignKey(
-                getattr(settings, 'AUTH_USER_MODEL', 'auth.User'))
-
-            class Meta:
-                db_table = 'guardian_userobjectpermission'
-                unique_together = ['user', 'permission', 'object_pk']
-                verbose_name = 'user object permission'
-
-            def __unicode__(self):
-                # `unicode(self.content_object)` fails when the object's model
-                # isn't known to this Django project. Let's use something more
-                # benign instead.
-                content_object_str = '{app_label}_{model} ({pk})'.format(
-                    app_label=self.content_type.app_label,
-                    model=self.content_type.model,
-                    pk=self.object_pk)
-                return '%s | %s | %s' % (
-                    #unicode(self.content_object),
-                    content_object_str,
-                    unicode(getattr(self, 'user', False) or self.group),
-                    unicode(self.permission.codename))
-
-            def save(self, *args, **kwargs):
-                content_type = ContentType.objects.get_for_model(
-                    self.content_object)
-                if content_type != self.permission.content_type:
-                    raise ValidationError(
-                        "Cannot persist permission not designed for this "
-                        "class (permission's type is %r and object's type is "
-                        "%r)"
-                        % (self.permission.content_type, content_type)
-                    )
-                return super(UserObjectPermission, self).save(*args, **kwargs)
-=======
-class ReadOnlyModel(ShadowModel):
->>>>>>> 11fd5272
-
-    read_only = True
-
-    class Meta(ShadowModel.Meta):
-        abstract = True
-
-<<<<<<< HEAD
-        self._XForm = _ReadOnlyXform
-        self._Instance = _ReadOnlyInstance
-        self._Attachment = _ReadOnlyAttachment
-        self._UserProfile = _UserProfile
-        self._UserObjectPermission = _UserObjectPermission
-=======
->>>>>>> 11fd5272
+    def question_name(self):
+        qa_dict = self.instance.json
+        if self.filename not in qa_dict.values():
+            return None
+
+        return qa_dict.keys()[qa_dict.values().index(self.filename)]
+
+    @property
+    def question(self):
+        if not self.question_name or not self.instance.xform.questions:
+            return None
+
+        for question in self.instance.xform.questions:
+            if question['name'] == self.question_name:
+                return question
+
+        return None
+
+    @property
+    def question_index(self):
+        if not self.question:
+            return self.id
+
+        return self.question['number']
+
+    @property
+    def can_view_submission(self):
+        # TODO: Only attachments synced to s3 should be viewable by other users
+        # Can determine this by looking at media_file upload properties
+        # Alternatively, can move this into User Profile or Asset permissions logic
+        return True
+
+    def secure_url(self, suffix='original'):
+        """
+        Returns image URL through KoBoCAT redirector.
+        :param suffix: str. original|large|medium|small
+        :return: str
+        """
+        if suffix != 'original' and suffix not in settings.THUMB_CONF.keys():
+            raise Exception("Invalid image thumbnail")
+
+        return '{kobocat_url}{media_url}{suffix}?media_file={filename}'.format(
+            kobocat_url=settings.KOBOCAT_URL,
+            media_url=settings.MEDIA_URL,
+            suffix=suffix,
+            filename=self.media_file.name
+        )
+
 
 class ReadOnlyKobocatInstance(ReadOnlyModel):
 
