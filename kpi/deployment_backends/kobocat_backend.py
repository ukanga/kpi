# coding: utf-8
import copy
import io
import json
import posixpath
import re
import uuid
from collections import defaultdict
from datetime import datetime
from typing import Union, Optional
from urllib.parse import urlparse
from xml.etree import ElementTree as ET

import pytz
import requests
from django.conf import settings
from django.core.exceptions import ImproperlyConfigured
from django.utils.translation import ugettext_lazy as _
from rest_framework import status
from rest_framework.authtoken.models import Token

from kpi.constants import (
    INSTANCE_FORMAT_TYPE_JSON,
    INSTANCE_FORMAT_TYPE_XML,
    PERM_FROM_KC_ONLY,
)
from kpi.models.asset_file import AssetFile
from kpi.models.object_permission import ObjectPermission
from kpi.utils.log import logging
from kpi.utils.mongo_helper import MongoHelper
from .base_backend import BaseDeploymentBackend
from .kc_access.shadow_models import (
    ReadOnlyKobocatInstance,
    ReadOnlyKobocatXForm,
)
from .kc_access.utils import (
    assign_applicable_kc_permissions,
    instance_count,
    last_submission_time
)
from ..exceptions import (
    BadFormatException,
    KobocatBulkUpdateSubmissionsClientException,
    KobocatDeploymentException,
    KobocatDuplicateSubmissionException,
)


class KobocatDeploymentBackend(BaseDeploymentBackend):
    """
    Used to deploy a project into KoBoCAT. Stores the project identifiers in the
    `self.asset._deployment_data` JSONBField (referred as "deployment data")
    """

    PROTECTED_XML_FIELDS = [
        '__version__',
        'formhub',
        'meta',
    ]

    def bulk_assign_mapped_perms(self):
        """
        Bulk assign all `kc` permissions related to `kpi` permissions.
        Useful to assign permissions retroactively upon deployment.
        Beware: it only adds permissions, it does not remove or sync permissions.
        """
        users_with_perms = self.asset.get_users_with_perms(attach_perms=True)

        # if only the owner has permissions, no need to go further
        if len(users_with_perms) == 1 and \
                list(users_with_perms)[0].id == self.asset.owner_id:
            return

        for user, perms in users_with_perms.items():
            if user.id == self.asset.owner_id:
                continue
            assign_applicable_kc_permissions(self.asset, user, perms)

    @staticmethod
    def make_identifier(username, id_string):
        """
        Uses `settings.KOBOCAT_URL` to construct an identifier from a
        username and id string, without the caller having to specify a server
        or know the full format of KC identifiers
        """
        # No need to use the internal URL here; it will be substituted in when
        # appropriate
        return '{}/{}/forms/{}'.format(
            settings.KOBOCAT_URL,
            username,
            id_string
        )

    @staticmethod
    def external_to_internal_url(url):
        """
        Replace the value of `settings.KOBOCAT_URL` with that of
        `settings.KOBOCAT_INTERNAL_URL` when it appears at the beginning of
        `url`
        """
        return re.sub(
            pattern='^{}'.format(re.escape(settings.KOBOCAT_URL)),
            repl=settings.KOBOCAT_INTERNAL_URL,
            string=url
        )

    @staticmethod
    def internal_to_external_url(url):
        """
        Replace the value of `settings.KOBOCAT_INTERNAL_URL` with that of
        `settings.KOBOCAT_URL` when it appears at the beginning of
        `url`
        """
        return re.sub(
            pattern='^{}'.format(re.escape(settings.KOBOCAT_INTERNAL_URL)),
            repl=settings.KOBOCAT_URL,
            string=url
        )

    @property
    def backend_response(self):
        return self.get_data('backend_response', {})

    def _kobocat_request(self, method, url, expect_formid=True, **kwargs):
        """
        Make a POST or PATCH request and return parsed JSON. Keyword arguments,
        e.g. `data` and `files`, are passed through to `requests.request()`.

        If `expect_formid` is False, it bypasses the presence of 'formid'
        property in KoBoCAT response and returns the KoBoCAT response whatever
        it is.

        `kwargs` contains arguments to be passed to KoBoCAT request.
        """

        expected_status_codes = {
            'GET': 200,
            'POST': 201,
            'PATCH': 200,
            'DELETE': 204,
        }

        try:
            expected_status_code = expected_status_codes[method]
        except KeyError:
            raise NotImplementedError(
                'This backend does not implement the {} method'.format(method)
            )

        # Make the request to KC
        try:
            kc_request = requests.Request(method=method, url=url, **kwargs)
            response = self.__kobocat_proxy_request(kc_request,
                                                    user=self.asset.owner)

        except requests.exceptions.RequestException as e:
            # Failed to access the KC API
            # TODO: clarify that the user cannot correct this
            raise KobocatDeploymentException(detail=str(e))

        # If it's a no-content success, return immediately
        if response.status_code == expected_status_code == 204:
            return {}

        # Parse the response
        try:
            json_response = response.json()
        except ValueError as e:
            # Unparseable KC API output
            # TODO: clarify that the user cannot correct this
            raise KobocatDeploymentException(
                detail=str(e), response=response)

        # Check for failure
        if (
            response.status_code != expected_status_code
            or json_response.get('type') == 'alert-error'
            or expect_formid and 'formid' not in json_response
        ):
            if 'text' in json_response:
                # KC API refused us for a specified reason, likely invalid
                # input Raise a 400 error that includes the reason
                e = KobocatDeploymentException(detail=json_response['text'])
                e.status_code = status.HTTP_400_BAD_REQUEST
                raise e
            else:
                # Unspecified failure; raise 500
                raise KobocatDeploymentException(
                    detail='Unexpected KoBoCAT error {}: {}'.format(
                        response.status_code, response.content),
                    response=response
                )

        return json_response

    @property
    def timestamp(self):
        try:
            return self.backend_response['date_modified']
        except KeyError:
            return None

    @property
    def xform_id_string(self):
        return self.backend_response.get('id_string')

    @property
    def xform_id(self):
        return self.xform.pk

    @property
    def mongo_userform_id(self):
        return '{}_{}'.format(self.asset.owner.username, self.xform_id_string)

    def connect(self, identifier=None, active=False):
        """
        `POST` initial survey content to KoBoCAT and create a new project.
        Store results in deployment data.
        """
        # If no identifier was provided, construct one using
        # `settings.KOBOCAT_URL` and the uid of the asset
        if not identifier:
            # Use the external URL here; the internal URL will be substituted
            # in when appropriate
            if not settings.KOBOCAT_URL or not settings.KOBOCAT_INTERNAL_URL:
                raise ImproperlyConfigured(
                    'Both KOBOCAT_URL and KOBOCAT_INTERNAL_URL must be '
                    'configured before using KobocatDeploymentBackend'
                )
            kc_server = settings.KOBOCAT_URL
            username = self.asset.owner.username
            id_string = self.asset.uid
            identifier = '{server}/{username}/forms/{id_string}'.format(
                server=kc_server,
                username=username,
                id_string=id_string,
            )
        else:
            # Parse the provided identifier, which is expected to follow the
            # format http://kobocat_server/username/forms/id_string
            kc_server, kc_path = self.__parse_identifier(identifier)
            path_head, path_tail = posixpath.split(kc_path)
            id_string = path_tail
            path_head, path_tail = posixpath.split(path_head)
            if path_tail != 'forms':
                raise Exception('The identifier is not properly formatted.')
            path_head, path_tail = posixpath.split(path_head)
            if path_tail != self.asset.owner.username:
                raise Exception(
                    'The username in the identifier does not match the owner '
                    'of this asset.'
                )
            if path_head != '/':
                raise Exception('The identifier is not properly formatted.')

        url = self.external_to_internal_url('{}/api/v1/forms'.format(kc_server))
        xls_io = self.asset.to_xls_io(
            versioned=True, append={
                'settings': {
                    'id_string': id_string,
                    'form_title': self.asset.name,
                }
            }
        )

        # Payload contains `kpi_asset_uid` and `has_kpi_hook` for two reasons:
        # - KC `XForm`'s `id_string` can be different than `Asset`'s `uid`, then
        #   we can't rely on it to find its related `Asset`.
        # - Removing, renaming `has_kpi_hook` will force PostgreSQL to rewrite
        #   every record of `logger_xform`. It can be also used to filter
        #   queries as it is faster to query a boolean than string.
        payload = {
            'downloadable': active,
            'has_kpi_hook': self.asset.has_active_hooks,
            'kpi_asset_uid': self.asset.uid
        }
        files = {'xls_file': ('{}.xls'.format(id_string), xls_io)}
        json_response = self._kobocat_request(
            'POST', url, data=payload, files=files)
        self.store_data({
            'backend': 'kobocat',
            'identifier': self.internal_to_external_url(identifier),
            'active': json_response['downloadable'],
            'backend_response': json_response,
            'version': self.asset.version_id,
        })

    def remove_from_kc_only_flag(self, specific_user: Union[int, 'User'] = None):
        """
        Removes `from_kc_only` flag for ALL USERS unless `specific_user` is
        provided

        Args:
            specific_user (int, User): User object or pk
        """
        # This flag lets us know that permission assignments in KPI exist
        # only because they were copied from KoBoCAT (by `sync_from_kobocat`).
        # As soon as permissions are assigned through KPI, this flag must be
        # removed
        #
        # This method is here instead of `ObjectPermissionMixin` because
        # it's specific to KoBoCat as backend.

        # TODO: Remove this method after kobotoolbox/kobocat#642

        filters = {
            'permission__codename': PERM_FROM_KC_ONLY,
            'asset_id': self.asset.id,
        }
        if specific_user is not None:
            try:
                user_id = specific_user.pk
            except AttributeError:
                user_id = specific_user
            filters['user_id'] = user_id

        ObjectPermission.objects.filter(**filters).delete()

    def redeploy(self, active=None):
        """
        Replace (overwrite) the deployment, keeping the same identifier, and
        optionally changing whether the deployment is active
        """
        if active is None:
            active = self.active
        url = self.external_to_internal_url(self.backend_response['url'])
        id_string = self.backend_response['id_string']
        xls_io = self.asset.to_xls_io(
            versioned=True, append={
                'settings': {
                    'id_string': id_string,
                    'form_title': self.asset.name,
                }
            }
        )
        payload = {
            'downloadable': active,
            'title': self.asset.name,
            'has_kpi_hook': self.asset.has_active_hooks
        }
        files = {'xls_file': ('{}.xls'.format(id_string), xls_io)}
        try:
            json_response = self._kobocat_request(
                'PATCH', url, data=payload, files=files)
            self.store_data({
                'active': json_response['downloadable'],
                'backend_response': json_response,
                'version': self.asset.version_id,
            })
        except KobocatDeploymentException as e:
            if hasattr(e, 'response') and e.response.status_code == 404:
                # Whoops, the KC project we thought we were going to overwrite
                # is gone! Try a standard deployment instead
                return self.connect(self.identifier, active)
            raise

        self.set_asset_uid()

    def set_active(self, active):
        """
        `PATCH` active boolean of the survey.
        Store results in deployment data
        """
        # self.store_data is an alias for
        # self.asset._deployment_data.update(...)
        url = self.external_to_internal_url(
            self.backend_response['url'])
        payload = {
            'downloadable': bool(active)
        }
        json_response = self._kobocat_request('PATCH', url, data=payload)
        assert json_response['downloadable'] == bool(active)

        self.save_to_db({
            'active': json_response['downloadable'],
            'backend_response': json_response,
        })

    def set_asset_uid(self, force: bool = False) -> bool:
        """
        Link KoBoCAT `XForm` back to its corresponding KPI `Asset` by
        populating the `kpi_asset_uid` field (use KoBoCAT proxy to PATCH XForm).
        Useful when a form is created from the legacy upload form.
        Store results in deployment data.

        It returns `True` only if `XForm.kpi_asset_uid` field is updated
        during this call, otherwise `False`.
        """
        is_synchronized = not (
            force or
            self.backend_response.get('kpi_asset_uid', None) is None
        )
        if is_synchronized:
            return False

        url = self.external_to_internal_url(self.backend_response['url'])
        payload = {
            'kpi_asset_uid': self.asset.uid
        }
        json_response = self._kobocat_request('PATCH', url, data=payload)
        is_set = json_response['kpi_asset_uid'] == self.asset.uid
        assert is_set
        self.store_data({
            'backend_response': json_response,
        })
        return True

    def set_has_kpi_hooks(self):
        """
        `PATCH` `has_kpi_hooks` boolean of related KoBoCAT XForm.
        It lets KoBoCAT know whether it needs to notify KPI
        each time a submission comes in.

        Store results in deployment data
        """
        has_active_hooks = self.asset.has_active_hooks
        url = self.external_to_internal_url(
            self.backend_response['url'])
        payload = {
            'has_kpi_hooks': has_active_hooks,
            'kpi_asset_uid': self.asset.uid
        }

        try:
            json_response = self._kobocat_request('PATCH', url, data=payload)
        except KobocatDeploymentException as e:
            if (
                has_active_hooks is False
                and hasattr(e, 'response')
                and e.response.status_code == status.HTTP_404_NOT_FOUND
            ):
                # It's okay if we're trying to unset the active hooks flag and
                # the KoBoCAT project is already gone. See #2497
                pass
            else:
                raise
        else:
            assert json_response['has_kpi_hooks'] == has_active_hooks
            self.store_data({
                'backend_response': json_response,
            })

    def delete(self):
        """
        WARNING! Deletes all submitted data!
        """
        url = self.external_to_internal_url(self.backend_response['url'])
        try:
            self._kobocat_request('DELETE', url)
        except KobocatDeploymentException as e:
            if (
                hasattr(e, 'response')
                and e.response.status_code == status.HTTP_404_NOT_FOUND
            ):
                # The KC project is already gone!
                pass
            else:
                raise
        super().delete()

    def delete_submission(self, pk, user):
        """
        Deletes submission through KoBoCAT proxy
        :param pk: int
        :param user: User
        :return: dict
        """
        kc_url = self.get_submission_detail_url(pk)
        kc_request = requests.Request(method="DELETE", url=kc_url)
        kc_response = self.__kobocat_proxy_request(kc_request, user)

        return self.__prepare_as_drf_response_signature(kc_response)

    def delete_submissions(self, data, user):
        """
        Deletes submissions through KoBoCAT proxy
        :param user: User
        :return: dict
        """

        kc_url = self.submission_list_url
        kc_request = requests.Request(method='DELETE', url=kc_url, data=data)
        kc_response = self.__kobocat_proxy_request(kc_request, user)

        return self.__prepare_as_drf_response_signature(kc_response)

    def get_enketo_survey_links(self):
        data = {
            'server_url': '{}/{}'.format(
                settings.KOBOCAT_URL.rstrip('/'),
                self.asset.owner.username
            ),
            'form_id': self.backend_response['id_string']
        }
        try:
            response = requests.post(
                '{}{}'.format(
                    settings.ENKETO_SERVER, settings.ENKETO_SURVEY_ENDPOINT),
                # bare tuple implies basic auth
                auth=(settings.ENKETO_API_TOKEN, ''),
                data=data
            )
            response.raise_for_status()
        except requests.exceptions.RequestException as e:
            # Don't 500 the entire asset view if Enketo is unreachable
            logging.error(
                'Failed to retrieve links from Enketo', exc_info=True)
            return {}
        try:
            links = response.json()
        except ValueError:
            logging.error('Received invalid JSON from Enketo', exc_info=True)
            return {}
        for discard in ('enketo_id', 'code', 'preview_iframe_url'):
            try:
                del links[discard]
            except KeyError:
                pass
        return links

    def get_data_download_links(self):
        exports_base_url = '/'.join((
            settings.KOBOCAT_URL.rstrip('/'),
            self.asset.owner.username,
            'exports',
            self.backend_response['id_string']
        ))
        reports_base_url = '/'.join((
            settings.KOBOCAT_URL.rstrip('/'),
            self.asset.owner.username,
            'reports',
            self.backend_response['id_string']
        ))
        forms_base_url = '/'.join((
            settings.KOBOCAT_URL.rstrip('/'),
            self.asset.owner.username,
            'forms',
            self.backend_response['id_string']
        ))
        links = {
            # To be displayed in iframes
            'xls_legacy': '/'.join((exports_base_url, 'xls/')),
            'csv_legacy': '/'.join((exports_base_url, 'csv/')),
            'zip_legacy': '/'.join((exports_base_url, 'zip/')),
            'kml_legacy': '/'.join((exports_base_url, 'kml/')),
            # For GET requests that return files directly
            'xls': '/'.join((reports_base_url, 'export.xlsx')),
            'csv': '/'.join((reports_base_url, 'export.csv')),
        }
        return links

    def _submission_count(self):
        id_string = self.backend_response['id_string']
        # avoid migrations from being created for kc_access mocked models
        # there should be a better way to do this, right?
        return instance_count(xform_id_string=id_string,
                              user_id=self.asset.owner.pk,
                              )

    @property
    def submission_list_url(self):
        url = '{kc_base}/api/v1/data/{formid}'.format(
            kc_base=settings.KOBOCAT_INTERNAL_URL,
            formid=self.backend_response['formid']
        )
        return url

    @property
    def submission_url(self) -> str:
        url = '{kc_base}/submission'.format(
            kc_base=settings.KOBOCAT_URL,
        )
        return url

    def get_submission_detail_url(self, submission_pk):
        url = '{list_url}/{pk}'.format(
            list_url=self.submission_list_url,
            pk=submission_pk
        )
        return url

    def get_submission_edit_url(self, submission_pk, user, params=None):
        """
        Gets edit URL of the submission from `kc` through proxy

        :param submission_pk: int
        :param user: User
        :param params: dict
        :return: dict
        """
        url = '{detail_url}/enketo'.format(
            detail_url=self.get_submission_detail_url(submission_pk))
        kc_request = requests.Request(method='GET', url=url, params=params)
        kc_response = self.__kobocat_proxy_request(kc_request, user)

        return self.__prepare_as_drf_response_signature(kc_response)

    def _last_submission_time(self):
        id_string = self.backend_response['id_string']
        return last_submission_time(
            xform_id_string=id_string, user_id=self.asset.owner.pk)

    def get_submission_validation_status_url(self, submission_pk):
        url = '{detail_url}/validation_status'.format(
            detail_url=self.get_submission_detail_url(submission_pk)
        )
        return url

    def get_submissions(self, requesting_user_id,
                        format_type=INSTANCE_FORMAT_TYPE_JSON,
                        instance_ids=[], **kwargs):
        """
        Retrieves submissions through Postgres or Mongo depending on `format_type`.
        It can be filtered on instances ids.

        Args:
            requesting_user_id (int)
            format_type (str): INSTANCE_FORMAT_TYPE_JSON|INSTANCE_FORMAT_TYPE_XML
            instance_ids (list): Instance ids to retrieve
            kwargs (dict): Filters to pass to MongoDB. See
                https://docs.mongodb.com/manual/reference/operator/query/

        Returns:
            (dict|str|`None`): Depending of `format_type`, it can return:
                - Mongo JSON representation as a dict
                - Instances' XML as string
                - `None` if no results
        """

        kwargs['instance_ids'] = instance_ids
        params = self.validate_submission_list_params(requesting_user_id,
                                                      format_type=format_type,
                                                      **kwargs)

        if format_type == INSTANCE_FORMAT_TYPE_JSON:
            submissions = self.__get_submissions_in_json(**params)
        elif format_type == INSTANCE_FORMAT_TYPE_XML:
            submissions = self.__get_submissions_in_xml(**params)
        else:
            raise BadFormatException(
                "The format {} is not supported".format(format_type)
            )
        return submissions

    @staticmethod
    def generate_new_instance_id() -> (str, str):
        """
        Returns:
            - Generated uuid
            - Formatted uuid for OpenRosa xml
        """
        _uuid = str(uuid.uuid4())
        return _uuid, f'uuid:{_uuid}'

    @staticmethod
    def format_openrosa_datetime(dt: Optional[datetime] = None) -> str:
        """
        Format a given datetime object or generate a new timestamp matching the
        OpenRosa datetime formatting
        """
        if dt is None:
            dt = datetime.now(tz=pytz.UTC)

        # Awkward check, but it's prescribed by
        # https://docs.python.org/3/library/datetime.html#determining-if-an-object-is-aware-or-naive
        if dt.tzinfo is None or dt.tzinfo.utcoffset(None) is None:
            raise ValueError('An offset-aware datetime is required')
        return dt.isoformat('T', 'milliseconds')

    def duplicate_submission(
        self, requesting_user: 'auth.User', instance_id: int
    ) -> dict:
        """
        Duplicates a single submission proxied through kobocat. The submission
        with the given `instance_id` is duplicated and the `start`, `end` and
        `instanceID` parameters of the submission are reset before being posted
        to kobocat.
        Args:
            requesting_user ('auth.User')
            instance_id (int)
        Returns:
            dict: message response from kobocat and uuid of created submission
            if successful
        """
        params = self.validate_submission_list_params(
            requesting_user.id,
            format_type=INSTANCE_FORMAT_TYPE_XML,
            instance_ids=[instance_id],
        )
        submissions = self.__get_submissions_in_xml(**params)

        # parse XML string to ET object
        xml_parsed = ET.fromstring(next(submissions))

        # attempt to update XML fields for duplicate submission. Note that
        # `start` and `end` are not guaranteed to be included in the XML object
        _uuid, uuid_formatted = self.generate_new_instance_id()
        date_formatted = self.format_openrosa_datetime()
        for date_field in ('start', 'end'):
            element = xml_parsed.find(date_field)
            # Even if the element is found, `bool(element)` is `False`. How
            # very un-Pythonic!
            if element is not None:
                element.text = date_formatted
        # Rely on `meta/instanceID` being present. If it's absent, something is
        # fishy enough to warrant raising an exception instead of continuing
        # silently
        xml_parsed.find('meta/instanceID').text = uuid_formatted

        file_tuple = (_uuid, io.BytesIO(ET.tostring(xml_parsed)))
        files = {'xml_submission_file': file_tuple}
        kc_request = requests.Request(
            method='POST', url=self.submission_url, files=files
        )
        kc_response = self.__kobocat_proxy_request(
            kc_request, user=requesting_user
        )

        if kc_response.status_code == status.HTTP_201_CREATED:
            return next(
                self.get_submissions(requesting_user.id, query={'_uuid': _uuid})
            )
        else:
            raise KobocatDuplicateSubmissionException

    def get_validation_status(self, submission_pk, params, user):
        url = self.get_submission_validation_status_url(submission_pk)
        kc_request = requests.Request(method='GET', url=url, data=params)
        kc_response = self.__kobocat_proxy_request(kc_request, user)
        return self.__prepare_as_drf_response_signature(kc_response)

    def set_validation_status(self, submission_pk, data, user, method):
        """
        Updates validation status from `kc` through proxy
        If method is `DELETE`, it resets the status to `None`

        Args:
            submission_pk (int)
            data (dict): data to update when `PATCH` is used.
            user (User)
            method (string): 'PATCH'|'DELETE'

        Returns:
            dict (a formatted dict to be passed to a Response object)
        """
        kc_request_params = {
            'method': method,
            'url': self.get_submission_validation_status_url(submission_pk)
        }
        if method == 'PATCH':
            kc_request_params.update({
                'json': data
            })
        kc_request = requests.Request(**kc_request_params)
        kc_response = self.__kobocat_proxy_request(kc_request, user)
        return self.__prepare_as_drf_response_signature(kc_response)

    def set_validation_statuses(self, data, user, method):
        """
        Bulk update for validation status from `kc` through proxy
        If method is `DELETE`, it resets statuses to `None`

        Args:
            data (dict): data to update when `PATCH` is used.
            user (User)
            method (string): 'PATCH'|'DELETE'

        Returns:
            dict (a formatted dict to be passed to a Response object)
        """
        url = self.submission_list_url
        data = data.copy()  # Need to get a copy to update the dict

        # `PATCH` KC even if kpi receives `DELETE`
        kc_request = requests.Request(method='PATCH', url=url, json=data)
        kc_response = self.__kobocat_proxy_request(kc_request, user)
        return self.__prepare_as_drf_response_signature(kc_response)

    def bulk_update_submissions(
        self, request_data: dict, requesting_user: 'auth.User'
    ) -> dict:
        """
        Allows for bulk updating of submissions proxied through kobocat. A
        `deprecatedID` for each submission is given the previous value of
        `instanceID` and `instanceID` receives an updated uuid. For each key
        and value within `request_data`, either a new element is created on the
        submission's XML tree, or the existing value is replaced by the updated
        value.

        Args:
            request_data (dict): must contain a list of `submission_ids` and at
                least one other key:value field for updating the submissions
            requesting_user ('auth.User')

        Returns:
            dict: formatted dict to be passed to a Response object
        """
        payload = self.__prepare_bulk_update_payload(request_data)
        kwargs = {'instance_ids': payload.pop('submission_ids')}
        params = self.validate_submission_list_params(
<<<<<<< HEAD
            requesting_user_id, format_type=INSTANCE_FORMAT_TYPE_XML,
            **kwargs
=======
            requesting_user.id, format_type=INSTANCE_FORMAT_TYPE_XML, **kwargs
>>>>>>> 17a6e40a
        )
        submissions = list(self.__get_submissions_in_xml(**params))
        validated_submissions = self.__validate_bulk_update_submissions(
            submissions
        )

        kc_responses = []
        for submission in validated_submissions:
            xml_parsed = ET.fromstring(submission)

            _uuid, uuid_formatted = self.generate_new_instance_id()

            # Updating xml fields for submission. In order to update an existing
            # submission, the current `instanceID` must be moved to the value
            # for `deprecatedID`.
            instance_id = xml_parsed.find('meta/instanceID')
            # If the submission has been edited before, it will already contain
            # a deprecatedID element - otherwise create a new element
            deprecated_id = xml_parsed.find('meta/deprecatedID')
            deprecated_id_or_new = (
                deprecated_id
                if deprecated_id is not None
                else ET.SubElement(xml_parsed.find('meta'), 'deprecatedID')
            )
            deprecated_id_or_new.text = instance_id.text
            instance_id.text = uuid_formatted

            # If the form has been updated with new fields and earlier
            # submissions have been selected as part of the bulk update,
            # a new element has to be created before a value can be set.
            # However, with this new power, arbitrary fields can be added
            # to the XML tree through the API.
            for k, v in payload['data'].items():
                # A potentially clunky way of taking groups and nested groups
                # into account when the elements don't exist on the XML tree
                # (which could be the case if the form has been updated). They
                # are iteratively attached to the tree since we can only
                # append one element deep per iteration
                if '/' in k:
                    accumulated_elements = []
                    for i, element in enumerate(k.split('/')):
                        if i == 0:
                            ET.SubElement(xml_parsed, element)
                            accumulated_elements.append(element)
                        else:
                            updated_xml_path = '/'.join(accumulated_elements)
                            ET.SubElement(
                                xml_parsed.find(updated_xml_path), element
                            )
                            accumulated_elements.append(element)

                element_to_update = xml_parsed.find(k)
                element_to_update_or_new = (
                    element_to_update
                    if element_to_update is not None
                    else ET.SubElement(xml_parsed, k)
                )
                element_to_update_or_new.text = v

            # TODO: Might be worth refactoring this as it is also used when
            # duplicating a submission
            file_tuple = (_uuid, io.BytesIO(ET.tostring(xml_parsed)))
            files = {'xml_submission_file': file_tuple}
            # `POST` is required by OpenRosa spec https://docs.getodk.org/openrosa-form-submission
            kc_request = requests.Request(
                method='POST', url=self.submission_url, files=files
            )
            kc_response = self.__kobocat_proxy_request(
                kc_request, user=requesting_user
            )

            kc_responses.append(
                {
                    'uuid': _uuid,
                    'response': kc_response,
                }
            )

        return self.__prepare_bulk_update_response(kc_responses)

    def calculated_submission_count(self, requesting_user_id, **kwargs):
        params = self.validate_submission_list_params(requesting_user_id,
                                                      validate_count=True,
                                                      **kwargs)
        return MongoHelper.get_count(self.mongo_userform_id, **params)

    def __parse_identifier(self, identifier: str) -> tuple:
        """
        Return a tuple of the KoBoCAT server and its path
        """
        parsed_identifier = urlparse(identifier)
        server = '{}://{}'.format(
            parsed_identifier.scheme, parsed_identifier.netloc)
        return server, parsed_identifier.path

    def __get_submissions_in_json(self, **params):
        """
        Retrieve instances directly from Mongo.

        :param params: dict. Filter params
        :return: generator<JSON>
        """

        instances, total_count = MongoHelper.get_instances(
            self.mongo_userform_id, **params)

        # Python-only attribute used by `kpi.views.v2.data.DataViewSet.list()`
        self.current_submissions_count = total_count

        return (
            MongoHelper.to_readable_dict(instance)
            for instance in instances
        )

    def __get_submissions_in_xml(self, **params):
        """
        Retrieves instances directly from Postgres.

        :param params: dict. Filter params
        :return: list<XML>
        """

        mongo_filters = ['query', 'permission_filters']
        use_mongo = any(mongo_filter in mongo_filters for mongo_filter in params
                        if params.get(mongo_filter) is not None)

        if use_mongo:
            # We use Mongo to retrieve matching instances.
            # Get only their ids and pass them to PostgreSQL.
            params['fields'] = [self.INSTANCE_ID_FIELDNAME]
            # Force `sort` by `_id` for Mongo
            # See FIXME about sort in `BaseDeploymentBackend.validate_submission_list_params()`
            params['sort'] = {self.INSTANCE_ID_FIELDNAME: 1}
            instances, count = MongoHelper.get_instances(self.mongo_userform_id,
                                                         **params)
            instance_ids = [instance.get(self.INSTANCE_ID_FIELDNAME) for instance in
                            instances]
            self.current_submissions_count = count

        queryset = ReadOnlyKobocatInstance.objects.filter(
            xform_id=self.xform_id,
            deleted_at=None
        )

        if len(instance_ids) > 0 or use_mongo:
            queryset = queryset.filter(id__in=instance_ids)

        # Python-only attribute used by `kpi.views.v2.data.DataViewSet.list()`
        if not use_mongo:
            self.current_submissions_count = queryset.count()

        # Force Sort by id
        # See FIXME about sort in `BaseDeploymentBackend.validate_submission_list_params()`
        queryset = queryset.order_by('id')

        # When using Mongo, data is already paginated, no need to do it with PostgreSQL too.
        if not use_mongo:
            offset = params.get('start')
            limit = offset + params.get('limit')
            queryset = queryset[offset:limit]

        return (lazy_instance.xml for lazy_instance in queryset)

    def sync_media_files(self):
        identifier = self.identifier
        kc_server, kc_path = self.__parse_identifier(identifier)
        metadata_url = self.external_to_internal_url(
            '{}/api/v1/metadata'.format(kc_server)
        )

        def _delete_kc_file(kc_file_: dict, file_: AssetFile = None):
            """
            A simple utility to delete file in KC through proxy.
            If related KPI file is provided (i.e. `file_`), it is deleted too.
            """
            # Delete file in KC
            self._kobocat_request('DELETE',
                                  url=kc_file_['url'],
                                  expect_formid=False)

            if file_ is None:
                return

            # Delete file in KPI if requested
            file_.delete(force=True)

        def _upload_to_kc(file_):
            """
            Prepares request and data corresponding to the kind of media file
            (i.e. FileStorage or remote URL) to `POST` to KC through proxy.
            """
            kwargs = {
                "data": {
                    'data_value': file_.metadata['filename'],
                    'xform': self.xform_id,
                    'data_type': 'media',
                    'from_kpi': True,
                }
            }

            if file_.is_remote_url:
                # KC stores url in `data_value`
                data = {
                    'data_value': file_.metadata['redirect_url'],
                    'data_file_type': file_.metadata['mimetype'],
                    'file_hash': file_.metadata['hash']
                }
                kwargs['data'].update(data)
            else:
                kwargs['files'] = {
                    'data_file': (
                        file_.metadata['filename'],
                        file_.content.file.read(),
                        file_.metadata['mimetype'],
                    )
                }

            self._kobocat_request('POST',
                                  url=metadata_url,
                                  expect_formid=False,
                                  **kwargs)

        # Process deleted files in case two entries contain the same file but
        # one is flagged as deleted
        asset_files = self.asset.asset_files.filter(
            file_type=AssetFile.FORM_MEDIA
        ).order_by('date_deleted')

        url = self.external_to_internal_url(self.backend_response['url'])
        response = self._kobocat_request('GET', url)
        kc_files = defaultdict(dict)
        for metadata in response.get('metadata', []):
            if metadata['data_type'] == 'media':

                kc_files[metadata['data_value']] = {
                    'url': metadata['url'],
                    'md5': metadata['file_hash'],
                    'from_kpi': metadata['from_kpi'],
                }

        kc_filenames = kc_files.keys()
        for file in asset_files:
            uniq = (
                file.metadata['filename']
                if not file.is_remote_url
                else file.metadata['redirect_url']
            )

            # File does not exist in KC
            if uniq not in kc_filenames:
                if file.date_deleted is None:
                    # New file
                    _upload_to_kc(file)
                else:
                    # Orphan, delete it
                    file.delete(force=True)
                continue

            # Existing file
            if uniq in kc_filenames:
                kc_file = kc_files[uniq]
                if file.date_deleted is None:
                    # If md5 differs, we need to re-upload it.
                    if file.metadata.get('hash') != kc_file['md5']:
                        _delete_kc_file(kc_file)
                        _upload_to_kc(file)
                elif kc_file['from_kpi']:
                    _delete_kc_file(kc_file, file)
                else:
                    # Remote file has been uploaded directly to KC. We
                    # cannot delete it, but we need to vacuum KPI.
                    file.delete(force=True)
                    # Skip deletion of key corresponding to `uniq` in `kc_files`
                    # to avoid unique constraint failure in case user deleted
                    # and re-uploaded the same file in a row between
                    # two deployments
                    # Example:
                    # - User uploads file1.jpg (pk == 1)
                    # - User deletes file1.jpg (pk == 1)
                    # - User re-uploads file1.jpg (pk == 2)
                    # Next time, 'file1.jpg' is encountered in this loop,
                    # it would try to re-upload to KC if its hash differs
                    # from KC version and would fail because 'file1.jpg'
                    # already exists in KC db.
                    continue

                # Remove current filename from `kc_files`.
                # All files which will remain in this dict (after this loop)
                # will be considered obsolete and will be deleted
                del kc_files[uniq]

        # Remove KC orphan files previously uploaded through KPI
        for kc_file in kc_files.values():
            if kc_file['from_kpi']:
                _delete_kc_file(kc_file)

    @property
    def xform(self):
        if not hasattr(self, '_xform'):
            pk = self.backend_response['formid']
            xform = ReadOnlyKobocatXForm.objects.filter(pk=pk).only(
                'user__username', 'id_string').first()
            if not (xform.user.username == self.asset.owner.username and
                    xform.id_string == self.xform_id_string):
                raise Exception('Deployment links to an unexpected KoBoCAT XForm')
            setattr(self, '_xform', xform)

        return self._xform

    @staticmethod
    def __kobocat_proxy_request(kc_request, user=None):
        """
        Send `kc_request`, which must specify `method` and `url` at a minimum.
        If the incoming request to be proxied is authenticated,
        logged-in user's API token will be added to `kc_request.headers`

        :param kc_request: requests.models.Request
        :param user: User
        :return: requests.models.Response
        """
        if not user.is_anonymous and user.pk != settings.ANONYMOUS_USER_ID:
            token, created = Token.objects.get_or_create(user=user)
            kc_request.headers['Authorization'] = 'Token %s' % token.key
        session = requests.Session()
        return session.send(kc_request.prepare())

    @staticmethod
    def __prepare_as_drf_response_signature(requests_response):
        """
        Prepares a dict from `Requests` response.
        Useful to get response from `kc` and use it as a dict or pass it to
        DRF Response
        """

        prepared_drf_response = {}

        # `requests_response` may not have `headers` attribute
        content_type = requests_response.headers.get('Content-Type')
        content_language = requests_response.headers.get('Content-Language')
        if content_type:
            prepared_drf_response['content_type'] = content_type
        if content_language:
            prepared_drf_response['headers'] = {
                'Content-Language': content_language
            }

        prepared_drf_response['status'] = requests_response.status_code

        try:
            prepared_drf_response['data'] = json.loads(requests_response.content)
        except ValueError as e:
            if not requests_response.status_code == status.HTTP_204_NO_CONTENT:
                prepared_drf_response['data'] = {
                    'detail': _(
                        'KoBoCAT returned an unexpected response: {}'.format(str(e))
                    )
                }

        return prepared_drf_response

    @staticmethod
    def __validate_bulk_update_payload(payload: dict) -> dict:
        """
        Validating the request payload for bulk updating of submissions
        """
        if 'submission_ids' not in payload:
            raise KobocatBulkUpdateSubmissionsClientException(
                detail=_('`submission_ids` must be included in the payload')
            )

        if not isinstance(payload['submission_ids'], list):
            raise KobocatBulkUpdateSubmissionsClientException(
                detail=_('`submission_ids` must be an array')
            )

        if len(payload['submission_ids']) == 0:
            raise KobocatBulkUpdateSubmissionsClientException(
                detail=_('`submission_ids` must contain at least one value')
            )

        if 'data' not in payload:
            raise KobocatBulkUpdateSubmissionsClientException(
                detail=_('`data` must be included in the payload')
            )

        if len(payload['data']) == 0:
            raise KobocatBulkUpdateSubmissionsClientException(
                detail=_('Payload must contain data to update the submissions')
            )

        return payload

    @classmethod
    def __prepare_bulk_update_payload(cls, request_data: dict) -> dict:
        """
        Preparing the request payload for bulk updating of submissions
        """
        payload = json.loads(request_data['payload'][0])
        validated_payload = cls.__validate_bulk_update_payload(payload)

        # Ensuring submission ids are integer values and unique
        try:
            validated_payload['submission_ids'] = list(
                set(map(int, validated_payload['submission_ids']))
            )
        except ValueError as e:
            raise KobocatBulkUpdateSubmissionsClientException(
                detail=_('`submission_ids` must only contain integer values')
            )

        # Sanitizing the payload of potentially destructive keys
        santized_payload = copy.deepcopy(validated_payload)
        for key in validated_payload['data']:
            if key in cls.PROTECTED_XML_FIELDS or (
                '/' in key and key.split('/')[0] in cls.PROTECTED_XML_FIELDS
            ):
                santized_payload['data'].pop(key)

        return santized_payload

    @staticmethod
    def __validate_bulk_update_submissions(submissions: list) -> list:
        if len(submissions) == 0:
            raise KobocatBulkUpdateSubmissionsClientException(
                detail=_('No submissions match the given `submission_ids`')
            )
        return submissions

    @staticmethod
    def __prepare_bulk_update_response(kc_responses: list) -> dict:
        """
        Formatting the response to allow for partial successes to be seen
        more explicitly.

        Args:
            kc_responses (list): A list containing dictionaries with keys of
            `_uuid` from the newly generated uuid and `response`, the response
            object received from Kobocat

        Returns:
            dict: formatted dict to be passed to a Response object and sent to
            the client
        """

        OPEN_ROSA_XML_MESSAGE = '{http://openrosa.org/http/response}message'

        # Unfortunately, the response message from OpenRosa is in XML format,
        # so it needs to be parsed before extracting the text
        results = []
        for response in kc_responses:
            try:
                message = _(
                    ET.fromstring(response['response'].content)
                    .find(OPEN_ROSA_XML_MESSAGE)
                    .text
                )
            except ET.ParseError:
                message = _('Something went wrong')

            results.append(
                {
                    'uuid': response['uuid'],
                    'status_code': response['response'].status_code,
                    'message': message,
                }
            )

        total_update_attempts = len(results)
        total_successes = [result['status_code'] for result in results].count(
            status.HTTP_201_CREATED
        )

        return {
            'status': status.HTTP_200_OK
            if total_successes > 0
            else status.HTTP_400_BAD_REQUEST,
            'data': {
                'count': total_update_attempts,
                'successes': total_successes,
                'failures': total_update_attempts - total_successes,
                'results': results,
            },
        }<|MERGE_RESOLUTION|>--- conflicted
+++ resolved
@@ -798,12 +798,7 @@
         payload = self.__prepare_bulk_update_payload(request_data)
         kwargs = {'instance_ids': payload.pop('submission_ids')}
         params = self.validate_submission_list_params(
-<<<<<<< HEAD
-            requesting_user_id, format_type=INSTANCE_FORMAT_TYPE_XML,
-            **kwargs
-=======
             requesting_user.id, format_type=INSTANCE_FORMAT_TYPE_XML, **kwargs
->>>>>>> 17a6e40a
         )
         submissions = list(self.__get_submissions_in_xml(**params))
         validated_submissions = self.__validate_bulk_update_submissions(
