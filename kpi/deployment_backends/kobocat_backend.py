# coding: utf-8
import copy
import io
import json
import posixpath
import re
import uuid
from collections import defaultdict
from datetime import datetime
from typing import Union, Optional
from urllib.parse import urlparse
from xml.etree import ElementTree as ET

import pytz
import requests
from django.conf import settings
from django.core.exceptions import ImproperlyConfigured
from django.utils.translation import ugettext_lazy as _
from rest_framework import status
from rest_framework.authtoken.models import Token

from kpi.constants import (
    INSTANCE_FORMAT_TYPE_JSON,
    INSTANCE_FORMAT_TYPE_XML,
    PERM_FROM_KC_ONLY,
)
from kpi.models.asset_file import AssetFile
from kpi.models.object_permission import ObjectPermission
from kpi.utils.log import logging
from kpi.utils.mongo_helper import MongoHelper
from .base_backend import BaseDeploymentBackend
from .kc_access.shadow_models import (
    ReadOnlyKobocatInstance,
    ReadOnlyKobocatXForm,
)
from .kc_access.utils import (
    assign_applicable_kc_permissions,
    instance_count,
    last_submission_time
)
from ..exceptions import (
    BadFormatException,
    KobocatBulkUpdateSubmissionsClientException,
    KobocatDeploymentException,
    KobocatDuplicateSubmissionException,
)


class KobocatDeploymentBackend(BaseDeploymentBackend):
    """
    Used to deploy a project into KoBoCAT. Stores the project identifiers in the
    `self.asset._deployment_data` JSONBField (referred as "deployment data")
    """

    PROTECTED_XML_FIELDS = [
        '__version__',
        'formhub',
        'meta',
    ]

    def bulk_assign_mapped_perms(self):
        """
        Bulk assign all `kc` permissions related to `kpi` permissions.
        Useful to assign permissions retroactively upon deployment.
        Beware: it only adds permissions, it does not remove or sync permissions.
        """
        users_with_perms = self.asset.get_users_with_perms(attach_perms=True)

        # if only the owner has permissions, no need to go further
        if len(users_with_perms) == 1 and \
                list(users_with_perms)[0].id == self.asset.owner_id:
            return

        for user, perms in users_with_perms.items():
            if user.id == self.asset.owner_id:
                continue
            assign_applicable_kc_permissions(self.asset, user, perms)

    def bulk_update_submissions(
        self, request_data: dict, requesting_user: 'auth.User'
    ) -> dict:
        """
        Allows for bulk updating of submissions proxied through kobocat. A
        `deprecatedID` for each submission is given the previous value of
        `instanceID` and `instanceID` receives an updated uuid. For each key
        and value within `request_data`, either a new element is created on the
        submission's XML tree, or the existing value is replaced by the updated
        value.

        Args:
            request_data (dict): must contain a list of `submission_ids` and at
                least one other key:value field for updating the submissions
            requesting_user ('auth.User')

        Returns:
            dict: formatted dict to be passed to a Response object
        """
        payload = self.__prepare_bulk_update_payload(request_data)
        kwargs = {'instance_ids': payload.pop('submission_ids')}
        params = self.validate_submission_list_params(
            requesting_user.id, format_type=INSTANCE_FORMAT_TYPE_XML,
            **kwargs
        )
        submissions = list(self.__get_submissions_in_xml(**params))
        validated_submissions = self.__validate_bulk_update_submissions(
            submissions
        )

        kc_responses = []
        for submission in validated_submissions:
            xml_parsed = ET.fromstring(submission)

            _uuid, uuid_formatted = self.generate_new_instance_id()

            # Updating xml fields for submission. In order to update an existing
            # submission, the current `instanceID` must be moved to the value
            # for `deprecatedID`.
            instance_id = xml_parsed.find('meta/instanceID')
            # If the submission has been edited before, it will already contain
            # a deprecatedID element - otherwise create a new element
            deprecated_id = xml_parsed.find('meta/deprecatedID')
            deprecated_id_or_new = (
                deprecated_id
                if deprecated_id is not None
                else ET.SubElement(xml_parsed.find('meta'), 'deprecatedID')
            )
            deprecated_id_or_new.text = instance_id.text
            instance_id.text = uuid_formatted

            # If the form has been updated with new fields and earlier
            # submissions have been selected as part of the bulk update,
            # a new element has to be created before a value can be set.
            # However, with this new power, arbitrary fields can be added
            # to the XML tree through the API.
            for k, v in payload['data'].items():
                # A potentially clunky way of taking groups and nested groups
                # into account when the elements don't exist on the XML tree
                # (which could be the case if the form has been updated). They
                # are iteratively attached to the tree since we can only
                # append one element deep per iteration
                if '/' in k:
                    accumulated_elements = []
                    for i, element in enumerate(k.split('/')):
                        if i == 0:
                            ET.SubElement(xml_parsed, element)
                            accumulated_elements.append(element)
                        else:
                            updated_xml_path = '/'.join(accumulated_elements)
                            ET.SubElement(
                                xml_parsed.find(updated_xml_path), element
                            )
                            accumulated_elements.append(element)

                element_to_update = xml_parsed.find(k)
                element_to_update_or_new = (
                    element_to_update
                    if element_to_update is not None
                    else ET.SubElement(xml_parsed, k)
                )
                element_to_update_or_new.text = v

            # TODO: Might be worth refactoring this as it is also used when
            # duplicating a submission
            file_tuple = (_uuid, io.BytesIO(ET.tostring(xml_parsed)))
            files = {'xml_submission_file': file_tuple}
            # `POST` is required by OpenRosa spec https://docs.getodk.org/openrosa-form-submission # noqa
            kc_request = requests.Request(
                method='POST', url=self.submission_url, files=files
            )
            kc_response = self.__kobocat_proxy_request(
                kc_request, user=requesting_user
            )

            kc_responses.append(
                {
                    'uuid': _uuid,
                    'response': kc_response,
                }
            )

        return self.__prepare_bulk_update_response(kc_responses)

    def calculated_submission_count(self, requesting_user_id, **kwargs):
        params = self.validate_submission_list_params(requesting_user_id,
                                                      validate_count=True,
                                                      **kwargs)
        return MongoHelper.get_count(self.mongo_userform_id, **params)

    def connect(self, identifier=None, active=False):
        """
        `POST` initial survey content to KoBoCAT and create a new project.
        Store results in deployment data.
        """
        # If no identifier was provided, construct one using
        # `settings.KOBOCAT_URL` and the uid of the asset
        if not identifier:
            # Use the external URL here; the internal URL will be substituted
            # in when appropriate
            if not settings.KOBOCAT_URL or not settings.KOBOCAT_INTERNAL_URL:
                raise ImproperlyConfigured(
                    'Both KOBOCAT_URL and KOBOCAT_INTERNAL_URL must be '
                    'configured before using KobocatDeploymentBackend'
                )
            kc_server = settings.KOBOCAT_URL
            username = self.asset.owner.username
            id_string = self.asset.uid
            identifier = '{server}/{username}/forms/{id_string}'.format(
                server=kc_server,
                username=username,
                id_string=id_string,
            )
        else:
            # Parse the provided identifier, which is expected to follow the
            # format http://kobocat_server/username/forms/id_string
            kc_server, kc_path = self.__parse_identifier(identifier)
            path_head, path_tail = posixpath.split(kc_path)
            id_string = path_tail
            path_head, path_tail = posixpath.split(path_head)
            if path_tail != 'forms':
                raise Exception('The identifier is not properly formatted.')
            path_head, path_tail = posixpath.split(path_head)
            if path_tail != self.asset.owner.username:
                raise Exception(
                    'The username in the identifier does not match the owner '
                    'of this asset.'
                )
            if path_head != '/':
                raise Exception('The identifier is not properly formatted.')

        url = self.external_to_internal_url('{}/api/v1/forms'.format(kc_server))
        xls_io = self.asset.to_xls_io(
            versioned=True, append={
                'settings': {
                    'id_string': id_string,
                    'form_title': self.asset.name,
                }
            }
        )

        # Payload contains `kpi_asset_uid` and `has_kpi_hook` for two reasons:
        # - KC `XForm`'s `id_string` can be different than `Asset`'s `uid`, then
        #   we can't rely on it to find its related `Asset`.
        # - Removing, renaming `has_kpi_hook` will force PostgreSQL to rewrite
        #   every record of `logger_xform`. It can be also used to filter
        #   queries as it is faster to query a boolean than string.
        payload = {
            'downloadable': active,
            'has_kpi_hook': self.asset.has_active_hooks,
            'kpi_asset_uid': self.asset.uid
        }
        files = {'xls_file': ('{}.xls'.format(id_string), xls_io)}
        json_response = self._kobocat_request(
            'POST', url, data=payload, files=files)
        self.store_data({
            'backend': 'kobocat',
            'identifier': self.internal_to_external_url(identifier),
            'active': json_response['downloadable'],
            'backend_response': json_response,
            'version': self.asset.version_id,
        })

    @staticmethod
    def format_openrosa_datetime(dt: Optional[datetime] = None) -> str:
        """
        Format a given datetime object or generate a new timestamp matching the
        OpenRosa datetime formatting
        """
        if dt is None:
            dt = datetime.now(tz=pytz.UTC)

        # Awkward check, but it's prescribed by
        # https://docs.python.org/3/library/datetime.html#determining-if-an-object-is-aware-or-naive
        if dt.tzinfo is None or dt.tzinfo.utcoffset(None) is None:
            raise ValueError('An offset-aware datetime is required')
        return dt.isoformat('T', 'milliseconds')

    def delete(self):
        """
        WARNING! Deletes all submitted data!
        """
        url = self.external_to_internal_url(self.backend_response['url'])
        try:
            self._kobocat_request('DELETE', url)
        except KobocatDeploymentException as e:
            if (
                hasattr(e, 'response')
                and e.response.status_code == status.HTTP_404_NOT_FOUND
            ):
                # The KC project is already gone!
                pass
            else:
                raise
        super().delete()

    def delete_submission(self, pk, user):
        """
        Deletes submission through KoBoCAT proxy
        :param pk: int
        :param user: User
        :return: dict
        """
        kc_url = self.get_submission_detail_url(pk)
        kc_request = requests.Request(method="DELETE", url=kc_url)
        kc_response = self.__kobocat_proxy_request(kc_request, user)

        return self.__prepare_as_drf_response_signature(kc_response)

    def delete_submissions(self, data, user):
        """
        Deletes submissions through KoBoCAT proxy
        :param user: User
        :return: dict
        """

        kc_url = self.submission_list_url
        kc_request = requests.Request(method='DELETE', url=kc_url, data=data)
        kc_response = self.__kobocat_proxy_request(kc_request, user)

        return self.__prepare_as_drf_response_signature(kc_response)

    def duplicate_submission(
        self, requesting_user: 'auth.User', instance_id: int
    ) -> dict:
        """
        Duplicates a single submission proxied through KoBoCAT. The submission
        with the given `instance_id` is duplicated and the `start`, `end` and
        `instanceID` parameters of the submission are reset before being posted
        to KoBoCAT.
        Args:
            requesting_user (auth.User)
            instance_id (int)
        Returns:
            dict: message response from KoBoCAT and uuid of created submission
            if successful
        """
        params = self.validate_submission_list_params(
            requesting_user.id,
            format_type=INSTANCE_FORMAT_TYPE_XML,
            instance_ids=[instance_id],
        )
        submissions = self.__get_submissions_in_xml(**params)

        # parse XML string to ET object
        xml_parsed = ET.fromstring(next(submissions))

        # attempt to update XML fields for duplicate submission. Note that
        # `start` and `end` are not guaranteed to be included in the XML object
        _uuid, uuid_formatted = self.generate_new_instance_id()
        date_formatted = self.format_openrosa_datetime()
        for date_field in ('start', 'end'):
            element = xml_parsed.find(date_field)
            # Even if the element is found, `bool(element)` is `False`. How
            # very un-Pythonic!
            if element is not None:
                element.text = date_formatted
        # Rely on `meta/instanceID` being present. If it's absent, something is
        # fishy enough to warrant raising an exception instead of continuing
        # silently
        xml_parsed.find('meta/instanceID').text = uuid_formatted

        file_tuple = (_uuid, io.BytesIO(ET.tostring(xml_parsed)))
        files = {'xml_submission_file': file_tuple}
        kc_request = requests.Request(
            method='POST', url=self.submission_url, files=files
        )
        kc_response = self.__kobocat_proxy_request(
            kc_request, user=self.asset.owner
        )

        if kc_response.status_code == status.HTTP_201_CREATED:
            return next(
                self.get_submissions(requesting_user.id, query={'_uuid': _uuid})
            )
        else:
            raise KobocatDuplicateSubmissionException

    @staticmethod
    def external_to_internal_url(url):
        """
        Replace the value of `settings.KOBOCAT_URL` with that of
        `settings.KOBOCAT_INTERNAL_URL` when it appears at the beginning of
        `url`
        """
        return re.sub(
            pattern='^{}'.format(re.escape(settings.KOBOCAT_URL)),
            repl=settings.KOBOCAT_INTERNAL_URL,
            string=url
        )

    @staticmethod
    def generate_new_instance_id() -> (str, str):
        """
        Returns:
            - Generated uuid
            - Formatted uuid for OpenRosa xml
        """
        _uuid = str(uuid.uuid4())
        return _uuid, f'uuid:{_uuid}'

    def get_data_download_links(self):
        exports_base_url = '/'.join((
            settings.KOBOCAT_URL.rstrip('/'),
            self.asset.owner.username,
            'exports',
            self.backend_response['id_string']
        ))
        reports_base_url = '/'.join((
            settings.KOBOCAT_URL.rstrip('/'),
            self.asset.owner.username,
            'reports',
            self.backend_response['id_string']
        ))
        forms_base_url = '/'.join((
            settings.KOBOCAT_URL.rstrip('/'),
            self.asset.owner.username,
            'forms',
            self.backend_response['id_string']
        ))
        links = {
            # To be displayed in iframes
            'xls_legacy': '/'.join((exports_base_url, 'xls/')),
            'csv_legacy': '/'.join((exports_base_url, 'csv/')),
            'zip_legacy': '/'.join((exports_base_url, 'zip/')),
            'kml_legacy': '/'.join((exports_base_url, 'kml/')),
            # For GET requests that return files directly
            'xls': '/'.join((reports_base_url, 'export.xlsx')),
            'csv': '/'.join((reports_base_url, 'export.csv')),
        }
        return links

    def get_enketo_survey_links(self):
        data = {
            'server_url': '{}/{}'.format(
                settings.KOBOCAT_URL.rstrip('/'),
                self.asset.owner.username
            ),
            'form_id': self.backend_response['id_string']
        }
        try:
            response = requests.post(
                '{}{}'.format(
                    settings.ENKETO_SERVER, settings.ENKETO_SURVEY_ENDPOINT),
                # bare tuple implies basic auth
                auth=(settings.ENKETO_API_TOKEN, ''),
                data=data
            )
            response.raise_for_status()
        except requests.exceptions.RequestException as e:
            # Don't 500 the entire asset view if Enketo is unreachable
            logging.error(
                'Failed to retrieve links from Enketo', exc_info=True)
            return {}
        try:
            links = response.json()
        except ValueError:
            logging.error('Received invalid JSON from Enketo', exc_info=True)
            return {}
        for discard in ('enketo_id', 'code', 'preview_iframe_url'):
            try:
                del links[discard]
            except KeyError:
                pass
        return links

    def get_submission_detail_url(self, submission_pk):
        url = '{list_url}/{pk}'.format(
            list_url=self.submission_list_url,
            pk=submission_pk
        )
        return url

    def get_submission_edit_url(self, submission_pk, user, params=None):
        """
        Gets edit URL of the submission from `kc` through proxy

        :param submission_pk: int
        :param user: User
        :param params: dict
        :return: dict
        """
        url = '{detail_url}/enketo'.format(
            detail_url=self.get_submission_detail_url(submission_pk))
        kc_request = requests.Request(method='GET', url=url, params=params)
        kc_response = self.__kobocat_proxy_request(kc_request, user)

        return self.__prepare_as_drf_response_signature(kc_response)

    def get_submission_validation_status_url(self, submission_pk):
        url = '{detail_url}/validation_status'.format(
            detail_url=self.get_submission_detail_url(submission_pk)
        )
        return url

    def get_submissions(self, requesting_user_id,
                        format_type=INSTANCE_FORMAT_TYPE_JSON,
                        instance_ids=[], **kwargs):
        """
        Retrieves submissions through Postgres or Mongo depending on `format_type`.
        It can be filtered on instances ids.

        Args:
            requesting_user_id (int)
            format_type (str): INSTANCE_FORMAT_TYPE_JSON|INSTANCE_FORMAT_TYPE_XML
            instance_ids (list): Instance ids to retrieve
            kwargs (dict): Filters to pass to MongoDB. See
                https://docs.mongodb.com/manual/reference/operator/query/

        Returns:
            (dict|str|`None`): Depending of `format_type`, it can return:
                - Mongo JSON representation as a dict
                - Instances' XML as string
                - `None` if no results
        """

        kwargs['instance_ids'] = instance_ids
        params = self.validate_submission_list_params(requesting_user_id,
                                                      format_type=format_type,
                                                      **kwargs)

        if format_type == INSTANCE_FORMAT_TYPE_JSON:
            submissions = self.__get_submissions_in_json(**params)
        elif format_type == INSTANCE_FORMAT_TYPE_XML:
            submissions = self.__get_submissions_in_xml(**params)
        else:
            raise BadFormatException(
                "The format {} is not supported".format(format_type)
            )
        return submissions

    def get_validation_status(self, submission_pk, params, user):
        url = self.get_submission_validation_status_url(submission_pk)
        kc_request = requests.Request(method='GET', url=url, data=params)
        kc_response = self.__kobocat_proxy_request(kc_request, user)

        return self.__prepare_as_drf_response_signature(kc_response)

    @staticmethod
    def internal_to_external_url(url):
        """
        Replace the value of `settings.KOBOCAT_INTERNAL_URL` with that of
        `settings.KOBOCAT_URL` when it appears at the beginning of
        `url`
        """
        return re.sub(
            pattern='^{}'.format(re.escape(settings.KOBOCAT_INTERNAL_URL)),
            repl=settings.KOBOCAT_URL,
            string=url
        )

    @staticmethod
    def make_identifier(username, id_string):
        """
        Uses `settings.KOBOCAT_URL` to construct an identifier from a
        username and id string, without the caller having to specify a server
        or know the full format of KC identifiers
        """
        # No need to use the internal URL here; it will be substituted in when
        # appropriate
        return '{}/{}/forms/{}'.format(
            settings.KOBOCAT_URL,
            username,
            id_string
        )

    @property
    def mongo_userform_id(self):
        return '{}_{}'.format(self.asset.owner.username, self.xform_id_string)

    def redeploy(self, active=None):
        """
        Replace (overwrite) the deployment, keeping the same identifier, and
        optionally changing whether the deployment is active
        """
        if active is None:
            active = self.active
        url = self.external_to_internal_url(self.backend_response['url'])
        id_string = self.backend_response['id_string']
        xls_io = self.asset.to_xls_io(
            versioned=True, append={
                'settings': {
                    'id_string': id_string,
                    'form_title': self.asset.name,
                }
            }
        )
        payload = {
            'downloadable': active,
            'title': self.asset.name,
            'has_kpi_hook': self.asset.has_active_hooks
        }
        files = {'xls_file': ('{}.xls'.format(id_string), xls_io)}
        try:
            json_response = self._kobocat_request(
                'PATCH', url, data=payload, files=files)
            self.store_data({
                'active': json_response['downloadable'],
                'backend_response': json_response,
                'version': self.asset.version_id,
            })
        except KobocatDeploymentException as e:
            if hasattr(e, 'response') and e.response.status_code == 404:
                # Whoops, the KC project we thought we were going to overwrite
                # is gone! Try a standard deployment instead
                return self.connect(self.identifier, active)
            raise

        self.set_asset_uid()

    def remove_from_kc_only_flag(self,
                                 specific_user: Union[int, 'User'] = None):
        """
        Removes `from_kc_only` flag for ALL USERS unless `specific_user` is
        provided

        Args:
            specific_user (int, User): User object or pk
        """
        # This flag lets us know that permission assignments in KPI exist
        # only because they were copied from KoBoCAT (by `sync_from_kobocat`).
        # As soon as permissions are assigned through KPI, this flag must be
        # removed
        #
        # This method is here instead of `ObjectPermissionMixin` because
        # it's specific to KoBoCat as backend.

        # TODO: Remove this method after kobotoolbox/kobocat#642

        filters = {
            'permission__codename': PERM_FROM_KC_ONLY,
            'asset_id': self.asset.id,
        }
        if specific_user is not None:
            try:
                user_id = specific_user.pk
            except AttributeError:
                user_id = specific_user
            filters['user_id'] = user_id

        ObjectPermission.objects.filter(**filters).delete()

    def set_active(self, active):
        """
        `PATCH` active boolean of the survey.
        Store results in deployment data
        """
        # self.store_data is an alias for
        # self.asset._deployment_data.update(...)
        url = self.external_to_internal_url(
            self.backend_response['url'])
        payload = {
            'downloadable': bool(active)
        }
        json_response = self._kobocat_request('PATCH', url, data=payload)
        assert json_response['downloadable'] == bool(active)

        self.save_to_db({
            'active': json_response['downloadable'],
            'backend_response': json_response,
        })

    def set_asset_uid(self, force: bool = False) -> bool:
        """
        Link KoBoCAT `XForm` back to its corresponding KPI `Asset` by
        populating the `kpi_asset_uid` field (use KoBoCAT proxy to PATCH XForm).
        Useful when a form is created from the legacy upload form.
        Store results in deployment data.

        It returns `True` only if `XForm.kpi_asset_uid` field is updated
        during this call, otherwise `False`.
        """
        is_synchronized = not (
            force or
            self.backend_response.get('kpi_asset_uid', None) is None
        )
        if is_synchronized:
            return False

        url = self.external_to_internal_url(self.backend_response['url'])
        payload = {
            'kpi_asset_uid': self.asset.uid
        }
        json_response = self._kobocat_request('PATCH', url, data=payload)
        is_set = json_response['kpi_asset_uid'] == self.asset.uid
        assert is_set
        self.store_data({
            'backend_response': json_response,
        })
        return True

    def set_has_kpi_hooks(self):
        """
        `PATCH` `has_kpi_hooks` boolean of related KoBoCAT XForm.
        It lets KoBoCAT know whether it needs to notify KPI
        each time a submission comes in.

        Store results in deployment data
        """
        has_active_hooks = self.asset.has_active_hooks
        url = self.external_to_internal_url(
            self.backend_response['url'])
        payload = {
            'has_kpi_hooks': has_active_hooks,
            'kpi_asset_uid': self.asset.uid
        }

        try:
            json_response = self._kobocat_request('PATCH', url, data=payload)
        except KobocatDeploymentException as e:
            if (
                has_active_hooks is False
                and hasattr(e, 'response')
                and e.response.status_code == status.HTTP_404_NOT_FOUND
            ):
                # It's okay if we're trying to unset the active hooks flag and
                # the KoBoCAT project is already gone. See #2497
                pass
            else:
                raise
        else:
            assert json_response['has_kpi_hooks'] == has_active_hooks
            self.store_data({
                'backend_response': json_response,
            })

    def set_validation_status(self, submission_pk, data, user, method):
        """
        Updates validation status from `kc` through proxy
        If method is `DELETE`, it resets the status to `None`

        Args:
            submission_pk (int)
            data (dict): data to update when `PATCH` is used.
            user (User)
            method (string): 'PATCH'|'DELETE'

        Returns:
            dict (a formatted dict to be passed to a Response object)
        """
        kc_request_params = {
            'method': method,
            'url': self.get_submission_validation_status_url(submission_pk)
        }
        if method == 'PATCH':
            kc_request_params.update({
                'json': data
            })
        kc_request = requests.Request(**kc_request_params)
        kc_response = self.__kobocat_proxy_request(kc_request, user)
        return self.__prepare_as_drf_response_signature(kc_response)

    def set_validation_statuses(self, data, user, method):
        """
        Bulk update for validation status from `kc` through proxy
        If method is `DELETE`, it resets statuses to `None`

        Args:
            data (dict): data to update when `PATCH` is used.
            user (User)
            method (string): 'PATCH'|'DELETE'

        Returns:
            dict (a formatted dict to be passed to a Response object)
        """
        url = self.submission_list_url
        data = data.copy()  # Need to get a copy to update the dict

        # `PATCH` KC even if kpi receives `DELETE`
        kc_request = requests.Request(method='PATCH', url=url, json=data)
        kc_response = self.__kobocat_proxy_request(kc_request, user)
        return self.__prepare_as_drf_response_signature(kc_response)

    @property
    def submission_list_url(self):
        url = '{kc_base}/api/v1/data/{formid}'.format(
            kc_base=settings.KOBOCAT_INTERNAL_URL,
            formid=self.backend_response['formid']
        )
        return url

    @property
    def submission_url(self) -> str:
        url = '{kc_base}/submission'.format(
            kc_base=settings.KOBOCAT_URL,
        )
        return url

    def sync_media_files(self):
        identifier = self.identifier
        kc_server, kc_path = self.__parse_identifier(identifier)
        metadata_url = self.external_to_internal_url(
            '{}/api/v1/metadata'.format(kc_server)
        )

        def _delete_kc_file(kc_file_: dict, file_: AssetFile = None):
            """
            A simple utility to delete file in KC through proxy.
            If related KPI file is provided (i.e. `file_`), it is deleted too.
            """
            # Delete file in KC
            self._kobocat_request('DELETE',
                                  url=kc_file_['url'],
                                  expect_formid=False)

            if file_ is None:
                return

            # Delete file in KPI if requested
            file_.delete(force=True)

        def _upload_to_kc(file_):
            """
            Prepares request and data corresponding to the kind of media file
            (i.e. FileStorage or remote URL) to `POST` to KC through proxy.
            """
            kwargs = {
                "data": {
                    'data_value': file_.metadata['filename'],
                    'xform': self.xform_id,
                    'data_type': 'media',
                    'from_kpi': True,
                }
            }

            if file_.is_remote_url:
                # KC stores url in `data_value`
                data = {
                    'data_value': file_.metadata['redirect_url'],
                    'data_file_type': file_.metadata['mimetype'],
                    'file_hash': file_.metadata['hash']
                }
                kwargs['data'].update(data)
            else:
                kwargs['files'] = {
                    'data_file': (
                        file_.metadata['filename'],
                        file_.content.file.read(),
                        file_.metadata['mimetype'],
                    )
                }

            self._kobocat_request('POST',
                                  url=metadata_url,
                                  expect_formid=False,
                                  **kwargs)

        # Process deleted files in case two entries contain the same file but
        # one is flagged as deleted
        asset_files = self.asset.asset_files.filter(
            file_type=AssetFile.FORM_MEDIA
        ).order_by('date_deleted')

        url = self.external_to_internal_url(self.backend_response['url'])
        response = self._kobocat_request('GET', url)
        kc_files = defaultdict(dict)
        for metadata in response.get('metadata', []):
            if metadata['data_type'] == 'media':
                kc_files[metadata['data_value']] = {
                    'url': metadata['url'],
                    'md5': metadata['file_hash'],
                    'from_kpi': metadata['from_kpi'],
                }

        kc_filenames = kc_files.keys()
        for file in asset_files:
            uniq = (
                file.metadata['filename']
                if not file.is_remote_url
                else file.metadata['redirect_url']
            )

            # File does not exist in KC
            if uniq not in kc_filenames:
                if file.date_deleted is None:
                    # New file
                    _upload_to_kc(file)
                else:
                    # Orphan, delete it
                    file.delete(force=True)
                continue

            # Existing file
            if uniq in kc_filenames:
                kc_file = kc_files[uniq]
                if file.date_deleted is None:
                    # If md5 differs, we need to re-upload it.
                    if file.metadata.get('hash') != kc_file['md5']:
                        _delete_kc_file(kc_file)
                        _upload_to_kc(file)
                elif kc_file['from_kpi']:
                    _delete_kc_file(kc_file, file)
                else:
                    # Remote file has been uploaded directly to KC. We
                    # cannot delete it, but we need to vacuum KPI.
                    file.delete(force=True)
                    # Skip deletion of key corresponding to `uniq` in `kc_files`
                    # to avoid unique constraint failure in case user deleted
                    # and re-uploaded the same file in a row between
                    # two deployments
                    # Example:
                    # - User uploads file1.jpg (pk == 1)
                    # - User deletes file1.jpg (pk == 1)
                    # - User re-uploads file1.jpg (pk == 2)
                    # Next time, 'file1.jpg' is encountered in this loop,
                    # it would try to re-upload to KC if its hash differs
                    # from KC version and would fail because 'file1.jpg'
                    # already exists in KC db.
                    continue

                # Remove current filename from `kc_files`.
                # All files which will remain in this dict (after this loop)
                # will be considered obsolete and will be deleted
                del kc_files[uniq]

        # Remove KC orphan files previously uploaded through KPI
        for kc_file in kc_files.values():
            if kc_file['from_kpi']:
                _delete_kc_file(kc_file)

    @property
    def xform(self):
        if not hasattr(self, '_xform'):
            pk = self.backend_response['formid']
            xform = ReadOnlyKobocatXForm.objects.filter(pk=pk).only(
                'user__username', 'id_string').first()
            if not (xform.user.username == self.asset.owner.username and
                    xform.id_string == self.xform_id_string):
                raise Exception(
                    'Deployment links to an unexpected KoBoCAT XForm')
            setattr(self, '_xform', xform)

        return self._xform

    @property
    def xform_id(self):
        return self.xform.pk

    @property
    def xform_id_string(self):
        return self.get_data('backend_response.id_string')

    @property
    def timestamp(self):
        try:
            return self.backend_response['date_modified']
        except KeyError:
            return None

    def _kobocat_request(self, method, url, expect_formid=True, **kwargs):
        """
        Make a POST or PATCH request and return parsed JSON. Keyword arguments,
        e.g. `data` and `files`, are passed through to `requests.request()`.

        If `expect_formid` is False, it bypasses the presence of 'formid'
        property in KoBoCAT response and returns the KoBoCAT response whatever
        it is.

        `kwargs` contains arguments to be passed to KoBoCAT request.
        """

        expected_status_codes = {
            'GET': 200,
            'POST': 201,
            'PATCH': 200,
            'DELETE': 204,
        }

        try:
            expected_status_code = expected_status_codes[method]
        except KeyError:
            raise NotImplementedError(
                'This backend does not implement the {} method'.format(method)
            )

        # Make the request to KC
        try:
            kc_request = requests.Request(method=method, url=url, **kwargs)
            response = self.__kobocat_proxy_request(kc_request,
                                                    user=self.asset.owner)

        except requests.exceptions.RequestException as e:
            # Failed to access the KC API
            # TODO: clarify that the user cannot correct this
            raise KobocatDeploymentException(detail=str(e))

        # If it's a no-content success, return immediately
        if response.status_code == expected_status_code == 204:
            return {}

        # Parse the response
        try:
            json_response = response.json()
        except ValueError as e:
            # Unparseable KC API output
            # TODO: clarify that the user cannot correct this
            raise KobocatDeploymentException(
                detail=str(e), response=response)

        # Check for failure
        if (
            response.status_code != expected_status_code
            or json_response.get('type') == 'alert-error'
            or expect_formid and 'formid' not in json_response
        ):
            if 'text' in json_response:
                # KC API refused us for a specified reason, likely invalid
                # input Raise a 400 error that includes the reason
                e = KobocatDeploymentException(detail=json_response['text'])
                e.status_code = status.HTTP_400_BAD_REQUEST
                raise e
            else:
                # Unspecified failure; raise 500
                raise KobocatDeploymentException(
                    detail='Unexpected KoBoCAT error {}: {}'.format(
                        response.status_code, response.content),
                    response=response
                )

        return json_response

    def _last_submission_time(self):
        id_string = self.backend_response['id_string']
        return last_submission_time(
            xform_id_string=id_string, user_id=self.asset.owner.pk)

    def _submission_count(self):
        id_string = self.backend_response['id_string']
        # avoid migrations from being created for kc_access mocked models
        # there should be a better way to do this, right?
        return instance_count(
            xform_id_string=id_string,
            user_id=self.asset.owner.pk,
        )

    def __get_submissions_in_json(self, **params):
        """
        Retrieve instances directly from Mongo.

        :param params: dict. Filter params
        :return: generator<JSON>
        """

        instances, total_count = MongoHelper.get_instances(
            self.mongo_userform_id, **params)

        # Python-only attribute used by `kpi.views.v2.data.DataViewSet.list()`
        self.current_submissions_count = total_count

        return (
            MongoHelper.to_readable_dict(instance)
            for instance in instances
        )

    def __get_submissions_in_xml(self, **params):
        """
        Retrieves instances directly from Postgres.

        :param params: dict. Filter params
        :return: list<XML>
        """

        mongo_filters = ['query', 'permission_filters']
        use_mongo = any(mongo_filter in mongo_filters for mongo_filter in params
                        if params.get(mongo_filter) is not None)

        if use_mongo:
            # We use Mongo to retrieve matching instances.
            # Get only their ids and pass them to PostgreSQL.
            params['fields'] = [self.INSTANCE_ID_FIELDNAME]
            # Force `sort` by `_id` for Mongo
            # See FIXME about sort in `BaseDeploymentBackend.validate_submission_list_params()`  # noqa
            params['sort'] = {self.INSTANCE_ID_FIELDNAME: 1}
            instances, count = MongoHelper.get_instances(self.mongo_userform_id,
                                                         **params)
            instance_ids = [instance.get(self.INSTANCE_ID_FIELDNAME) for
                            instance in
                            instances]
            self.current_submissions_count = count

        queryset = ReadOnlyKobocatInstance.objects.filter(
            xform_id=self.xform_id,
            deleted_at=None
        )

        if len(instance_ids) > 0 or use_mongo:
            queryset = queryset.filter(id__in=instance_ids)

        # Python-only attribute used by `kpi.views.v2.data.DataViewSet.list()`
        if not use_mongo:
            self.current_submissions_count = queryset.count()

        # Force Sort by id
        # See FIXME about sort in `BaseDeploymentBackend.validate_submission_list_params()`  # noqa
        queryset = queryset.order_by('id')

        # When using Mongo, data is already paginated, no need to do it with
        # PostgreSQL too.
        if not use_mongo:
            offset = params.get('start')
            limit = offset + params.get('limit')
            queryset = queryset[offset:limit]

        return (lazy_instance.xml for lazy_instance in queryset)

    @staticmethod
    def __kobocat_proxy_request(kc_request, user=None):
        """
        Send `kc_request`, which must specify `method` and `url` at a minimum.
        If the incoming request to be proxied is authenticated,
        logged-in user's API token will be added to `kc_request.headers`

        :param kc_request: requests.models.Request
        :param user: User
        :return: requests.models.Response
        """
        if not user.is_anonymous and user.pk != settings.ANONYMOUS_USER_ID:
            token, created = Token.objects.get_or_create(user=user)
            kc_request.headers['Authorization'] = 'Token %s' % token.key
        session = requests.Session()
        return session.send(kc_request.prepare())

    def __parse_identifier(self, identifier: str) -> tuple:
        """
        Return a tuple of the KoBoCAT server and its path
        """
        parsed_identifier = urlparse(identifier)
        server = '{}://{}'.format(
            parsed_identifier.scheme, parsed_identifier.netloc)
        return server, parsed_identifier.path

    @staticmethod
    def __prepare_as_drf_response_signature(requests_response):
        """
        Prepares a dict from `Requests` response.
        Useful to get response from `kc` and use it as a dict or pass it to
        DRF Response
        """

        prepared_drf_response = {}

        # `requests_response` may not have `headers` attribute
        content_type = requests_response.headers.get('Content-Type')
        content_language = requests_response.headers.get('Content-Language')
        if content_type:
            prepared_drf_response['content_type'] = content_type
        if content_language:
            prepared_drf_response['headers'] = {
                'Content-Language': content_language
            }

        prepared_drf_response['status'] = requests_response.status_code

        try:
            prepared_drf_response['data'] = json.loads(
                requests_response.content)
        except ValueError as e:
            if not requests_response.status_code == status.HTTP_204_NO_CONTENT:
                prepared_drf_response['data'] = {
                    'detail': _(
                        'KoBoCAT returned an unexpected response: {}'.format(
                            str(e))
                    )
                }

        return prepared_drf_response

    @classmethod
    def __prepare_bulk_update_payload(cls, request_data: dict) -> dict:
        """
        Preparing the request payload for bulk updating of submissions
        """
        payload = json.loads(request_data['payload'][0])
        validated_payload = cls.__validate_bulk_update_payload(payload)

        # Ensuring submission ids are integer values and unique
        try:
            validated_payload['submission_ids'] = list(
                set(map(int, validated_payload['submission_ids']))
            )
        except ValueError as e:
            raise KobocatBulkUpdateSubmissionsClientException(
                detail=_('`submission_ids` must only contain integer values')
            )

        # Sanitizing the payload of potentially destructive keys
        santized_payload = copy.deepcopy(validated_payload)
        for key in validated_payload['data']:
            if (
                key in cls.PROTECTED_XML_FIELDS
                or '/' in key and key.split('/')[0] in cls.PROTECTED_XML_FIELDS
            ):
                santized_payload['data'].pop(key)

        return santized_payload

    @staticmethod
    def __prepare_bulk_update_response(kc_responses: list) -> dict:
        """
        Formatting the response to allow for partial successes to be seen
        more explicitly.

        Args:
            kc_responses (list): A list containing dictionaries with keys of
            `_uuid` from the newly generated uuid and `response`, the response
            object received from Kobocat

        Returns:
            dict: formatted dict to be passed to a Response object and sent to
            the client
        """

        OPEN_ROSA_XML_MESSAGE = '{http://openrosa.org/http/response}message'

        # Unfortunately, the response message from OpenRosa is in XML format,
        # so it needs to be parsed before extracting the text
        results = []
        for response in kc_responses:
            try:
<<<<<<< HEAD
                message = _(
                    ET.fromstring(response['response'].content)
                        .find(OPEN_ROSA_XML_MESSAGE)
                        .text
                )
=======
                message = ET.fromstring(
                        response['response'].content
                    ).find(OPEN_ROSA_XML_MESSAGE).text
>>>>>>> 3921aab5
            except ET.ParseError:
                message = _('Something went wrong')

            results.append(
                {
                    'uuid': response['uuid'],
                    'status_code': response['response'].status_code,
                    'message': message,
                }
            )

        total_update_attempts = len(results)
        total_successes = [result['status_code'] for result in results].count(
            status.HTTP_201_CREATED
        )

        return {
            'status': status.HTTP_200_OK
            if total_successes > 0
            else status.HTTP_400_BAD_REQUEST,
            'data': {
                'count': total_update_attempts,
                'successes': total_successes,
                'failures': total_update_attempts - total_successes,
                'results': results,
            },
        }

    @staticmethod
    def __validate_bulk_update_payload(payload: dict) -> dict:
        """
        Validating the request payload for bulk updating of submissions
        """
        if 'submission_ids' not in payload:
            raise KobocatBulkUpdateSubmissionsClientException(
                detail=_('`submission_ids` must be included in the payload')
            )

        if not isinstance(payload['submission_ids'], list):
            raise KobocatBulkUpdateSubmissionsClientException(
                detail=_('`submission_ids` must be an array')
            )

        if len(payload['submission_ids']) == 0:
            raise KobocatBulkUpdateSubmissionsClientException(
                detail=_('`submission_ids` must contain at least one value')
            )

        if 'data' not in payload:
            raise KobocatBulkUpdateSubmissionsClientException(
                detail=_('`data` must be included in the payload')
            )

        if len(payload['data']) == 0:
            raise KobocatBulkUpdateSubmissionsClientException(
                detail=_('Payload must contain data to update the submissions')
            )

        return payload

    @staticmethod
    def __validate_bulk_update_submissions(submissions: list) -> list:
        if len(submissions) == 0:
            raise KobocatBulkUpdateSubmissionsClientException(
                detail=_('No submissions match the given `submission_ids`')
            )
        return submissions<|MERGE_RESOLUTION|>--- conflicted
+++ resolved
@@ -1215,17 +1215,9 @@
         results = []
         for response in kc_responses:
             try:
-<<<<<<< HEAD
-                message = _(
-                    ET.fromstring(response['response'].content)
-                        .find(OPEN_ROSA_XML_MESSAGE)
-                        .text
-                )
-=======
                 message = ET.fromstring(
                         response['response'].content
                     ).find(OPEN_ROSA_XML_MESSAGE).text
->>>>>>> 3921aab5
             except ET.ParseError:
                 message = _('Something went wrong')
 
