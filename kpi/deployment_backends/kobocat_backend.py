--- conflicted
+++ resolved
@@ -244,14 +244,9 @@
         #   to query a boolean than string.
         # Don't forget to run Management Command `populate_kc_xform_kpi_asset_uid`
         payload = {
-<<<<<<< HEAD
-            "downloadable": active,
-            "has_kpi_hook": self.asset.has_active_hooks
-=======
             'downloadable': active,
             'has_kpi_hook': self.asset.has_active_hooks,
             'kpi_asset_uid': self.asset.uid
->>>>>>> 5d359fb5
         }
         files = {'xls_file': ('{}.xls'.format(id_string), xls_io)}
         json_response = self._kobocat_request(
@@ -282,15 +277,9 @@
             }
         )
         payload = {
-<<<<<<< HEAD
-            "downloadable": active,
-            "title": self.asset.name,
-            "has_kpi_hook": self.asset.has_active_hooks
-=======
             'downloadable': active,
             'title': self.asset.name,
             'has_kpi_hook': self.asset.has_active_hooks
->>>>>>> 5d359fb5
         }
         files = {'xls_file': ('{}.xls'.format(id_string), xls_io)}
         try:
@@ -371,12 +360,8 @@
         url = self.external_to_internal_url(
             self.backend_response['url'])
         payload = {
-<<<<<<< HEAD
-            "has_kpi_hooks": has_active_hooks
-=======
             'has_kpi_hooks': has_active_hooks,
             'kpi_asset_uid': self.asset.uid
->>>>>>> 5d359fb5
         }
         json_response = self._kobocat_request('PATCH', url, data=payload)
         assert(json_response['has_kpi_hooks'] == has_active_hooks)
