# coding: utf-8
import copy
import io
import json
import posixpath
import re
import uuid
from collections import defaultdict
from datetime import datetime
from typing import Generator, Optional, Union
from urllib.parse import urlparse
from xml.etree import ElementTree as ET

import pytz
import requests
from django.conf import settings
from django.core.exceptions import ImproperlyConfigured
<<<<<<< HEAD
from django.http import Http404
from django.utils.translation import ugettext_lazy as _
from lxml import etree
=======
from django.core.files import File
from django.db.models.query import QuerySet
from django.utils.translation import gettext_lazy as t
>>>>>>> 2694ee2c
from rest_framework import status
from rest_framework.authtoken.models import Token
from rest_framework.reverse import reverse

from kpi.constants import (
    SUBMISSION_FORMAT_TYPE_JSON,
    SUBMISSION_FORMAT_TYPE_XML,
    PERM_FROM_KC_ONLY,
    PERM_CHANGE_SUBMISSIONS,
    PERM_DELETE_SUBMISSIONS,
    PERM_VALIDATE_SUBMISSIONS,
)
from kpi.exceptions import (
    AttachmentNotFoundException,
    InvalidXPathException,
    SubmissionIntegrityError,
    SubmissionNotFoundException,
    XPathNotFoundException,
)
from kpi.interfaces.sync_backend_media import SyncBackendMediaInterface
from kpi.models.asset_file import AssetFile
from kpi.models.object_permission import ObjectPermission
from kpi.models.paired_data import PairedData
from kpi.utils.log import logging
from kpi.utils.mongo_helper import MongoHelper
from kpi.utils.permissions import is_user_anonymous
from kpi.utils.xml import edit_submission_xml, strip_nodes
from .base_backend import BaseDeploymentBackend
from .kc_access.shadow_models import (
    KobocatOneTimeAuthToken,
    KobocatXForm,
    ReadOnlyKobocatAttachment,
    ReadOnlyKobocatInstance,
)
from .kc_access.utils import (
    assign_applicable_kc_permissions,
    instance_count,
    last_submission_time
)
from ..exceptions import (
    BadFormatException,
    KobocatBulkUpdateSubmissionsClientException,
    KobocatDeploymentException,
    KobocatDuplicateSubmissionException,
)


class KobocatDeploymentBackend(BaseDeploymentBackend):
    """
    Used to deploy a project into KoBoCAT. Stores the project identifiers in the
    `self.asset._deployment_data` JSONBField (referred as "deployment data")
    """

    PROTECTED_XML_FIELDS = [
        '__version__',
        'formhub',
        'meta',
    ]

    SYNCED_DATA_FILE_TYPES = {
        AssetFile.FORM_MEDIA: 'media',
        AssetFile.PAIRED_DATA: 'paired_data',
    }

    def bulk_assign_mapped_perms(self):
        """
        Bulk assign all KoBoCAT permissions related to KPI permissions.
        Useful to assign permissions retroactively upon deployment.
        Beware: it only adds permissions, it does not remove or sync permissions.
        """
        users_with_perms = self.asset.get_users_with_perms(attach_perms=True)

        # if only the owner has permissions, no need to go further
        if len(users_with_perms) == 1 and \
                list(users_with_perms)[0].id == self.asset.owner_id:
            return

        for user, perms in users_with_perms.items():
            if user.id == self.asset.owner_id:
                continue
            assign_applicable_kc_permissions(self.asset, user, perms)

    def bulk_update_submissions(
        self, data: dict, user: 'auth.User'
    ) -> dict:
        """
        Allows for bulk updating of submissions proxied through KoBoCAT. A
        `deprecatedID` for each submission is given the previous value of
        `instanceID` and `instanceID` receives an updated uuid. For each key
        and value within `request_data`, either a new element is created on the
        submission's XML tree, or the existing value is replaced by the updated
        value.

        Args:
            data (dict): must contain a list of `submission_ids` and at
                least one other key:value field for updating the submissions
            user (User)

        Returns:
            dict: formatted dict to be passed to a Response object
        """
        submission_ids = self.validate_access_with_partial_perms(
            user=user,
            perm=PERM_CHANGE_SUBMISSIONS,
            submission_ids=data['submission_ids'],
            query=data['query'],
        )

        # If `submission_ids` is not empty, user has partial permissions.
        # Otherwise, they have have full access.
        if submission_ids:
            partial_perms = True
            # Reset query, because all the submission ids have been already
            # retrieve
            data['query'] = {}
        else:
            partial_perms = False
            submission_ids = data['submission_ids']

        submissions = self.get_submissions(
            user=user,
            format_type=SUBMISSION_FORMAT_TYPE_XML,
            submission_ids=submission_ids,
            query=data['query'],
        )

        if not self.current_submissions_count:
            raise KobocatBulkUpdateSubmissionsClientException(
                detail=t('No submissions match the given `submission_ids`')
            )

        update_data = self.__prepare_bulk_update_data(data['data'])
        kc_responses = []
        for submission in submissions:
            xml_parsed = etree.fromstring(submission)

            _uuid, uuid_formatted = self.generate_new_instance_id()

            # Updating xml fields for submission. In order to update an existing
            # submission, the current `instanceID` must be moved to the value
            # for `deprecatedID`.
            instance_id = xml_parsed.find('meta/instanceID')
            # If the submission has been edited before, it will already contain
            # a deprecatedID element - otherwise create a new element
            deprecated_id = xml_parsed.find('meta/deprecatedID')
            deprecated_id_or_new = (
                deprecated_id
                if deprecated_id is not None
                else etree.SubElement(xml_parsed.find('meta'), 'deprecatedID')
            )
            deprecated_id_or_new.text = instance_id.text
            instance_id.text = uuid_formatted

            # If the form has been updated with new fields and earlier
            # submissions have been selected as part of the bulk update,
            # a new element has to be created before a value can be set.
            # However, with this new power, arbitrary fields can be added
            # to the XML tree through the API.
            for path, value in update_data.items():
                edit_submission_xml(xml_parsed, path, value)

            # TODO: Might be worth refactoring this as it is also used when
            # duplicating a submission
            file_tuple = (_uuid, io.BytesIO(etree.tostring(xml_parsed)))
            files = {'xml_submission_file': file_tuple}
            # `POST` is required by OpenRosa spec https://docs.getodk.org/openrosa-form-submission
            headers = {}
            if partial_perms:
                headers.update(
                    KobocatOneTimeAuthToken.get_or_create_token(
                        user,
                        method='POST',
                        request_identifier='bulk_update_submissions',
                    ).get_header()
                )

            kc_request = requests.Request(
                method='POST',
                url=self.submission_url,
                files=files,
                headers=headers,
            )
            kc_response = self.__kobocat_proxy_request(
                kc_request, user=user
            )

            kc_responses.append(
                {
                    'uuid': _uuid,
                    'response': kc_response,
                }
            )

        return self.__prepare_bulk_update_response(kc_responses)

    def calculated_submission_count(self, user: 'auth.User', **kwargs) -> int:
        params = self.validate_submission_list_params(user,
                                                      validate_count=True,
                                                      **kwargs)
        return MongoHelper.get_count(self.mongo_userform_id, **params)

    def connect(self, identifier=None, active=False):
        """
        `POST` initial survey content to KoBoCAT and create a new project.
        Store results in deployment data.
        """
        # If no identifier was provided, construct one using
        # `settings.KOBOCAT_URL` and the uid of the asset
        if not identifier:
            # Use the external URL here; the internal URL will be substituted
            # in when appropriate
            if not settings.KOBOCAT_URL or not settings.KOBOCAT_INTERNAL_URL:
                raise ImproperlyConfigured(
                    'Both KOBOCAT_URL and KOBOCAT_INTERNAL_URL must be '
                    'configured before using KobocatDeploymentBackend'
                )
            kc_server = settings.KOBOCAT_URL
            username = self.asset.owner.username
            id_string = self.asset.uid
            identifier = '{server}/{username}/forms/{id_string}'.format(
                server=kc_server,
                username=username,
                id_string=id_string,
            )
        else:
            # Parse the provided identifier, which is expected to follow the
            # format http://kobocat_server/username/forms/id_string
            kc_server, kc_path = self.__parse_identifier(identifier)
            path_head, path_tail = posixpath.split(kc_path)
            id_string = path_tail
            path_head, path_tail = posixpath.split(path_head)
            if path_tail != 'forms':
                raise Exception('The identifier is not properly formatted.')
            path_head, path_tail = posixpath.split(path_head)
            if path_tail != self.asset.owner.username:
                raise Exception(
                    'The username in the identifier does not match the owner '
                    'of this asset.'
                )
            if path_head != '/':
                raise Exception('The identifier is not properly formatted.')

        url = self.external_to_internal_url('{}/api/v1/forms'.format(kc_server))
        xls_io = self.asset.to_xls_io(
            versioned=True, append={
                'settings': {
                    'id_string': id_string,
                    'form_title': self.asset.name,
                }
            }
        )

        # Payload contains `kpi_asset_uid` and `has_kpi_hook` for two reasons:
        # - KC `XForm`'s `id_string` can be different than `Asset`'s `uid`, then
        #   we can't rely on it to find its related `Asset`.
        # - Removing, renaming `has_kpi_hook` will force PostgreSQL to rewrite
        #   every record of `logger_xform`. It can be also used to filter
        #   queries as it is faster to query a boolean than string.
        payload = {
            'downloadable': active,
            'has_kpi_hook': self.asset.has_active_hooks,
            'kpi_asset_uid': self.asset.uid
        }
        files = {'xls_file': ('{}.xls'.format(id_string), xls_io)}
        json_response = self._kobocat_request(
            'POST', url, data=payload, files=files)
        self.store_data({
            'backend': 'kobocat',
            'identifier': self.internal_to_external_url(identifier),
            'active': json_response['downloadable'],
            'backend_response': json_response,
            'version': self.asset.version_id,
        })

    @staticmethod
    def format_openrosa_datetime(dt: Optional[datetime] = None) -> str:
        """
        Format a given datetime object or generate a new timestamp matching the
        OpenRosa datetime formatting
        """
        if dt is None:
            dt = datetime.now(tz=pytz.UTC)

        # Awkward check, but it's prescribed by
        # https://docs.python.org/3/library/datetime.html#determining-if-an-object-is-aware-or-naive
        if dt.tzinfo is None or dt.tzinfo.utcoffset(None) is None:
            raise ValueError('An offset-aware datetime is required')
        return dt.isoformat('T', 'milliseconds')

    def delete(self):
        """
        WARNING! Deletes all submitted data!
        """
        url = self.external_to_internal_url(self.backend_response['url'])
        try:
            self._kobocat_request('DELETE', url)
        except KobocatDeploymentException as e:
            if (
                hasattr(e, 'response')
                and e.response.status_code == status.HTTP_404_NOT_FOUND
            ):
                # The KC project is already gone!
                pass
            else:
                raise
        super().delete()

    def delete_submission(self, submission_id: int, user: 'auth.User') -> dict:
        """
        Delete a submission through KoBoCAT proxy

        It returns a dictionary which can used as Response object arguments
        """

        submission_ids = self.validate_access_with_partial_perms(
            user=user,
            perm=PERM_DELETE_SUBMISSIONS,
            submission_ids=[submission_id]
        )
        # If `submission_ids` is not empty, user has partial permissions.
        # Otherwise, they have have full access.
        headers = {}
        if submission_ids:
            headers.update(
                KobocatOneTimeAuthToken.get_or_create_token(
                    user,
                    method='DELETE',
                    request_identifier='delete_submission',
                ).get_header()
            )

        kc_url = self.get_submission_detail_url(submission_id)
        kc_request = requests.Request(
            method='DELETE', url=kc_url, headers=headers
        )
        kc_response = self.__kobocat_proxy_request(kc_request, user)

        return self.__prepare_as_drf_response_signature(kc_response)

    def delete_submissions(self, data: dict, user: 'auth.User') -> dict:
        """
        Bulk delete provided submissions through KoBoCAT proxy,
        authenticated by `user`'s API token.

        `data` should contains the submission ids or the query to get the subset
        of submissions to delete
        Example:
             {"submission_ids": [1, 2, 3]}
             or
             {"query": {"Question": "response"}
        """

        submission_ids = self.validate_access_with_partial_perms(
            user=user,
            perm=PERM_DELETE_SUBMISSIONS,
            submission_ids=data['submission_ids'],
            query=data['query'],
        )

        # If `submission_ids` is not empty, user has partial permissions.
        # Otherwise, they have have full access.
        headers = {}
        if submission_ids:
            # Remove query from `data` because all the submission ids have been
            # already retrieved
            data.pop('query', None)
            data['submission_ids'] = submission_ids
            headers.update(
                KobocatOneTimeAuthToken.get_or_create_token(
                    user,
                    method='DELETE',
                    request_identifier='delete_submissions',
                ).get_header()
            )

        kc_url = self.submission_list_url
        kc_request = requests.Request(
            method='DELETE', url=kc_url, json=data, headers=headers
        )
        kc_response = self.__kobocat_proxy_request(kc_request, user)

        return self.__prepare_as_drf_response_signature(kc_response)

    def duplicate_submission(
        self, submission_id: int, user: 'auth.User'
    ) -> dict:
        """
        Duplicates a single submission proxied through KoBoCAT. The submission
        with the given `submission_id` is duplicated and the `start`, `end` and
        `instanceID` parameters of the submission are reset before being posted
        to KoBoCAT.

        Returns a dict with message response from KoBoCAT and uuid of created
        submission if successful

        """

        submission_ids = self.validate_access_with_partial_perms(
            user=user,
            perm=PERM_CHANGE_SUBMISSIONS,
            submission_ids=[submission_id],
        )

        # If `submission_ids` is not empty, user has partial permissions.
        # Otherwise, they have have full access.
        headers = {}
        if submission_ids:
            headers.update(
                KobocatOneTimeAuthToken.get_or_create_token(
                    user,
                    method='POST',
                    request_identifier='duplicate_submission',
                ).get_header()
            )

        submission = self.get_submission(
            submission_id,
            user=user,
            format_type=SUBMISSION_FORMAT_TYPE_XML,
        )

        # parse XML string to ET object
        xml_parsed = ET.fromstring(submission)

        # attempt to update XML fields for duplicate submission. Note that
        # `start` and `end` are not guaranteed to be included in the XML object
        _uuid, uuid_formatted = self.generate_new_instance_id()
        date_formatted = self.format_openrosa_datetime()
        for date_field in ('start', 'end'):
            element = xml_parsed.find(date_field)
            # Even if the element is found, `bool(element)` is `False`. How
            # very un-Pythonic!
            if element is not None:
                element.text = date_formatted
        # Rely on `meta/instanceID` being present. If it's absent, something is
        # fishy enough to warrant raising an exception instead of continuing
        # silently
        xml_parsed.find('meta/instanceID').text = uuid_formatted

        file_tuple = (_uuid, io.BytesIO(ET.tostring(xml_parsed)))
        files = {'xml_submission_file': file_tuple}
        kc_request = requests.Request(
            method='POST', url=self.submission_url, files=files, headers=headers
        )
        kc_response = self.__kobocat_proxy_request(
            kc_request, user=user
        )

        if kc_response.status_code == status.HTTP_201_CREATED:
            return next(self.get_submissions(user, query={'_uuid': _uuid}))
        else:
            raise KobocatDuplicateSubmissionException

    def edit_submission(
        self, xml_submission_file: File, user: 'auth.User', attachments: dict = None
    ):
        """
        Edit a submission through KoBoCAT proxy on behalf of `user`.
        Attachments can be uploaded by passing a dictionary (name, File object)

        The returned Response should be in XML (expected format by Enketo Express)
        """
        submission_xml = xml_submission_file.read()
        try:
            xml_root = ET.fromstring(submission_xml)
        except ET.ParseError:
            raise SubmissionIntegrityError(
                t('Your submission XML is malformed.')
            )
        try:
            deprecated_uuid = xml_root.find('.//meta/deprecatedID').text
            xform_uuid = xml_root.find('.//formhub/uuid').text
        except AttributeError:
            raise SubmissionIntegrityError(
                t('Your submission XML is missing critical elements.')
            )
        # Remove UUID prefix
        deprecated_uuid = deprecated_uuid[len('uuid:'):]
        try:
            instance = ReadOnlyKobocatInstance.objects.get(
                uuid=deprecated_uuid,
                xform__uuid=xform_uuid,
                xform__kpi_asset_uid=self.asset.uid,
            )
        except ReadOnlyKobocatInstance.DoesNotExist:
            raise SubmissionIntegrityError(
                t(
                    'The submission you attempted to edit could not be found, '
                    'or you do not have access to it.'
                )
            )

        # Validate write access for users with partial permissions
        self.validate_access_with_partial_perms(
            user=user,
            perm=PERM_CHANGE_SUBMISSIONS,
            submission_ids=[instance.pk]
        )

        # Set the In-Memory file’s current position to 0 before passing it to
        # Request.
        xml_submission_file.seek(0)
        files = {'xml_submission_file': xml_submission_file}

        # Combine all files altogether
        if attachments:
            files.update(attachments)

        kc_request = requests.Request(
            method='POST', url=self.submission_url, files=files
        )
        # ToDo use system account instead of asset.owner
        kc_response = self.__kobocat_proxy_request(kc_request, self.asset.owner)
        return self.__prepare_as_drf_response_signature(
            kc_response, expected_response_format='xml'
        )

    @staticmethod
    def external_to_internal_url(url):
        """
        Replace the value of `settings.KOBOCAT_URL` with that of
        `settings.KOBOCAT_INTERNAL_URL` when it appears at the beginning of
        `url`
        """
        return re.sub(
            pattern='^{}'.format(re.escape(settings.KOBOCAT_URL)),
            repl=settings.KOBOCAT_INTERNAL_URL,
            string=url
        )

    @staticmethod
    def generate_new_instance_id() -> (str, str):
        """
        Returns:
            - Generated uuid
            - Formatted uuid for OpenRosa xml
        """
        _uuid = str(uuid.uuid4())
        return _uuid, f'uuid:{_uuid}'

    def get_attachment(
        self,
        submission_id_or_uuid: Union[int, str],
        user: 'auth.User',
        attachment_id: Optional[int] = None,
        xpath: Optional[str] = None,
    ) -> ReadOnlyKobocatAttachment:
        """
        Return an object which can be retrieved by its primary key or by XPath.
        An exception is raised when the submission or the attachment is not found.
        """
        try:
            submission_id_or_uuid = int(submission_id_or_uuid)
        except ValueError:
            if not re.match(
                r'[a-z\d]{8}-([a-z\d]{4}-){3}[a-z\d]{12}', submission_id_or_uuid
            ):
                raise SubmissionNotFoundException

            # Get first occurrence of the `get_submissions()` generator.
            try:
                submission_xml = next(
                    self.get_submissions(
                        user,
                        format_type=SUBMISSION_FORMAT_TYPE_XML,
                        query={'_uuid': submission_id_or_uuid},
                    )
                )
            except StopIteration:
                raise SubmissionNotFoundException
            django_orm_filter = 'instance__uuid'

        else:
            submission_xml = self.get_submission(
                submission_id_or_uuid, user, format_type=SUBMISSION_FORMAT_TYPE_XML
            )
            django_orm_filter = 'instance_id'
            if not submission_xml:
                raise SubmissionNotFoundException

        if xpath:
            submission_tree = ET.ElementTree(ET.fromstring(submission_xml))

            try:
                element = submission_tree.find(xpath)
            except KeyError:
                raise InvalidXPathException

            try:
                attachment_filename = element.text
            except AttributeError:
                raise XPathNotFoundException

            filters = {
                # TODO: hide attachments that were deleted or replaced; see
                # kobotoolbox/kobocat#792
                # 'replaced_at': None,
                django_orm_filter: submission_id_or_uuid,
                'media_file_basename': attachment_filename,
            }
        else:
            filters = {
                # 'replaced_at': None,
                django_orm_filter: submission_id_or_uuid,
                'pk': attachment_id,
            }

        try:
            attachment = ReadOnlyKobocatAttachment.objects.get(**filters)
        except ReadOnlyKobocatAttachment.DoesNotExist:
            raise AttachmentNotFoundException

        return attachment

    def get_attachment_objects_from_dict(self, submission: dict) -> QuerySet:

        # First test that there are attachments to avoid a call to the DB for
        # nothing
        if not submission.get('_attachments'):
            return []

        # Get filenames from DB because Mongo does not contain the
        # original basename.
        # EE excepts the original basename before Django renames it and
        # stores it in Mongo
        # E.g.:
        # - XML filename: Screenshot 2022-01-19 222028-13_45_57.jpg
        # - Mongo: Screenshot_2022-01-19_222028-13_45_57.jpg

        # ToDo What about adding the original basename and the question
        #  name in Mongo to avoid another DB query?
        return ReadOnlyKobocatAttachment.objects.filter(
            instance_id=submission['_id']
        )

    def get_data_download_links(self):
        exports_base_url = '/'.join((
            settings.KOBOCAT_URL.rstrip('/'),
            self.asset.owner.username,
            'exports',
            self.backend_response['id_string']
        ))
        reports_base_url = '/'.join((
            settings.KOBOCAT_URL.rstrip('/'),
            self.asset.owner.username,
            'reports',
            self.backend_response['id_string']
        ))
        forms_base_url = '/'.join((
            settings.KOBOCAT_URL.rstrip('/'),
            self.asset.owner.username,
            'forms',
            self.backend_response['id_string']
        ))
        links = {
            # To be displayed in iframes
            'xls_legacy': '/'.join((exports_base_url, 'xls/')),
            'csv_legacy': '/'.join((exports_base_url, 'csv/')),
            'zip_legacy': '/'.join((exports_base_url, 'zip/')),
            'kml_legacy': '/'.join((exports_base_url, 'kml/')),
            # For GET requests that return files directly
            'xls': '/'.join((reports_base_url, 'export.xlsx')),
            'csv': '/'.join((reports_base_url, 'export.csv')),
        }
        return links

    def get_enketo_survey_links(self):
        data = {
            'server_url': '{}/{}'.format(
                settings.KOBOCAT_URL.rstrip('/'),
                self.asset.owner.username
            ),
            'form_id': self.backend_response['id_string']
        }
        try:
            response = requests.post(
                f'{settings.ENKETO_URL}/{settings.ENKETO_SURVEY_ENDPOINT}',
                # bare tuple implies basic auth
                auth=(settings.ENKETO_API_TOKEN, ''),
                data=data
            )
            response.raise_for_status()
        except requests.exceptions.RequestException as e:
            # Don't 500 the entire asset view if Enketo is unreachable
            logging.error(
                'Failed to retrieve links from Enketo', exc_info=True)
            return {}
        try:
            links = response.json()
        except ValueError:
            logging.error('Received invalid JSON from Enketo', exc_info=True)
            return {}
        for discard in ('enketo_id', 'code', 'preview_iframe_url'):
            try:
                del links[discard]
            except KeyError:
                pass
        return links

    def get_submission_detail_url(self, submission_id: int) -> str:
        url = f'{self.submission_list_url}/{submission_id}'
        return url

    def get_submission_validation_status_url(self, submission_id: int) -> str:
        url = '{detail_url}/validation_status'.format(
            detail_url=self.get_submission_detail_url(submission_id)
        )
        return url

    def get_submissions(
        self,
        user: 'auth.User',
        format_type: str = SUBMISSION_FORMAT_TYPE_JSON,
        submission_ids: list = [],
        request: Optional['rest_framework.request.Request'] = None,
        **mongo_query_params
    ) -> Union[Generator[dict, None, None], list]:
        """
        Retrieve submissions that `user` is allowed to access.

        The format `format_type` can be either:
        - 'json' (See `kpi.constants.SUBMISSION_FORMAT_TYPE_JSON`)
        - 'xml' (See `kpi.constants.SUBMISSION_FORMAT_TYPE_XML`)

        Results can be filtered by submission ids. Moreover MongoDB filters can
        be passed through `query` to narrow down the results.

        If `user` has no access to these submissions or no matches are found,
        an empty generator is returned.

        If `format_type` is 'json', a generator of dictionaries is returned.
        Otherwise, if `format_type` is 'xml', a generator of strings is returned.

        If `request` is provided, submission attachments url are rewritten to
        point to KPI (instead of KoBoCAT).
        See `__rewrite_json_attachment_urls()`
        """

        mongo_query_params['submission_ids'] = submission_ids
        params = self.validate_submission_list_params(user,
                                                      format_type=format_type,
                                                      **mongo_query_params)

        if format_type == SUBMISSION_FORMAT_TYPE_JSON:
            submissions = self.__get_submissions_in_json(request, **params)
        elif format_type == SUBMISSION_FORMAT_TYPE_XML:
            submissions = self.__get_submissions_in_xml(**params)
        else:
            raise BadFormatException(
                "The format {} is not supported".format(format_type)
            )
        return submissions

    def get_validation_status(self, submission_id: int, user: 'auth.User') -> dict:
        url = self.get_submission_validation_status_url(submission_id)
        kc_request = requests.Request(method='GET', url=url)
        kc_response = self.__kobocat_proxy_request(kc_request, user)

        return self.__prepare_as_drf_response_signature(kc_response)

    @staticmethod
    def internal_to_external_url(url):
        """
        Replace the value of `settings.KOBOCAT_INTERNAL_URL` with that of
        `settings.KOBOCAT_URL` when it appears at the beginning of
        `url`
        """
        return re.sub(
            pattern='^{}'.format(re.escape(settings.KOBOCAT_INTERNAL_URL)),
            repl=settings.KOBOCAT_URL,
            string=url
        )

    @staticmethod
    def make_identifier(username, id_string):
        """
        Uses `settings.KOBOCAT_URL` to construct an identifier from a
        username and id string, without the caller having to specify a server
        or know the full format of KC identifiers
        """
        # No need to use the internal URL here; it will be substituted in when
        # appropriate
        return '{}/{}/forms/{}'.format(
            settings.KOBOCAT_URL,
            username,
            id_string
        )

    @property
    def mongo_userform_id(self):
        return '{}_{}'.format(self.asset.owner.username, self.xform_id_string)

    def redeploy(self, active=None):
        """
        Replace (overwrite) the deployment, keeping the same identifier, and
        optionally changing whether the deployment is active
        """
        if active is None:
            active = self.active
        url = self.external_to_internal_url(self.backend_response['url'])
        id_string = self.backend_response['id_string']
        xls_io = self.asset.to_xls_io(
            versioned=True, append={
                'settings': {
                    'id_string': id_string,
                    'form_title': self.asset.name,
                }
            }
        )
        payload = {
            'downloadable': active,
            'title': self.asset.name,
            'has_kpi_hook': self.asset.has_active_hooks
        }
        files = {'xls_file': ('{}.xls'.format(id_string), xls_io)}
        try:
            json_response = self._kobocat_request(
                'PATCH', url, data=payload, files=files)
            self.store_data({
                'active': json_response['downloadable'],
                'backend_response': json_response,
                'version': self.asset.version_id,
            })
        except KobocatDeploymentException as e:
            if hasattr(e, 'response') and e.response.status_code == 404:
                # Whoops, the KC project we thought we were going to overwrite
                # is gone! Try a standard deployment instead
                return self.connect(self.identifier, active)
            raise

        self.set_asset_uid()

    def remove_from_kc_only_flag(self,
                                 specific_user: Union[int, 'User'] = None):
        """
        Removes `from_kc_only` flag for ALL USERS unless `specific_user` is
        provided

        Args:
            specific_user (int, User): User object or pk
        """
        # This flag lets us know that permission assignments in KPI exist
        # only because they were copied from KoBoCAT (by `sync_from_kobocat`).
        # As soon as permissions are assigned through KPI, this flag must be
        # removed
        #
        # This method is here instead of `ObjectPermissionMixin` because
        # it's specific to KoBoCat as backend.

        # TODO: Remove this method after kobotoolbox/kobocat#642

        filters = {
            'permission__codename': PERM_FROM_KC_ONLY,
            'asset_id': self.asset.id,
        }
        if specific_user is not None:
            try:
                user_id = specific_user.pk
            except AttributeError:
                user_id = specific_user
            filters['user_id'] = user_id

        ObjectPermission.objects.filter(**filters).delete()

    def set_active(self, active):
        """
        `PATCH` active boolean of the survey.
        Store results in deployment data
        """
        # self.store_data is an alias for
        # self.asset._deployment_data.update(...)
        url = self.external_to_internal_url(
            self.backend_response['url'])
        payload = {
            'downloadable': bool(active)
        }
        json_response = self._kobocat_request('PATCH', url, data=payload)
        assert json_response['downloadable'] == bool(active)

        self.save_to_db({
            'active': json_response['downloadable'],
            'backend_response': json_response,
        })

    def set_asset_uid(self, force: bool = False) -> bool:
        """
        Link KoBoCAT `XForm` back to its corresponding KPI `Asset` by
        populating the `kpi_asset_uid` field (use KoBoCAT proxy to PATCH XForm).
        Useful when a form is created from the legacy upload form.
        Store results in deployment data.

        It returns `True` only if `XForm.kpi_asset_uid` field is updated
        during this call, otherwise `False`.
        """
        is_synchronized = not (
            force or
            self.backend_response.get('kpi_asset_uid', None) is None
        )
        if is_synchronized:
            return False

        url = self.external_to_internal_url(self.backend_response['url'])
        payload = {
            'kpi_asset_uid': self.asset.uid
        }
        json_response = self._kobocat_request('PATCH', url, data=payload)
        is_set = json_response['kpi_asset_uid'] == self.asset.uid
        assert is_set
        self.store_data({
            'backend_response': json_response,
        })
        return True

    def set_has_kpi_hooks(self):
        """
        `PATCH` `has_kpi_hooks` boolean of related KoBoCAT XForm.
        It lets KoBoCAT know whether it needs to notify KPI
        each time a submission comes in.

        Store results in deployment data
        """
        has_active_hooks = self.asset.has_active_hooks
        url = self.external_to_internal_url(
            self.backend_response['url'])
        payload = {
            'has_kpi_hooks': has_active_hooks,
            'kpi_asset_uid': self.asset.uid
        }

        try:
            json_response = self._kobocat_request('PATCH', url, data=payload)
        except KobocatDeploymentException as e:
            if (
                has_active_hooks is False
                and hasattr(e, 'response')
                and e.response.status_code == status.HTTP_404_NOT_FOUND
            ):
                # It's okay if we're trying to unset the active hooks flag and
                # the KoBoCAT project is already gone. See #2497
                pass
            else:
                raise
        else:
            assert json_response['has_kpi_hooks'] == has_active_hooks
            self.store_data({
                'backend_response': json_response,
            })

    def set_validation_status(self,
                              submission_id: int,
                              user: 'auth.User',
                              data: dict,
                              method: str) -> dict:
        """
        Update validation status through KoBoCAT proxy,
        authenticated by `user`'s API token.
        If `method` is `DELETE`, the status is reset to `None`

        It returns a dictionary which can used as Response object arguments
        """

        submission_ids = self.validate_access_with_partial_perms(
            user=user,
            perm=PERM_VALIDATE_SUBMISSIONS,
            submission_ids=[submission_id],
        )

        # If `submission_ids` is not empty, user has partial permissions.
        # Otherwise, they have have full access.
        headers = {}
        if submission_ids:
            headers.update(
                KobocatOneTimeAuthToken.get_or_create_token(
                    user,
                    method='PATCH',
                    request_identifier='set_validation_status',
                ).get_header()
            )

        kc_request_params = {
            'method': method,
            'url': self.get_submission_validation_status_url(submission_id),
            'headers': headers
        }

        if method == 'PATCH':
            kc_request_params.update({'json': data})

        kc_request = requests.Request(**kc_request_params)
        kc_response = self.__kobocat_proxy_request(kc_request, user)
        return self.__prepare_as_drf_response_signature(kc_response)

    def set_validation_statuses(self, user: 'auth.User', data: dict) -> dict:
        """
        Bulk update validation status for provided submissions through
        KoBoCAT proxy, authenticated by `user`'s API token.

        `data` should contains either the submission ids or the query to
        retrieve the subset of submissions chosen by then user.
        If none of them are provided, all the submissions are selected
        Examples:
            {"submission_ids": [1, 2, 3]}
            {"query":{"_validation_status.uid":"validation_status_not_approved"}
        """
        submission_ids = self.validate_access_with_partial_perms(
            user=user,
            perm=PERM_VALIDATE_SUBMISSIONS,
            submission_ids=data['submission_ids'],
            query=data['query'],
        )

        # If `submission_ids` is not empty, user has partial permissions.
        # Otherwise, they have have full access.
        headers = {}
        if submission_ids:
            # Remove query from `data` because all the submission ids have been
            # already retrieved
            data.pop('query', None)
            data['submission_ids'] = submission_ids
            headers.update(
                KobocatOneTimeAuthToken.get_or_create_token(
                    user,
                    method='PATCH',
                    request_identifier='set_validation_statuses',
                ).get_header()
            )

        # `PATCH` KC even if KPI receives `DELETE`
        url = self.submission_list_url
        kc_request = requests.Request(
            method='PATCH', url=url, headers=headers, json=data
        )
        kc_response = self.__kobocat_proxy_request(kc_request, user)
        return self.__prepare_as_drf_response_signature(kc_response)

    @property
    def submission_list_url(self):
        url = '{kc_base}/api/v1/data/{formid}'.format(
            kc_base=settings.KOBOCAT_INTERNAL_URL,
            formid=self.backend_response['formid']
        )
        return url

    @property
    def submission_url(self) -> str:
        url = '{kc_base}/submission'.format(
            kc_base=settings.KOBOCAT_URL,
        )
        return url

    def sync_media_files(self, file_type: str = AssetFile.FORM_MEDIA):

        url = self.external_to_internal_url(self.backend_response['url'])
        response = self._kobocat_request('GET', url)
        kc_files = defaultdict(dict)

        # Build a list of KoBoCAT metadata to compare with KPI
        for metadata in response.get('metadata', []):
            if metadata['data_type'] == self.SYNCED_DATA_FILE_TYPES[file_type]:
                kc_files[metadata['data_value']] = {
                    'pk': metadata['id'],
                    'url': metadata['url'],
                    'md5': metadata['file_hash'],
                    'from_kpi': metadata['from_kpi'],
                }

        kc_filenames = kc_files.keys()

        queryset = self._get_metadata_queryset(file_type=file_type)

        for media_file in queryset:

            backend_media_id = media_file.backend_media_id

            # File does not exist in KC
            if backend_media_id not in kc_filenames:
                if media_file.deleted_at is None:
                    # New file
                    self.__save_kc_metadata(media_file)
                else:
                    # Orphan, delete it
                    media_file.delete(force=True)
                continue

            # Existing file
            if backend_media_id in kc_filenames:
                kc_file = kc_files[backend_media_id]
                if media_file.deleted_at is None:
                    # If md5 differs, we need to re-upload it.
                    if media_file.md5_hash != kc_file['md5']:
                        if media_file.file_type == AssetFile.PAIRED_DATA:
                            self.__update_kc_metadata_hash(
                                media_file, kc_file['pk']
                            )
                        else:
                            self.__delete_kc_metadata(kc_file)
                            self.__save_kc_metadata(media_file)
                elif kc_file['from_kpi']:
                    self.__delete_kc_metadata(kc_file, media_file)
                else:
                    # Remote file has been uploaded directly to KC. We
                    # cannot delete it, but we need to vacuum KPI.
                    media_file.delete(force=True)
                    # Skip deletion of key corresponding to `backend_media_id`
                    # in `kc_files` to avoid unique constraint failure in case
                    # user deleted
                    # and re-uploaded the same file in a row between
                    # two deployments
                    # Example:
                    # - User uploads file1.jpg (pk == 1)
                    # - User deletes file1.jpg (pk == 1)
                    # - User re-uploads file1.jpg (pk == 2)
                    # Next time, 'file1.jpg' is encountered in this loop,
                    # it would try to re-upload to KC if its hash differs
                    # from KC version and would fail because 'file1.jpg'
                    # already exists in KC db.
                    continue

                # Remove current filename from `kc_files`.
                # All files which will remain in this dict (after this loop)
                # will be considered obsolete and will be deleted
                del kc_files[backend_media_id]

        # Remove KC orphan files previously uploaded through KPI
        for kc_file in kc_files.values():
            if kc_file['from_kpi']:
                self.__delete_kc_metadata(kc_file)

    @property
    def xform(self):
        if not hasattr(self, '_xform'):
            pk = self.backend_response['formid']
            xform = KobocatXForm.objects.filter(pk=pk).only(
                'user__username', 'id_string').first()
            if not (xform.user.username == self.asset.owner.username and
                    xform.id_string == self.xform_id_string):
                raise Exception(
                    'Deployment links to an unexpected KoBoCAT XForm')
            setattr(self, '_xform', xform)

        return self._xform

    @property
    def xform_id(self):
        return self.xform.pk

    @property
    def xform_id_string(self):
        return self.get_data('backend_response.id_string')

    @property
    def timestamp(self):
        try:
            return self.backend_response['date_modified']
        except KeyError:
            return None

    def _kobocat_request(self, method, url, expect_formid=True, **kwargs):
        """
        Make a POST or PATCH request and return parsed JSON. Keyword arguments,
        e.g. `data` and `files`, are passed through to `requests.request()`.

        If `expect_formid` is False, it bypasses the presence of 'formid'
        property in KoBoCAT response and returns the KoBoCAT response whatever
        it is.

        `kwargs` contains arguments to be passed to KoBoCAT request.
        """

        expected_status_codes = {
            'GET': 200,
            'POST': 201,
            'PATCH': 200,
            'DELETE': 204,
        }

        try:
            expected_status_code = expected_status_codes[method]
        except KeyError:
            raise NotImplementedError(
                'This backend does not implement the {} method'.format(method)
            )

        # Make the request to KC
        try:
            kc_request = requests.Request(method=method, url=url, **kwargs)
            response = self.__kobocat_proxy_request(kc_request,
                                                    user=self.asset.owner)

        except requests.exceptions.RequestException as e:
            # Failed to access the KC API
            # TODO: clarify that the user cannot correct this
            raise KobocatDeploymentException(detail=str(e))

        # If it's a no-content success, return immediately
        if response.status_code == expected_status_code == 204:
            return {}

        # Parse the response
        try:
            json_response = response.json()
        except ValueError as e:
            # Unparseable KC API output
            # TODO: clarify that the user cannot correct this
            raise KobocatDeploymentException(
                detail=str(e), response=response)

        # Check for failure
        if (
            response.status_code != expected_status_code
            or json_response.get('type') == 'alert-error'
            or (expect_formid and 'formid' not in json_response)
        ):
            if 'text' in json_response:
                # KC API refused us for a specified reason, likely invalid
                # input Raise a 400 error that includes the reason
                e = KobocatDeploymentException(detail=json_response['text'])
                e.status_code = status.HTTP_400_BAD_REQUEST
                raise e
            else:
                # Unspecified failure; raise 500
                raise KobocatDeploymentException(
                    detail='Unexpected KoBoCAT error {}: {}'.format(
                        response.status_code, response.content),
                    response=response
                )

        return json_response

    def _last_submission_time(self):
        id_string = self.backend_response['id_string']
        return last_submission_time(
            xform_id_string=id_string, user_id=self.asset.owner.pk)

    def _submission_count(self):
        id_string = self.backend_response['id_string']
        # avoid migrations from being created for kc_access mocked models
        # there should be a better way to do this, right?
        return instance_count(
            xform_id_string=id_string,
            user_id=self.asset.owner.pk,
        )

    def __delete_kc_metadata(
        self, kc_file_: dict, file_: Union[AssetFile, PairedData] = None
    ):
        """
        A simple utility to delete metadata in KoBoCAT through proxy.
        If related KPI file is provided (i.e. `file_`), it is deleted too.
        """
        # Delete file in KC
        self._kobocat_request('DELETE',
                              url=kc_file_['url'],
                              expect_formid=False)

        if file_ is None:
            return

        # Delete file in KPI if requested
        file_.delete(force=True)

    def __get_submissions_in_json(
        self,
        request: Optional['rest_framework.request.Request'] = None,
        **params
    ) -> Generator[dict, None, None]:
        """
        Retrieve submissions directly from Mongo.
        Submissions can be filtered with `params`.
        """
        mongo_cursor, total_count = MongoHelper.get_instances(
            self.mongo_userform_id, **params)

        # Python-only attribute used by `kpi.views.v2.data.DataViewSet.list()`
        self.current_submissions_count = total_count

        return (
            self.__rewrite_json_attachment_urls(
                MongoHelper.to_readable_dict(submission),
                request,
            )
            for submission in mongo_cursor
        )

    def __get_submissions_in_xml(
            self,
            **params
    ) -> Generator[str, None, None]:
        """
        Retrieve submissions directly from PostgreSQL.
        Submissions can be filtered with `params`.
        """

        mongo_filters = ['query', 'permission_filters']
        use_mongo = any(mongo_filter in mongo_filters for mongo_filter in params
                        if params.get(mongo_filter) is not None)

        if use_mongo:
            # We use Mongo to retrieve matching instances.
            params['fields'] = ['_id']
            # Force `sort` by `_id` for Mongo
            # See FIXME about sort in `BaseDeploymentBackend.validate_submission_list_params()`
            params['sort'] = {'_id': 1}
            submissions, count = MongoHelper.get_instances(
                self.mongo_userform_id, **params
            )
            submission_ids = [
                submission.get('_id')
                for submission in submissions
            ]
            self.current_submissions_count = count

        queryset = ReadOnlyKobocatInstance.objects.filter(
            xform_id=self.xform_id,
        )

        if len(submission_ids) > 0 or use_mongo:
            queryset = queryset.filter(id__in=submission_ids)

        # Python-only attribute used by `kpi.views.v2.data.DataViewSet.list()`
        if not use_mongo:
            self.current_submissions_count = queryset.count()

        # Force Sort by id
        # See FIXME about sort in `BaseDeploymentBackend.validate_submission_list_params()`
        queryset = queryset.order_by('id')

        # When using Mongo, data is already paginated,
        # no need to do it with PostgreSQL too.
        if not use_mongo:
            offset = params.get('start')
            limit = offset + params.get('limit')
            queryset = queryset[offset:limit]

        return (lazy_instance.xml for lazy_instance in queryset)

    @staticmethod
    def __kobocat_proxy_request(kc_request, user=None):
        """
        Send `kc_request`, which must specify `method` and `url` at a minimum.
        If the incoming request to be proxied is authenticated,
        logged-in user's API token will be added to `kc_request.headers`

        :param kc_request: requests.models.Request
        :param user: User
        :return: requests.models.Response
        """
        if not is_user_anonymous(user):
            token, created = Token.objects.get_or_create(user=user)
            kc_request.headers['Authorization'] = 'Token %s' % token.key
        session = requests.Session()
        return session.send(kc_request.prepare())

    @staticmethod
    def __parse_identifier(identifier: str) -> tuple:
        """
        Return a tuple of the KoBoCAT server and its path
        """
        parsed_identifier = urlparse(identifier)
        server = '{}://{}'.format(
            parsed_identifier.scheme, parsed_identifier.netloc)
        return server, parsed_identifier.path

    @staticmethod
    def __prepare_as_drf_response_signature(
        requests_response, expected_response_format='json'
    ):
        """
        Prepares a dict from `Requests` response.
        Useful to get response from KoBoCAT and use it as a dict or pass it to
        DRF Response
        """

        prepared_drf_response = {}

        # `requests_response` may not have `headers` attribute
        content_type = requests_response.headers.get('Content-Type')
        content_language = requests_response.headers.get('Content-Language')
        if content_type:
            prepared_drf_response['content_type'] = content_type
        if content_language:
            prepared_drf_response['headers'] = {
                'Content-Language': content_language
            }

        prepared_drf_response['status'] = requests_response.status_code

        try:
            prepared_drf_response['data'] = json.loads(
                requests_response.content)
        except ValueError as e:
            if (
                not requests_response.status_code == status.HTTP_204_NO_CONTENT
                and expected_response_format == 'json'
            ):
                prepared_drf_response['data'] = {
                    'detail': t(
                        'KoBoCAT returned an unexpected response: {}'.format(
                            str(e))
                    )
                }

        return prepared_drf_response

    @classmethod
    def __prepare_bulk_update_data(cls, updates: dict) -> dict:
        """
        Preparing the request payload for bulk updating of submissions
        """
        # Sanitizing the payload of potentially destructive keys
        sanitized_updates = copy.deepcopy(updates)
        for key in updates:
            if (
                key in cls.PROTECTED_XML_FIELDS
                or '/' in key and key.split('/')[0] in cls.PROTECTED_XML_FIELDS
            ):
                sanitized_updates.pop(key)

        return sanitized_updates

    @staticmethod
    def __prepare_bulk_update_response(kc_responses: list) -> dict:
        """
        Formatting the response to allow for partial successes to be seen
        more explicitly.

        Args:
            kc_responses (list): A list containing dictionaries with keys of
            `_uuid` from the newly generated uuid and `response`, the response
            object received from KoBoCAT

        Returns:
            dict: formatted dict to be passed to a Response object and sent to
            the client
        """

        OPEN_ROSA_XML_MESSAGE = '{http://openrosa.org/http/response}message'

        # Unfortunately, the response message from OpenRosa is in XML format,
        # so it needs to be parsed before extracting the text
        results = []
        for response in kc_responses:
            try:
                message = (
                    ET.fromstring(response['response'].content)
                    .find(OPEN_ROSA_XML_MESSAGE)
                    .text
                )
            except ET.ParseError:
                message = t('Something went wrong')

            results.append(
                {
                    'uuid': response['uuid'],
                    'status_code': response['response'].status_code,
                    'message': message,
                }
            )

        total_update_attempts = len(results)
        total_successes = [result['status_code'] for result in results].count(
            status.HTTP_201_CREATED
        )

        return {
            'status': status.HTTP_200_OK
            if total_successes > 0
            else status.HTTP_400_BAD_REQUEST,
            'data': {
                'count': total_update_attempts,
                'successes': total_successes,
                'failures': total_update_attempts - total_successes,
                'results': results,
            },
        }

    def __rewrite_json_attachment_urls(
        self, submission: dict, request
    ) -> list:
        if not request or '_attachments' not in submission:
            return submission

        for attachment in submission['_attachments']:
            for size, suffix in settings.KOBOCAT_THUMBNAILS_SUFFIX_MAPPING.items():
                # We should use 'attachment-list' with `?xpath=` but we do not
                # know what the XPath is here. Since the primary key is already
                # exposed, let's use it to build the url with 'attachment-detail'
                kpi_url = reverse(
                    'attachment-detail',
                    args=(self.asset.uid, submission['_id'], attachment['id']),
                    request=request,
                )
                key = f'download{suffix}_url'
                try:
                    attachment[key] = kpi_url
                except KeyError:
                    continue

        return submission

    def __save_kc_metadata(self, file_: SyncBackendMediaInterface):
        """
        Prepares request and data corresponding to the kind of media file
        (i.e. FileStorage or remote URL) to `POST` to KC through proxy.
        """
        identifier = self.identifier
        server, path_ = self.__parse_identifier(identifier)
        metadata_url = self.external_to_internal_url(f'{server}/api/v1/metadata')

        kwargs = {
            'data': {
                'data_value': file_.backend_media_id,
                'xform': self.xform_id,
                'data_type': self.SYNCED_DATA_FILE_TYPES[file_.file_type],
                'from_kpi': True,
                'data_filename': file_.filename,
                'data_file_type': file_.mimetype,
                'file_hash': file_.md5_hash,
            }
        }

        if not file_.is_remote_url:
            kwargs['files'] = {
                'data_file': (
                    file_.filename,
                    file_.content.file,
                    file_.mimetype,
                )
            }

        self._kobocat_request('POST',
                              url=metadata_url,
                              expect_formid=False,
                              **kwargs)

        file_.synced_with_backend = True
        file_.save(update_fields=['synced_with_backend'])

    def __update_kc_metadata_hash(
        self, file_: SyncBackendMediaInterface, kc_metadata_id: int
    ):
        """
        Update metadata hash in KC
        """
        identifier = self.identifier
        server, path_ = self.__parse_identifier(identifier)
        metadata_detail_url = self.external_to_internal_url(
            f'{server}/api/v1/metadata/{kc_metadata_id}'
        )

        data = {'file_hash': file_.md5_hash}
        self._kobocat_request('PATCH',
                              url=metadata_detail_url,
                              expect_formid=False,
                              data=data)

        file_.synced_with_backend = True
        file_.save(update_fields=['synced_with_backend'])<|MERGE_RESOLUTION|>--- conflicted
+++ resolved
@@ -15,15 +15,10 @@
 import requests
 from django.conf import settings
 from django.core.exceptions import ImproperlyConfigured
-<<<<<<< HEAD
-from django.http import Http404
-from django.utils.translation import ugettext_lazy as _
 from lxml import etree
-=======
 from django.core.files import File
 from django.db.models.query import QuerySet
 from django.utils.translation import gettext_lazy as t
->>>>>>> 2694ee2c
 from rest_framework import status
 from rest_framework.authtoken.models import Token
 from rest_framework.reverse import reverse
@@ -50,7 +45,7 @@
 from kpi.utils.log import logging
 from kpi.utils.mongo_helper import MongoHelper
 from kpi.utils.permissions import is_user_anonymous
-from kpi.utils.xml import edit_submission_xml, strip_nodes
+from kpi.utils.xml import edit_submission_xml
 from .base_backend import BaseDeploymentBackend
 from .kc_access.shadow_models import (
     KobocatOneTimeAuthToken,
