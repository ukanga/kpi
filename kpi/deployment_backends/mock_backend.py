--- conflicted
+++ resolved
@@ -5,10 +5,7 @@
 import re
 
 from django.core.urlresolvers import reverse
-<<<<<<< HEAD
-=======
 from django.utils.six import text_type
->>>>>>> 61e37a2a
 from rest_framework import status
 
 from kpi.constants import INSTANCE_FORMAT_TYPE_JSON, INSTANCE_FORMAT_TYPE_XML
@@ -23,9 +20,6 @@
 
     # TODO. Stop using protected property `_deployment_data`.
     """
-
-    def bulk_assign_mapped_perms(self):
-        pass
 
     def bulk_assign_mapped_perms(self):
         pass
