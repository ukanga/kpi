# coding: utf-8
import copy
import re
import uuid
from datetime import datetime

import pytz
from django.urls import reverse
from rest_framework import status

from kpi.constants import INSTANCE_FORMAT_TYPE_JSON, INSTANCE_FORMAT_TYPE_XML
from kpi.exceptions import KobocatBulkUpdateSubmissionsException
from .base_backend import BaseDeploymentBackend


class MockDeploymentBackend(BaseDeploymentBackend):
    """
    Only used for unit testing and interface testing.

    defines the interface for a deployment backend.

    """

    def bulk_assign_mapped_perms(self):
        pass

    def bulk_update_submissions(
        self, request_data: dict, requesting_user_id: int
    ) -> dict:
        payload = self.__prepare_bulk_update_payload(request_data)
        all_submissions = copy.copy(self.asset._deployment_data['submissions'])
        instance_ids = payload.pop('submission_ids')

        responses = []
        for submission in all_submissions:
            if submission['_id'] in instance_ids:
                _uuid = uuid.uuid4()
                submission['deprecatedID'] = submission['instanceID']
                submission['instanceID'] = f'uuid:{_uuid}'
                for k, v in payload['data'].items():
                    submission[k] = v
                responses.append(
                    {
                        'uuid': _uuid,
                        'response': {},
                    }
                )

        return self.__prepare_bulk_update_response(responses)

    def calculated_submission_count(self, requesting_user_id, **kwargs):
        params = self.validate_submission_list_params(requesting_user_id,
                                                      validate_count=True,
                                                      **kwargs)
        instances = self.get_submissions(requesting_user_id, **params)
        return len(instances)

    def connect(self, active=False):
        self.store_data({
                'backend': 'mock',
                'identifier': 'mock://%s' % self.asset.uid,
                'active': active,
            })

    def delete_submission(self, pk, user):
        """
        Deletes submission
        :param pk: int
        :param user: User
        :return: JSON
        """
        # No need to delete data, just fake it
        return {
            "content_type": "application/json",
            "status": status.HTTP_204_NO_CONTENT,
        }

    def duplicate_submission(
        self, requesting_user_id: int, instance_id: int, **kwargs: dict
    ) -> dict:
        all_submissions = self.asset._deployment_data['submissions']
        submission = next(
            filter(lambda sub: sub['_id'] == instance_id, all_submissions)
        )
        next_id = max((sub['_id'] for sub in all_submissions)) + 1
        updated_time = datetime.now(tz=pytz.UTC).isoformat('T', 'milliseconds')
        updated_fields = {
                '_id': next_id,
                'start': updated_time,
                'end': updated_time,
                'instanceID': f'uuid:{uuid.uuid4()}'
                }

        return {**submission, **updated_fields}

    def get_data_download_links(self):
        return {}

    def get_enketo_survey_links(self):
        # `self` is a demo Enketo form, but there's no guarantee it'll be
        # around forever.
        return {
            'offline_url': 'https://enke.to/_/#self',
            'url': 'https://enke.to/::self',
            'iframe_url': 'https://enke.to/i/::self',
            'preview_url': 'https://enke.to/preview/::self',
            # 'preview_iframe_url': 'https://enke.to/preview/i/::self',
        }

    def get_submissions(self, requesting_user_id,
                        format_type=INSTANCE_FORMAT_TYPE_JSON,
                        instance_ids=[], **kwargs):
        """
        Retrieves submissions on `format_type`.
        It can be filtered on instances ids.

        Args:
            requesting_user_id (int)
            format_type (str): INSTANCE_FORMAT_TYPE_JSON|INSTANCE_FORMAT_TYPE_XML
            instance_ids (list): Instance ids to retrieve
            kwargs (dict): Filters to pass to MongoDB. See
                https://docs.mongodb.com/manual/reference/operator/query/

        Returns:
            (dict|str|`None`): Depending of `format_type`, it can return:
                - Mongo JSON representation as a dict
                - Instances' XML as string
                - `None` if no results
        """

        submissions = self.asset.deployment_data.get("submissions", [])
        kwargs['instance_ids'] = instance_ids
        params = self.validate_submission_list_params(requesting_user_id,
                                                      format_type=format_type,
                                                      **kwargs)
        permission_filters = params['permission_filters']

        if len(instance_ids) > 0:
            if format_type == INSTANCE_FORMAT_TYPE_XML:
                instance_ids = [str(instance_id) for instance_id in
                                instance_ids]
                # ugly way to find matches, but it avoids to load each xml in memory.
                pattern = r'<{id_field}>({instance_ids})<\/{id_field}>'.format(
                    instance_ids='|'.join(instance_ids),
                    id_field=self.INSTANCE_ID_FIELDNAME
                )
                submissions = [submission for submission in submissions
                               if re.search(pattern, submission)]
            else:
                instance_ids = [int(instance_id) for instance_id in
                                instance_ids]
                submissions = [submission for submission in submissions
                               if submission.get(self.INSTANCE_ID_FIELDNAME)
                               in instance_ids]

        if permission_filters:
            submitted_by = [k.get('_submitted_by') for k in permission_filters]
            if format_type == INSTANCE_FORMAT_TYPE_XML:
                # TODO handle `submitted_by` too.
                raise NotImplementedError
            else:
                submissions = [submission for submission in submissions
                               if
                               submission.get('_submitted_by') in submitted_by]

        # Python-only attribute used by `kpi.views.v2.data.DataViewSet.list()`
        self.current_submissions_count = len(submissions)

        # TODO: support other query parameters?
        if 'limit' in params:
            submissions = submissions[:params['limit']]

        return submissions

<<<<<<< HEAD
    def get_submission_detail_url(self, submission_pk):
        # This doesn't really need to be implemented.
        # We keep it to stay close to `KobocatDeploymentBackend`
        url = '{list_url}{pk}/'.format(
            list_url=self.submission_list_url,
            pk=submission_pk
=======
    def duplicate_submission(
        self, requesting_user_id: int, instance_id: int, **kwargs: dict
    ) -> dict:
        # TODO: Make this operate on XML somehow and reuse code from
        # KobocatDeploymentBackend, to catch issues like #3054
        all_submissions = self.asset._deployment_data['submissions']
        submission = next(
            filter(lambda sub: sub['_id'] == instance_id, all_submissions)
>>>>>>> cc3386e0
        )
        return url

    def get_submission_edit_url(self, submission_pk, user, params=None):
        """
        Gets edit URL of the submission in a format FE can understand

        :param submission_pk: int
        :param user: User
        :param params: dict
        :return: dict
        """

        return {
            "data": {
                "url": "http://server.mock/enketo/{}".format(submission_pk)
            }
        }

    def get_submission_validation_status_url(self, submission_pk):
        # This doesn't really need to be implemented.
        # We keep it to stay close to `KobocatDeploymentBackend`
        url = '{detail_url}validation_status/'.format(
            detail_url=self.get_submission_detail_url(submission_pk)
        )
        return url

    def get_validation_status(self, submission_pk, params, user):
        submission = self.get_submission(submission_pk, user.id,
                                         INSTANCE_FORMAT_TYPE_JSON)
        return {
            "data": submission.get("_validation_status")
        }

    def mock_submissions(self, submissions):
        """
        Insert dummy submissions into `asset._deployment_data`
        :param submissions: list
        """
        self.store_data({"submissions": submissions})
        self.asset.save(create_version=False)

    def redeploy(self, active=None):
        """
        Replace (overwrite) the deployment, keeping the same identifier, and
        optionally changing whether the deployment is active
        """
        if active is None:
            active = self.active
        self.set_active(active)

    def set_active(self, active):
        self.store_data({
            'active': bool(active),
        })

    def set_namespace(self, namespace):
        self.store_data({
            'namespace': namespace,
        })

    def set_has_kpi_hooks(self):
        """
        Store results in self.asset.deployment_data
        """
        has_active_hooks = self.asset.has_active_hooks
        self.store_data({
            "has_kpi_hooks": has_active_hooks,
        })

    def set_validation_statuses(self, data, user, method):
        pass

    @property
    def submission_list_url(self):
        # This doesn't really need to be implemented.
        # We keep it to stay close to `KobocatDeploymentBackend`
        view_name = 'submission-list'
        namespace = self.asset.deployment_data.get('namespace', None)
        if namespace is not None:
            view_name = '{}:{}'.format(namespace, view_name)
        return reverse(view_name,
                       kwargs={"parent_lookup_asset": self.asset.uid})

    def _mock_submission(self, submission):
        """
        @TODO may be useless because of mock_submissions. Remove if it's not used anymore anywhere else.
        :param submission:
        """
        submissions = self.asset.deployment_data.get('submissions', [])
        submissions.append(submission)
        self.store_data({
            'submissions': submissions,
            })

    def _submission_count(self):
        submissions = self.asset.deployment_data.get('submissions', [])
        return len(submissions)

    def set_validation_status(self, submission_pk, data, user, method):
        pass

    @staticmethod
    def __prepare_bulk_update_payload(request_data: dict) -> dict:
        # For some reason DRF puts the strings into a list so this just takes
        # them back out again to more accurately reflect the behaviour of the
        # non-mocked methods
        for k,v in request_data['data'].items():
            request_data['data'][k] = v[0]

        request_data['submission_ids'] = list(
            set(map(int, request_data['submission_ids']))
        )

        return request_data

    @staticmethod
    def __prepare_bulk_update_response(kc_responses: list) -> dict:
        total_update_attempts = len(kc_responses)
        total_successes = total_update_attempts  # all will be successful
        return {
            'status': status.HTTP_200_OK,
            'data': {
                'count': total_update_attempts,
                'successes': total_successes,
                'failures': total_update_attempts - total_successes,
                'results': kc_responses,
            },
        }<|MERGE_RESOLUTION|>--- conflicted
+++ resolved
@@ -78,6 +78,8 @@
     def duplicate_submission(
         self, requesting_user_id: int, instance_id: int, **kwargs: dict
     ) -> dict:
+        # TODO: Make this operate on XML somehow and reuse code from
+        # KobocatDeploymentBackend, to catch issues like #3054
         all_submissions = self.asset._deployment_data['submissions']
         submission = next(
             filter(lambda sub: sub['_id'] == instance_id, all_submissions)
@@ -172,23 +174,12 @@
 
         return submissions
 
-<<<<<<< HEAD
     def get_submission_detail_url(self, submission_pk):
         # This doesn't really need to be implemented.
         # We keep it to stay close to `KobocatDeploymentBackend`
         url = '{list_url}{pk}/'.format(
             list_url=self.submission_list_url,
             pk=submission_pk
-=======
-    def duplicate_submission(
-        self, requesting_user_id: int, instance_id: int, **kwargs: dict
-    ) -> dict:
-        # TODO: Make this operate on XML somehow and reuse code from
-        # KobocatDeploymentBackend, to catch issues like #3054
-        all_submissions = self.asset._deployment_data['submissions']
-        submission = next(
-            filter(lambda sub: sub['_id'] == instance_id, all_submissions)
->>>>>>> cc3386e0
         )
         return url
 
