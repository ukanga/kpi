#!/usr/bin/python
# -*- coding: utf-8 -*-
from __future__ import absolute_import, unicode_literals
import re

from django.core.urlresolvers import reverse
from django.http import HttpResponse
from rest_framework import status

from .base_backend import BaseDeploymentBackend
from kpi.constants import INSTANCE_FORMAT_TYPE_JSON, INSTANCE_FORMAT_TYPE_XML


class MockDeploymentBackend(BaseDeploymentBackend):
    """
    Only used for unit testing and interface testing.

    defines the interface for a deployment backend.

    # TODO. Stop using protected property `_deployment_data`.
    """

    INSTANCE_ID_FIELDNAME = "id"

    def connect(self, active=False):
        self.store_data({
                'backend': 'mock',
                'identifier': 'mock://%s' % self.asset.uid,
                'active': active,
            })

    def redeploy(self, active=None):
        """
        Replace (overwrite) the deployment, keeping the same identifier, and
        optionally changing whether the deployment is active
        """
        if active is None:
            active = self.active
        self.set_active(active)

    def set_active(self, active):
        self.store_data({
                'active': bool(active),
            })

    def set_namespace(self, namespace):
        self.store_data({
            'namespace': namespace,
        })

    def get_enketo_survey_links(self):
        # `self` is a demo Enketo form, but there's no guarantee it'll be
        # around forever.
        return {
            'offline_url': 'https://enke.to/_/#self',
            'url': 'https://enke.to/::self',
            'iframe_url': 'https://enke.to/i/::self',
            'preview_url': 'https://enke.to/preview/::self',
            # 'preview_iframe_url': 'https://enke.to/preview/i/::self',
        }

    @property
    def submission_list_url(self):
        # This doesn't really need to be implemented.
        # We keep it to stay close to `KobocatDeploymentBackend`
        view_name = 'submission-list'
        namespace = self.asset._deployment_data.get('namespace', None)
        if namespace is not None:
            view_name = '{}:{}'.format(namespace, view_name)
        return reverse(view_name, kwargs={"parent_lookup_asset": self.asset.uid})

    def get_submission_detail_url(self, submission_pk):
        # This doesn't really need to be implemented.
        # We keep it to stay close to `KobocatDeploymentBackend`
        url = '{list_url}{pk}/'.format(
            list_url=self.submission_list_url,
            pk=submission_pk
        )
        return url

    def get_submission_edit_url(self, submission_pk, user, params=None):
        """
        Gets edit URL of the submission in a format FE can understand

        :param submission_pk: int
        :param user: User
        :param params: dict
        :return: dict
        """

        return {
            "data": {
                "url": "http://server.mock/enketo/{}".format(submission_pk)
            }
        }

    def get_submission_validation_status_url(self, submission_pk):
        # This doesn't really need to be implemented.
        # We keep it to stay close to `KobocatDeploymentBackend`
        url = '{detail_url}validation_status/'.format(
            detail_url=self.get_submission_detail_url(submission_pk)
        )
        return url

    def delete_submission(self, pk, user):
        """
        Deletes submission
        :param pk: int
        :param user: User
        :return: JSON
        """
        # No need to delete data, just fake it
        return {
            "content_type": "application/json",
            "status": status.HTTP_204_NO_CONTENT,
        }

    def get_data_download_links(self):
        return {}

    def _submission_count(self):
        submissions = self.asset._deployment_data.get('submissions', [])
        return len(submissions)

    def _mock_submission(self, submission):
        """
        @TODO may be useless because of mock_submissions. Remove if it's not used anymore anywhere else.
        :param submission:
        """
        submissions = self.asset._deployment_data.get('submissions', [])
        submissions.append(submission)
        self.store_data({
            'submissions': submissions,
            })

    def mock_submissions(self, submissions):
        """
        Insert dummy submissions into `asset._deployment_data`
        :param submissions: list
        """
        self.store_data({"submissions": submissions})
        self.asset.save(create_version=False)

    def get_submissions(self, format_type=INSTANCE_FORMAT_TYPE_JSON, instances_ids=[], **kwargs):
        """
        Returns a list of json representation of instances.

        :param format_type: str. xml or json
        :param instances_ids: list. Ids of instances to retrieve
        :return: list
        """
        submissions = self.asset._deployment_data.get("submissions", [])
        permission_filters = kwargs.get('permission_filters')

        if len(instances_ids) > 0:
            if format_type == INSTANCE_FORMAT_TYPE_XML:
                # ugly way to find matches, but it avoids to load each xml in memory.
                pattern = "|".join(instances_ids)
                submissions = [submission for submission in submissions
                               if re.search(r"<id>({})<\/id>".format(pattern), submission)]
            else:
                submissions = [submission for submission in submissions if submission.get("id") in
                               map(int, instances_ids)]

<<<<<<< HEAD
        if permission_filters:
            submitted_by = [k.get('_submitted_by') for k in permission_filters]
            if format_type == INSTANCE_FORMAT_TYPE_XML:
                # TODO handle `submitted_by` too.
                pass
            else:
                submissions = [submission for submission in submissions
                               if submission.get('submitted_by') in submitted_by]
=======
        params = self.validate_submission_list_params(**kwargs)
        # TODO: support other query parameters?
        if 'limit' in params:
            submissions = submissions[:params['limit']]
>>>>>>> e82cb91b

        return submissions

    def get_submission(self, pk, format_type=INSTANCE_FORMAT_TYPE_JSON, **kwargs):
        if pk:
            submissions = list(self.get_submissions(format_type, [pk], **kwargs))
            if len(submissions) > 0:
                return submissions[0]
            return None
        else:
            raise ValueError("Primary key must be provided")

    def get_validation_status(self, submission_pk, params, user):
        submission = self.get_submission(submission_pk, INSTANCE_FORMAT_TYPE_JSON)
        return {
            "data": submission.get("_validation_status")
        }

    def set_validation_status(self, submission_pk, data, user, method):
        pass

    def set_validation_statuses(self, data, user, method):
        pass

    def set_has_kpi_hooks(self):
        """
        Store results in self.asset._deployment_data
        """
        has_active_hooks = self.asset.has_active_hooks
        self.store_data({
            "has_kpi_hooks": has_active_hooks,
        })<|MERGE_RESOLUTION|>--- conflicted
+++ resolved
@@ -4,7 +4,6 @@
 import re
 
 from django.core.urlresolvers import reverse
-from django.http import HttpResponse
 from rest_framework import status
 
 from .base_backend import BaseDeploymentBackend
@@ -162,7 +161,6 @@
                 submissions = [submission for submission in submissions if submission.get("id") in
                                map(int, instances_ids)]
 
-<<<<<<< HEAD
         if permission_filters:
             submitted_by = [k.get('_submitted_by') for k in permission_filters]
             if format_type == INSTANCE_FORMAT_TYPE_XML:
@@ -171,12 +169,11 @@
             else:
                 submissions = [submission for submission in submissions
                                if submission.get('submitted_by') in submitted_by]
-=======
+
         params = self.validate_submission_list_params(**kwargs)
         # TODO: support other query parameters?
         if 'limit' in params:
             submissions = submissions[:params['limit']]
->>>>>>> e82cb91b
 
         return submissions
 
