--- conflicted
+++ resolved
@@ -1,11 +1,7 @@
 # coding: utf-8
 from kpi.constants import ASSET_TYPE_SURVEY
-<<<<<<< HEAD
 from kpi.exceptions import BadAssetTypeException, DeploymentNotFound
-=======
-from kpi.exceptions import BadAssetTypeException
 from kpi.tasks import sync_media_files
->>>>>>> 2f1558e7
 from .backends import DEPLOYMENT_BACKENDS
 
 
