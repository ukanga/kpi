{% extends "registration.html" %}
{% load staticfiles %}
{% load i18n %}
{% block content %}
  <form method="post" action="." class="registration registration--login">
    <div class="registration--logo"><a href="/">
    {% block logo %}{{ block.super }}{% endblock %}
    </a></div>

    <p style="text-align:center;">
      {% trans "Password reset successfully" %}
    </p>
    <p style="text-align:center;">
      <a href="{% url 'auth_login' %}">{% trans "Log in" %}</a>
    </p>
  </form>
<<<<<<< HEAD

  {% block background_credit %}
  {{ block.super }}
  {% endblock %}
</div>

=======
>>>>>>> a7c88edb
{% endblock %}<|MERGE_RESOLUTION|>--- conflicted
+++ resolved
@@ -14,13 +14,4 @@
       <a href="{% url 'auth_login' %}">{% trans "Log in" %}</a>
     </p>
   </form>
-<<<<<<< HEAD
-
-  {% block background_credit %}
-  {{ block.super }}
-  {% endblock %}
-</div>
-
-=======
->>>>>>> a7c88edb
 {% endblock %}