--- conflicted
+++ resolved
@@ -13,16 +13,10 @@
     <input type="submit" value="Login" class="registration__action" />
     <input type="hidden" name="next" value="{{ next }}" />
 
-<<<<<<< HEAD
-    <div class="registration__footer">
-      {% trans "or" %} <a href="{% url 'registration_register' %}">{% trans "create an account" %}</a>
-    </div>
-=======
     {% if config.REGISTRATION_OPEN %}
       <div class="registration__footer">
-        or <a href="{% url 'registration_register' %}">create an account</a>
+        {% trans "or" %} <a href="{% url 'registration_register' %}">{% trans "create an account" %}</a>
       </div>
     {% endif %}
->>>>>>> d996f0ae
   </form>
 {% endblock %}