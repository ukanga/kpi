# coding: utf-8
from django.urls import re_path
from rest_framework_extensions.routers import ExtendedDefaultRouter

from kobo.apps.hook.views.v2.hook import HookViewSet
from kobo.apps.hook.views.v2.hook_log import HookLogViewSet
from kobo.apps.hook.views.v2.hook_signal import HookSignalViewSet
from kpi.views.v2.asset import AssetViewSet
from kpi.views.v2.asset_export_settings import AssetExportSettingsViewSet
from kpi.views.v2.asset_file import AssetFileViewSet
from kpi.views.v2.asset_permission_assignment import AssetPermissionAssignmentViewSet
from kpi.views.v2.asset_snapshot import AssetSnapshotViewSet
from kpi.views.v2.asset_version import AssetVersionViewSet
from kpi.views.v2.attachment import AttachmentViewSet
from kpi.views.v2.data import DataViewSet
from kpi.views.v2.export_task import ExportTaskViewSet
from kpi.views.v2.import_task import ImportTaskViewSet
from kpi.views.v2.paired_data import PairedDataViewset
from kpi.views.v2.permission import PermissionViewSet
from kpi.views.v2.user import UserViewSet
from kpi.views.v2.user_asset_subscription import UserAssetSubscriptionViewSet


class OptionalSlashRouter(ExtendedDefaultRouter):
    """
    Add support to OpenRosa endpoints which should not end with a trailing slash.

    `ExtendedDefaultRouter` redirects routes without trailing slash to their
    counterparts with a trailing slash. This behaviour should be avoided with
    OpenRosa endpoints because clients POST requests will be redirected losing
    their payload.
    """

    def get_urls(self):
        """
        Use the registered viewsets to generate a list of URL patterns.
        """
        ret = []

        for prefix, viewset, basename in self.registry:
            lookup = self.get_lookup_regex(viewset)
            routes = self.get_routes(viewset)

            for route in routes:

                # Only actions which actually exist on the viewset will be bound
                mapping = self.get_method_map(viewset, route.mapping)
                if not mapping:
                    continue

                try:
                    trailing_slash = route.initkwargs['trailing_slash']
                except KeyError:
                    trailing_slash = self.trailing_slash

                # Build the url pattern
                regex = route.url.format(
                    prefix=prefix,
                    lookup=lookup,
                    trailing_slash=trailing_slash
                )

                # If there is no prefix, the first part of the url is probably
                #   controlled by project's urls.py and the router is in an app,
                #   so a slash in the beginning will (A) cause Django to give
                #   warnings and (B) generate URLS that will require using '//'.
                if not prefix and regex[:2] == '^/':
                    regex = '^' + regex[2:]

                initkwargs = route.initkwargs.copy()
                initkwargs.update({
                    'basename': basename,
                    'detail': route.detail,
                })

                view = viewset.as_view(mapping, **initkwargs)
                name = route.name.format(basename=basename)
                ret.append(re_path(regex, view, name=name))

        return ret


URL_NAMESPACE = 'api_v2'

router_api_v2 = OptionalSlashRouter()
asset_routes = router_api_v2.register(r'assets', AssetViewSet, basename='asset')

asset_routes.register(r'files',
                      AssetFileViewSet,
                      basename='asset-file',
                      parents_query_lookups=['asset'],
                      )

asset_routes.register(r'permission-assignments',
                      AssetPermissionAssignmentViewSet,
                      basename='asset-permission-assignment',
                      parents_query_lookups=['asset'],
                      )

asset_routes.register(r'versions',
                      AssetVersionViewSet,
                      basename='asset-version',
                      parents_query_lookups=['asset'],
                      )

asset_routes.register(r'export-settings',
                      AssetExportSettingsViewSet,
                      basename='asset-export-settings',
                      parents_query_lookups=['asset'],
                      )

asset_routes.register(r'exports',
                      ExportTaskViewSet,
                      basename='asset-export',
                      parents_query_lookups=['asset'],
                      )

asset_routes.register(r'hook-signal',
                      HookSignalViewSet,
                      basename='hook-signal',
                      parents_query_lookups=['asset'],
                      )

asset_routes.register(r'paired-data',
                      PairedDataViewset,
                      basename='paired-data',
                      parents_query_lookups=['asset'],
                      )

data_routes = asset_routes.register(r'data',
                                    DataViewSet,
                                    basename='submission',
                                    parents_query_lookups=['asset'],
                                    )

<<<<<<< HEAD
data_routes.register(r'attachment',
=======
data_routes.register(r'attachments',
>>>>>>> 86b92547
                     AttachmentViewSet,
                     basename='attachment',
                     parents_query_lookups=['asset', 'data'],
                     )

hook_routes = asset_routes.register(r'hooks',
                                    HookViewSet,
                                    basename='hook',
                                    parents_query_lookups=['asset'],
                                    )

hook_routes.register(r'logs',
                     HookLogViewSet,
                     basename='hook-log',
                     parents_query_lookups=['asset', 'hook'],
                     )

router_api_v2.register(r'asset_snapshots', AssetSnapshotViewSet)
router_api_v2.register(
    r'asset_subscriptions', UserAssetSubscriptionViewSet)
router_api_v2.register(r'users', UserViewSet)
router_api_v2.register(r'permissions', PermissionViewSet)
router_api_v2.register(r'imports', ImportTaskViewSet)

# TODO migrate ViewSet below
# router_api_v2.register(r'sitewide_messages', SitewideMessageViewSet)
#
# router_api_v2.register(r'authorized_application/users',
#                        AuthorizedApplicationUserViewSet,
#                        basename='authorized_applications')
# router_api_v2.register(r'authorized_application/one_time_authentication_keys',
#                        OneTimeAuthenticationKeyViewSet)<|MERGE_RESOLUTION|>--- conflicted
+++ resolved
@@ -133,11 +133,7 @@
                                     parents_query_lookups=['asset'],
                                     )
 
-<<<<<<< HEAD
-data_routes.register(r'attachment',
-=======
 data_routes.register(r'attachments',
->>>>>>> 86b92547
                      AttachmentViewSet,
                      basename='attachment',
                      parents_query_lookups=['asset', 'data'],
