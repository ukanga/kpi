# coding: utf-8
from django.http import Http404
from rest_framework import exceptions, permissions

from kpi.models.asset import Asset
from kpi.models.asset_user_partial_permission import AssetUserPartialPermission
from kpi.models.object_permission import get_anonymous_user
from kpi.constants import PERM_VIEW_SUBMISSIONS, PERM_PARTIAL_SUBMISSIONS


# FIXME: Move to `object_permissions` module.
def get_perm_name(perm_name_prefix, model_instance):
    """
    Get the type-specific permission name for a model from a permission name
    prefix and a model instance.

    Example:
        >>>get_perm_name('view', my_asset)
        'view_asset'

    :param perm_name_prefix: Prefix of the desired permission name (i.e.
        "view_", "change_", or "delete_").
    :type perm_name_prefix: str
    :param model_instance: An instance of the model for which the permission
        name is desired.
    :type model_instance: :py:class:`Asset`
    :return: The computed permission name.
    :rtype: str
    """
    if not perm_name_prefix[-1] == '_':
        perm_name_prefix += '_'
    perm_name = perm_name_prefix + model_instance._meta.model_name
    return perm_name


class BaseAssetNestedObjectPermission(permissions.BasePermission):
    """
    Base class for Asset and related objects permissions
    """

    MODEL_NAME = Asset._meta.model_name
    APP_LABEL = Asset._meta.app_label

    @staticmethod
    def _get_asset(view):
        """
        Returns Asset from the view.
        The view must have a property `asset`.
        It's easily done with `AssetNestedObjectViewsetMixin (kpi.utils.viewset_mixins.py)
        :param view: ViewSet
        :return: Asset
        """
        return view.asset

    @classmethod
    def _get_parent_object(cls, view):
        """
        Returns parent object from the view (`Asset` or `Collection`)
        The view must have a property `asset` or `collection`
        It's easily done with `AssetNestedObjectViewsetMixin (kpi.utils.viewset_mixins.py)
        :param view: ViewSet
        :return: Asset/Collection
        """
        # TODO: remove all collection stuff
        if cls.MODEL_NAME == 'collection':
            return cls._get_collection(view)
        else:
            return cls._get_asset(view)

    def _get_user_permissions(self, object_, user):
        """
        Returns a list of `user`'s permission for `asset`
        :param object_: Asset/Collection
        :param user: auth.User
        :return: list
        """
        return list(object_.get_perms(user))

    def get_required_permissions(self, method):
        """
        Given a model and an HTTP method, return the list of permission
        codes that the user is required to have.

        :param method: str. e.g. Mostly keys of `perms_map`
        :return:
        """
        app_label = self.APP_LABEL

        kwargs = {
            'app_label': app_label,
            'model_name': self.MODEL_NAME
        }

        try:
            perm_list = self.perms_map[method]
        except KeyError:
            raise exceptions.MethodNotAllowed(method)

        perms = [perm % kwargs for perm in perm_list]
        # Because `ObjectPermissionMixin.get_perms()` returns codenames only, remove the
        # `app_label` prefix before returning
        return [perm.replace("{}.".format(app_label), "") for perm in perms]

    def has_object_permission(self, request, view, obj):
        # Because authentication checks have already executed via has_permission,
        # always return True.
        return True


class AssetNestedObjectPermission(BaseAssetNestedObjectPermission):
    """
    Permissions for nested objects of Asset.
    Users need `*_asset` permissions to operate on these objects
    """

    perms_map = {
        'GET': ['%(app_label)s.view_asset'],
        'POST': ['%(app_label)s.manage_asset'],
    }

    perms_map['OPTIONS'] = perms_map['GET']
    perms_map['HEAD'] = perms_map['GET']
    perms_map['PUT'] = perms_map['POST']
    perms_map['PATCH'] = perms_map['POST']
    perms_map['DELETE'] = perms_map['GET']

    def has_permission(self, request, view):
        if not request.user:
            return False
        elif request.user.is_superuser:
            return True

        parent_object = self._get_parent_object(view)

        user = request.user
        if user.is_anonymous:
            user = get_anonymous_user()

        user_permissions = self._get_user_permissions(parent_object, user)
        view_permissions = self.get_required_permissions("GET")
        can_view = set(view_permissions).issubset(user_permissions)

        try:
            required_permissions = self.get_required_permissions(request.method)
        except exceptions.MethodNotAllowed as e:
            # Only reveal the HTTP 405 if the user has view access
            if can_view:
                raise e
            else:
                raise Http404

        if user == parent_object.owner:
            # The owner can always manage permission assignments
            has_perm = True
        else:
            has_perm = set(required_permissions).issubset(user_permissions)

        if has_perm:
            # Access granted!
            return True

        if not has_perm and can_view:
            # If users are allowed to view, we want to show them HTTP 403
            return False

        # Don't reveal the existence of this object to users who do not have
        # permission to view it
        raise Http404


class AssetEditorSubmissionViewerPermission(AssetNestedObjectPermission):
    """
    Permissions for objects that are nested under Asset whose only users can
    change/edit and need to view submissions
    Others should receive a 404 response (instead of 403) to avoid revealing existence
    of objects.
    """

    required_permissions = ['%(app_label)s.change_asset',
                            '%(app_label)s.view_submissions']
    perms_map = {
        'GET': required_permissions,
        'POST': required_permissions,
        'PUT': required_permissions,
        'PATCH': required_permissions,
        'DELETE': required_permissions
    }


# FIXME: Name is no longer accurate.
class IsOwnerOrReadOnly(permissions.DjangoObjectPermissions):
    """
    Custom permission to only allow owners of an object to edit it.
    """

    # Setting this to False allows real permission checking on AnonymousUser.
    # With the default of True, anonymous requests are categorically rejected.
    authenticated_users_only = False

    perms_map = permissions.DjangoObjectPermissions.perms_map
    perms_map['GET'] = ['%(app_label)s.view_%(model_name)s']
    perms_map['OPTIONS'] = perms_map['GET']
    perms_map['HEAD'] = perms_map['GET']


class PostMappedToChangePermission(IsOwnerOrReadOnly):
    """
    Maps POST requests to the change_model permission instead of DRF's default
    of add_model
    """
    perms_map = IsOwnerOrReadOnly.perms_map
    perms_map['POST'] = ['%(app_label)s.change_%(model_name)s']


class SubmissionPermission(AssetNestedObjectPermission):
    """
    Permissions for submissions.
    """

    MODEL_NAME = "submissions"  # Hard-code `model_name` to match permissions

    perms_map = {
        'GET': ['%(app_label)s.view_%(model_name)s'],
        'OPTIONS': ['%(app_label)s.view_%(model_name)s'],
        'HEAD': ['%(app_label)s.view_%(model_name)s'],
        'POST': ['%(app_label)s.add_%(model_name)s'],
        'PATCH': ['%(app_label)s.change_%(model_name)s'],
        'DELETE': ['%(app_label)s.delete_%(model_name)s'],
    }

    def _get_user_permissions(self, asset, user):
        """
        Overrides parent method to include partial permissions (which are
        specific to submissions)

        :param asset: Asset
        :param user: auth.User
        :return: list
        """
        user_permissions = super()._get_user_permissions(
            asset, user)

        if PERM_PARTIAL_SUBMISSIONS in user_permissions:
            # Merge partial permissions with permissions to find out if there
            # is a match within required permissions.
            # Restricted users will be narrowed down in MongoDB query.
            partial_perms = asset.get_partial_perms(user.id)
            if partial_perms:
                user_permissions = list(set(
                    user_permissions + partial_perms
                ))

        return user_permissions


class EditSubmissionPermission(SubmissionPermission):
    perms_map = {
        'GET': ['%(app_label)s.change_%(model_name)s'],
    }


class DuplicateSubmissionPermission(SubmissionPermission):
    perms_map = {
        'GET': ['%(app_label)s.view_%(model_name)s'],
        'POST': ['%(app_label)s.change_%(model_name)s'],
    }


class SubmissionValidationStatusPermission(SubmissionPermission):
    perms_map = {
        'GET': ['%(app_label)s.view_%(model_name)s'],
        'PATCH': ['%(app_label)s.validate_%(model_name)s'],
        'DELETE': ['%(app_label)s.validate_%(model_name)s'],
    }


<<<<<<< HEAD
class AssetExportSettingsPermission(AssetNestedObjectPermission):
    perms_map = {
        'GET': ['%(app_label)s.view_submissions'],
        'POST': ['%(app_label)s.manage_asset'],
    }

    perms_map['OPTIONS'] = perms_map['GET']
    perms_map['HEAD'] = perms_map['GET']
    perms_map['PUT'] = perms_map['POST']
    perms_map['PATCH'] = perms_map['POST']
    perms_map['DELETE'] = perms_map['POST']

class ExportTaskPermission(AssetNestedObjectPermission):
    perms_map = {
        'GET': ['%(app_label)s.view_submissions'],
    }

    perms_map['POST'] = perms_map['GET']
    perms_map['DELETE'] = perms_map['GET']
=======
class ReportPermission(IsOwnerOrReadOnly):
    def has_object_permission(self, request, view, obj):
        # Checks if the user has the require permissions
        # To access the submission data in reports
        user = request.user
        if user.is_superuser:
            return True
        if user.is_anonymous:
            user = get_anonymous_user()
        permissions = list(obj.get_perms(user))
        required_permissions = [
            PERM_VIEW_SUBMISSIONS,
            PERM_PARTIAL_SUBMISSIONS,
        ]
        return any(
            perm in permissions for perm in required_permissions
        )
>>>>>>> 35651cf0
<|MERGE_RESOLUTION|>--- conflicted
+++ resolved
@@ -274,7 +274,6 @@
     }
 
 
-<<<<<<< HEAD
 class AssetExportSettingsPermission(AssetNestedObjectPermission):
     perms_map = {
         'GET': ['%(app_label)s.view_submissions'],
@@ -294,7 +293,8 @@
 
     perms_map['POST'] = perms_map['GET']
     perms_map['DELETE'] = perms_map['GET']
-=======
+
+
 class ReportPermission(IsOwnerOrReadOnly):
     def has_object_permission(self, request, view, obj):
         # Checks if the user has the require permissions
@@ -311,5 +311,4 @@
         ]
         return any(
             perm in permissions for perm in required_permissions
-        )
->>>>>>> 35651cf0
+        )