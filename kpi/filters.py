<<<<<<< HEAD
import re
import haystack
from itertools import groupby
from distutils.util import strtobool
=======
# coding: utf-8
>>>>>>> 11fd5272
from django.conf import settings
from django.contrib.auth.models import AnonymousUser
from django.core.exceptions import FieldError
from django.db.models import Case, Count, F, IntegerField, Q, Value, When
from django.db.models.query import QuerySet
from rest_framework import filters
from rest_framework.request import Request

from kpi.constants import (
    ASSET_SEARCH_DEFAULT_FIELD_LOOKUPS,
    ASSET_STATUS_SHARED,
    ASSET_STATUS_DISCOVERABLE,
    ASSET_STATUS_PRIVATE,
    ASSET_STATUS_PUBLIC,
    PERM_DISCOVER_ASSET,
    PERM_PARTIAL_SUBMISSIONS,
    PERM_VIEW_ASSET,
    PERM_VIEW_SUBMISSIONS,
)
from kpi.exceptions import SearchQueryTooShortException
from kpi.models.asset import UserAssetSubscription
from kpi.utils.query_parser import get_parsed_parameters, parse, ParseError
from kpi.utils.object_permission import (
    get_objects_for_user,
    get_anonymous_user,
    get_perm_ids_from_code_names,
)
from kpi.utils.permissions import is_user_anonymous
from .models import Asset, ObjectPermission


class AssetOwnerFilterBackend(filters.BaseFilterBackend):
    """
    For use with nested models of Asset.
    Restricts access to items that are owned by the current user
    """

    def filter_queryset(self, request, queryset, view):
        fields = {"asset__owner": request.user}
        return queryset.filter(**fields)


class AssetOrderingFilter(filters.OrderingFilter):

    def filter_queryset(self, request, queryset, view):
        query_params = request.query_params
        collections_first = query_params.get('collections_first',
                                             'false').lower() == 'true'
        ordering = self.get_ordering(request, queryset, view)

        if collections_first:
            # If `collections_first` is `True`, we want the collections to be
            # displayed at the beginning. We add a temporary field to set a
            # priority to 1 for collections and all other asset types to 0.
            # The results are sorted by this priority first and then by what
            # comes next, either:
            # - `ordering` from querystring
            # - model default option
            queryset = queryset.annotate(
                ordering_priority=Case(
                    When(asset_type='collection', then=Value(1)),
                    default=Value(0),
                    output_field=IntegerField(),
                ),
            )
            if ordering is None:
                # Make a copy, we don't want to alter Asset._meta.ordering
                ordering = Asset._meta.ordering.copy()
            ordering.insert(0, '-ordering_priority')

        if ordering:
            if 'subscribers_count' in ordering or \
                    '-subscribers_count' in ordering:
                queryset = queryset.annotate(subscribers_count=
                                             Count('userassetsubscription__user'))
            return queryset.order_by(*ordering)

        return queryset


class KpiObjectPermissionsFilter:

    STATUS_PARAMETER = 'status'
    PARENT_UID_PARAMETER = 'parent__uid'
    DATA_SHARING_PARAMETER = 'data_sharing__enabled'

    def filter_queryset(self, request, queryset, view):
        user = request.user
        if user.is_superuser and view.action != 'list':
            # For a list, we won't deluge the superuser with everyone else's
            # stuff. This isn't a list, though, so return it all
            return queryset

        queryset = self._get_queryset_for_collection_statuses(request, queryset)
        if self._return_queryset:
            return queryset.distinct()

        queryset = self._get_queryset_for_data_sharing_enabled(
            request, queryset
        )
        if self._return_queryset:
            return queryset.distinct()

        # Getting the children of discoverable public collections
        queryset = self._get_queryset_for_discoverable_child_assets(
            request, queryset
        )
        if self._return_queryset:
            return queryset.distinct()

        owned_and_explicit_shared = self._get_owned_and_explicitly_shared(user)

        if view.action != 'list':
            # Not a list, so discoverability doesn't matter
            assets = owned_and_explicit_shared.union(self._get_publics())
            return queryset.filter(pk__in=assets)

        subscribed = self._get_subscribed(user)

        # As other places in the code, coerce `asset_ids` as a list to force
        # the query to be processed right now. Otherwise, because queryset is
        # a lazy query, Django creates (left) joins on tables when queryset is
        # interpreted and it is way slower than running this extra query.
        asset_ids = list(
            (
                owned_and_explicit_shared
                    .union(subscribed)
                    # Since user would be subscribed to a collection and not
                    # the assets themselves, we append children of subscribed
                    # collections to the queryset in order for `?q=parent__uid`
                    # queries to return the collection's children
                    .union(queryset.filter(parent__in=subscribed).values('pk'))
            ).values_list('id', flat=True)
        )
        return queryset.filter(pk__in=asset_ids)

    def _get_queryset_for_data_sharing_enabled(
        self, request: Request, queryset: QuerySet
    ) -> QuerySet:
        """
        Returns a queryset containing the assets that the user is allowed
        to view data.
        I.e., user needs 'view_submissions' or 'partial_submissions'.
        """

        self._return_queryset = False
        parameters = self.__get_parsed_parameters(request)
        try:
            data_sharing = parameters[self.DATA_SHARING_PARAMETER][0]
        except KeyError:
            return queryset

        if not data_sharing:  # No reason to be False, but just in case
            return queryset

        self._return_queryset = True
        required_perm_ids = get_perm_ids_from_code_names(
            [PERM_VIEW_SUBMISSIONS, PERM_PARTIAL_SUBMISSIONS]
        )
        user = request.user
        if is_user_anonymous(user):
            # Avoid giving anonymous users special treatment when viewing
            # public objects
            perms = ObjectPermission.objects.none()
        else:
            perms = ObjectPermission.objects.filter(
                deny=False,
                user=user,
                permission_id__in=required_perm_ids)

        asset_ids = perms.values('asset')

        # `SearchFilter` handles further filtering to include only assets with
        # `data_sharing__enabled` (`self.DATA_SHARING_PARAMETER`) set to true
        return queryset.filter(pk__in=asset_ids)

    def _get_discoverable(self, queryset):
        # We were asked not to consider subscriptions; return all
        # discoverable objects
        return get_objects_for_user(
            get_anonymous_user(), PERM_DISCOVER_ASSET,
            queryset
        )

    def _get_queryset_for_collection_statuses(self, request, queryset):
        """
        Narrow down the queryset based on `status` parameter.
        It is useful when fetching Assets of type `collection`

        If `status` is not detected in `q`, it returns the queryset as is.
        Otherwise, there are 4 scenarios:
        - `status` == 'private': collections owned by user
        - `status` == 'shared': collections user can view
        - `status` == 'public': collections user has subscribed to (ONLY)
        - `status` == 'public-discoverable': all public collections

        Args:
            request
            queryset
        Returns:
            QuerySet
        """

        # Governs whether returned queryset should be processed immediately
        # and should stop other filtering on `queryset` in parent method of
        # `_get_queryset_for_collection_statuses()`
        self._return_queryset = False
        user = request.user

        try:
            status = request.query_params[self.STATUS_PARAMETER].strip()
        except KeyError:
            return queryset

        if status == ASSET_STATUS_PRIVATE:
            self._return_queryset = True
            return queryset.filter(owner=request.user)

        elif status == ASSET_STATUS_SHARED:
            self._return_queryset = True
            return get_objects_for_user(user, PERM_VIEW_ASSET, queryset)

        elif status == ASSET_STATUS_PUBLIC:
            self._return_queryset = True
            return queryset.filter(pk__in=self._get_subscribed(user))

        elif status == ASSET_STATUS_DISCOVERABLE:
            self._return_queryset = True
            discoverable = self._get_discoverable(queryset)
            # We were asked not to consider subscriptions; return all
            # discoverable objects
            return discoverable

        return queryset

    def _get_queryset_for_discoverable_child_assets(
        self, request: Request, queryset: QuerySet
    ) -> QuerySet:
        """
        Returns a queryset containing the children of publically discoverable
        assets based on the discoverability of the child's parent. The parent
        uid is passed in the request query string.
        """

        self._return_queryset = False

        parameters = self.__get_parsed_parameters(request)
        try:
            parent_uids = parameters[self.PARENT_UID_PARAMETER]
        except KeyError:
            return queryset

        # `self.__get_parsed_parameters()` returns a list for each parameters
        # but we should only search only with one parent uid
        parent_obj = queryset.get(uid=parent_uids[0])

        if not isinstance(parent_obj, Asset):
            return queryset

        if parent_obj.has_perm(get_anonymous_user(), PERM_DISCOVER_ASSET):
            self._return_queryset = True
            return queryset.filter(
                pk__in=self._get_publics(), parent=parent_obj
            )

        return queryset

    @staticmethod
    def _get_owned_and_explicitly_shared(user):
        view_asset_perm_id = get_perm_ids_from_code_names(PERM_VIEW_ASSET)
        if is_user_anonymous(user):
            # Avoid giving anonymous users special treatment when viewing
            # public objects
            perms = ObjectPermission.objects.none()
        else:
            perms = ObjectPermission.objects.filter(
                deny=False,
                user=user,
                permission_id=view_asset_perm_id)

        return perms.values('asset')

    @staticmethod
    def _get_publics():
        view_asset_perm_id = get_perm_ids_from_code_names(PERM_VIEW_ASSET)
        return ObjectPermission.objects.filter(
            deny=False,
            user=get_anonymous_user(),
            permission_id=view_asset_perm_id).values('asset')

    @classmethod
    def _get_subscribed(cls, user):
        # Of the public objects, determine to which the user has subscribed
        if is_user_anonymous(user):
            user = get_anonymous_user()

        return UserAssetSubscription.objects.filter(
            asset__in=cls._get_publics(), user=user
        ).values('asset')

    def __get_parsed_parameters(self, request: Request) -> dict:
        """
        Returns the results of `get_parsed_parameters` utility.
        Useful in this class to detect specific parameters and to return
        according queryset
        """
        try:
            q = request.query_params['q']
        except KeyError:
            return {}

        try:
            q_obj = parse(
                q, default_field_lookups=ASSET_SEARCH_DEFAULT_FIELD_LOOKUPS
            )
        except (ParseError, SearchQueryTooShortException):
            # Let's `SearchFilter` handle errors
            return {}
        else:
            return get_parsed_parameters(q_obj)


class RelatedAssetPermissionsFilter(KpiObjectPermissionsFilter):
    """
    Uses KpiObjectPermissionsFilter to determine which assets the user
    may access, and then filters the provided queryset to include only objects
    related to those assets. The queryset's model must be related to `Asset`
    via a field named `asset`.
    """

    def filter_queryset(self, request, queryset, view):
        available_assets = super().filter_queryset(
            request=request,
            queryset=Asset.objects.all(),
            view=view
        )
        return queryset.filter(asset__in=available_assets)


class SearchFilter(filters.BaseFilterBackend):
    """
    If the request includes a `q` parameter specifying a Boolean search string
    with a Whoosh-like syntax, filter the queryset accordingly using the ORM.
    If no `q` is present, return the queryset untouched. If `q` is not
    parseable, references a field that does not exist, or specifies an invalid
    value for a field (e.g. text for an integer field), return an empty
    queryset to make the problem obvious.
    """

    def filter_queryset(self, request, queryset, view):
        try:
            q = request.query_params['q']
        except KeyError:
            return queryset

        try:
            q_obj = parse(
                q, default_field_lookups=view.search_default_field_lookups
            )
        except ParseError:
            return queryset.model.objects.none()
        except SearchQueryTooShortException as e:
            # raising an exception if the default search query without a
            # specified field is less than a set length of characters -
            # currently 3
            raise e

        try:
            # If no search field is specified, the search term is compared
            # to several default fields and therefore may return a copies
            # of the same match, therefore the `distinct()` method is required
            return queryset.filter(q_obj).distinct()
        except (FieldError, ValueError):
            return queryset.model.objects.none()


class KpiAssignedObjectPermissionsFilter(filters.BaseFilterBackend):
    """
    Used by kpi.views.v1.object_permission.ObjectPermissionViewSet only
    """

    def filter_queryset(self, request, queryset, view):
        # TODO: omit objects for which the user has only a deny permission
        user = request.user
        if isinstance(request.user, AnonymousUser):
            user = get_anonymous_user()

        if user.is_superuser:
            # Superuser sees all
            return queryset
        if user.pk == settings.ANONYMOUS_USER_ID:
            # Hide permissions from anonymous users
            return queryset.none()
        """
        A regular user sees their own permissions and the owner's permissions
        for objects to which they have access. For example, if Alana and John
        have view access to an object owned by Richard, John should see all of
        his own permissions and Richard's permissions, but not any of Alana's
        permissions.
        """
        result = ObjectPermission.objects.filter(
            Q(asset__owner=user)  # owner sees everything
            | Q(user=user)  # everyone with access sees their own
            | Q(
                # everyone with access sees the owner's
                asset__permissions__user=user, user=F('asset__owner')
            )
<<<<<<< HEAD
        return queryset.filter(pk__in=object_permission_ids)


class AttachmentFilter(filters.BaseFilterBackend):
    def filter_queryset(self, request, queryset, view):
        attachments_type = request.query_params.get('type')
        group_by = request.query_params.get('group_by')
        all = request.query_params.get("all", "true") == "true"

        # sorting is a prerequisite for group by queries
        # override order_by with group by value
        order_by = group_by or request.query_params.get('order_by')
        # Add a query param for sort
        sort = 'pk'
        if request.query_params.get('sort') == 'desc':
            sort = '-pk'

        if attachments_type:
            queryset = queryset.filter(mimetype__istartswith=attachments_type.lower())

        if order_by and order_by == 'question':
            queryset = sorted(queryset.order_by(sort),
                              key=lambda att: att.question_index)
            if group_by and group_by == 'question':
                result = []
                for index, (qid, attachments) in \
                        enumerate(groupby(queryset, lambda att: (att.question_index, att.question))):
                    question = qid[1] if qid[1] else {'number': qid[0]}
                    if all or (not all and question.get("in_latest_version")):
                        question['attachments'] = list(attachments)
                        question['index'] = index
                        result.append(question)
                return result

        elif order_by and order_by == 'submission':
            queryset = sorted(queryset.order_by(sort),
                              key=lambda att: (att.instance.id, att.question_index))
            if group_by and group_by == 'submission':
                result = []
                for index, (sid, attachments) in \
                        enumerate(groupby(queryset, lambda att: (att.instance.uuid, att.instance.submission))):
                    submission = sid[1] if sid[1] else {'instance_uuid': sid[0]}
                    submission['attachments'] = list(attachments)
                    submission['index'] = index
                    result.append(submission)
                return result
        else:
            queryset = queryset.order_by(sort)
        return queryset
=======
        ).distinct()
        return result
>>>>>>> 11fd5272
<|MERGE_RESOLUTION|>--- conflicted
+++ resolved
@@ -1,11 +1,6 @@
-<<<<<<< HEAD
-import re
-import haystack
+# coding: utf-8
 from itertools import groupby
-from distutils.util import strtobool
-=======
-# coding: utf-8
->>>>>>> 11fd5272
+
 from django.conf import settings
 from django.contrib.auth.models import AnonymousUser
 from django.core.exceptions import FieldError
@@ -86,342 +81,12 @@
         return queryset
 
 
-class KpiObjectPermissionsFilter:
-
-    STATUS_PARAMETER = 'status'
-    PARENT_UID_PARAMETER = 'parent__uid'
-    DATA_SHARING_PARAMETER = 'data_sharing__enabled'
-
-    def filter_queryset(self, request, queryset, view):
-        user = request.user
-        if user.is_superuser and view.action != 'list':
-            # For a list, we won't deluge the superuser with everyone else's
-            # stuff. This isn't a list, though, so return it all
-            return queryset
-
-        queryset = self._get_queryset_for_collection_statuses(request, queryset)
-        if self._return_queryset:
-            return queryset.distinct()
-
-        queryset = self._get_queryset_for_data_sharing_enabled(
-            request, queryset
-        )
-        if self._return_queryset:
-            return queryset.distinct()
-
-        # Getting the children of discoverable public collections
-        queryset = self._get_queryset_for_discoverable_child_assets(
-            request, queryset
-        )
-        if self._return_queryset:
-            return queryset.distinct()
-
-        owned_and_explicit_shared = self._get_owned_and_explicitly_shared(user)
-
-        if view.action != 'list':
-            # Not a list, so discoverability doesn't matter
-            assets = owned_and_explicit_shared.union(self._get_publics())
-            return queryset.filter(pk__in=assets)
-
-        subscribed = self._get_subscribed(user)
-
-        # As other places in the code, coerce `asset_ids` as a list to force
-        # the query to be processed right now. Otherwise, because queryset is
-        # a lazy query, Django creates (left) joins on tables when queryset is
-        # interpreted and it is way slower than running this extra query.
-        asset_ids = list(
-            (
-                owned_and_explicit_shared
-                    .union(subscribed)
-                    # Since user would be subscribed to a collection and not
-                    # the assets themselves, we append children of subscribed
-                    # collections to the queryset in order for `?q=parent__uid`
-                    # queries to return the collection's children
-                    .union(queryset.filter(parent__in=subscribed).values('pk'))
-            ).values_list('id', flat=True)
-        )
-        return queryset.filter(pk__in=asset_ids)
-
-    def _get_queryset_for_data_sharing_enabled(
-        self, request: Request, queryset: QuerySet
-    ) -> QuerySet:
-        """
-        Returns a queryset containing the assets that the user is allowed
-        to view data.
-        I.e., user needs 'view_submissions' or 'partial_submissions'.
-        """
-
-        self._return_queryset = False
-        parameters = self.__get_parsed_parameters(request)
-        try:
-            data_sharing = parameters[self.DATA_SHARING_PARAMETER][0]
-        except KeyError:
-            return queryset
-
-        if not data_sharing:  # No reason to be False, but just in case
-            return queryset
-
-        self._return_queryset = True
-        required_perm_ids = get_perm_ids_from_code_names(
-            [PERM_VIEW_SUBMISSIONS, PERM_PARTIAL_SUBMISSIONS]
-        )
-        user = request.user
-        if is_user_anonymous(user):
-            # Avoid giving anonymous users special treatment when viewing
-            # public objects
-            perms = ObjectPermission.objects.none()
-        else:
-            perms = ObjectPermission.objects.filter(
-                deny=False,
-                user=user,
-                permission_id__in=required_perm_ids)
-
-        asset_ids = perms.values('asset')
-
-        # `SearchFilter` handles further filtering to include only assets with
-        # `data_sharing__enabled` (`self.DATA_SHARING_PARAMETER`) set to true
-        return queryset.filter(pk__in=asset_ids)
-
-    def _get_discoverable(self, queryset):
-        # We were asked not to consider subscriptions; return all
-        # discoverable objects
-        return get_objects_for_user(
-            get_anonymous_user(), PERM_DISCOVER_ASSET,
-            queryset
-        )
-
-    def _get_queryset_for_collection_statuses(self, request, queryset):
-        """
-        Narrow down the queryset based on `status` parameter.
-        It is useful when fetching Assets of type `collection`
-
-        If `status` is not detected in `q`, it returns the queryset as is.
-        Otherwise, there are 4 scenarios:
-        - `status` == 'private': collections owned by user
-        - `status` == 'shared': collections user can view
-        - `status` == 'public': collections user has subscribed to (ONLY)
-        - `status` == 'public-discoverable': all public collections
-
-        Args:
-            request
-            queryset
-        Returns:
-            QuerySet
-        """
-
-        # Governs whether returned queryset should be processed immediately
-        # and should stop other filtering on `queryset` in parent method of
-        # `_get_queryset_for_collection_statuses()`
-        self._return_queryset = False
-        user = request.user
-
-        try:
-            status = request.query_params[self.STATUS_PARAMETER].strip()
-        except KeyError:
-            return queryset
-
-        if status == ASSET_STATUS_PRIVATE:
-            self._return_queryset = True
-            return queryset.filter(owner=request.user)
-
-        elif status == ASSET_STATUS_SHARED:
-            self._return_queryset = True
-            return get_objects_for_user(user, PERM_VIEW_ASSET, queryset)
-
-        elif status == ASSET_STATUS_PUBLIC:
-            self._return_queryset = True
-            return queryset.filter(pk__in=self._get_subscribed(user))
-
-        elif status == ASSET_STATUS_DISCOVERABLE:
-            self._return_queryset = True
-            discoverable = self._get_discoverable(queryset)
-            # We were asked not to consider subscriptions; return all
-            # discoverable objects
-            return discoverable
-
-        return queryset
-
-    def _get_queryset_for_discoverable_child_assets(
-        self, request: Request, queryset: QuerySet
-    ) -> QuerySet:
-        """
-        Returns a queryset containing the children of publically discoverable
-        assets based on the discoverability of the child's parent. The parent
-        uid is passed in the request query string.
-        """
-
-        self._return_queryset = False
-
-        parameters = self.__get_parsed_parameters(request)
-        try:
-            parent_uids = parameters[self.PARENT_UID_PARAMETER]
-        except KeyError:
-            return queryset
-
-        # `self.__get_parsed_parameters()` returns a list for each parameters
-        # but we should only search only with one parent uid
-        parent_obj = queryset.get(uid=parent_uids[0])
-
-        if not isinstance(parent_obj, Asset):
-            return queryset
-
-        if parent_obj.has_perm(get_anonymous_user(), PERM_DISCOVER_ASSET):
-            self._return_queryset = True
-            return queryset.filter(
-                pk__in=self._get_publics(), parent=parent_obj
-            )
-
-        return queryset
-
-    @staticmethod
-    def _get_owned_and_explicitly_shared(user):
-        view_asset_perm_id = get_perm_ids_from_code_names(PERM_VIEW_ASSET)
-        if is_user_anonymous(user):
-            # Avoid giving anonymous users special treatment when viewing
-            # public objects
-            perms = ObjectPermission.objects.none()
-        else:
-            perms = ObjectPermission.objects.filter(
-                deny=False,
-                user=user,
-                permission_id=view_asset_perm_id)
-
-        return perms.values('asset')
-
-    @staticmethod
-    def _get_publics():
-        view_asset_perm_id = get_perm_ids_from_code_names(PERM_VIEW_ASSET)
-        return ObjectPermission.objects.filter(
-            deny=False,
-            user=get_anonymous_user(),
-            permission_id=view_asset_perm_id).values('asset')
-
-    @classmethod
-    def _get_subscribed(cls, user):
-        # Of the public objects, determine to which the user has subscribed
-        if is_user_anonymous(user):
-            user = get_anonymous_user()
-
-        return UserAssetSubscription.objects.filter(
-            asset__in=cls._get_publics(), user=user
-        ).values('asset')
-
-    def __get_parsed_parameters(self, request: Request) -> dict:
-        """
-        Returns the results of `get_parsed_parameters` utility.
-        Useful in this class to detect specific parameters and to return
-        according queryset
-        """
-        try:
-            q = request.query_params['q']
-        except KeyError:
-            return {}
-
-        try:
-            q_obj = parse(
-                q, default_field_lookups=ASSET_SEARCH_DEFAULT_FIELD_LOOKUPS
-            )
-        except (ParseError, SearchQueryTooShortException):
-            # Let's `SearchFilter` handle errors
-            return {}
-        else:
-            return get_parsed_parameters(q_obj)
-
-
-class RelatedAssetPermissionsFilter(KpiObjectPermissionsFilter):
-    """
-    Uses KpiObjectPermissionsFilter to determine which assets the user
-    may access, and then filters the provided queryset to include only objects
-    related to those assets. The queryset's model must be related to `Asset`
-    via a field named `asset`.
-    """
-
-    def filter_queryset(self, request, queryset, view):
-        available_assets = super().filter_queryset(
-            request=request,
-            queryset=Asset.objects.all(),
-            view=view
-        )
-        return queryset.filter(asset__in=available_assets)
-
-
-class SearchFilter(filters.BaseFilterBackend):
-    """
-    If the request includes a `q` parameter specifying a Boolean search string
-    with a Whoosh-like syntax, filter the queryset accordingly using the ORM.
-    If no `q` is present, return the queryset untouched. If `q` is not
-    parseable, references a field that does not exist, or specifies an invalid
-    value for a field (e.g. text for an integer field), return an empty
-    queryset to make the problem obvious.
-    """
-
-    def filter_queryset(self, request, queryset, view):
-        try:
-            q = request.query_params['q']
-        except KeyError:
-            return queryset
-
-        try:
-            q_obj = parse(
-                q, default_field_lookups=view.search_default_field_lookups
-            )
-        except ParseError:
-            return queryset.model.objects.none()
-        except SearchQueryTooShortException as e:
-            # raising an exception if the default search query without a
-            # specified field is less than a set length of characters -
-            # currently 3
-            raise e
-
-        try:
-            # If no search field is specified, the search term is compared
-            # to several default fields and therefore may return a copies
-            # of the same match, therefore the `distinct()` method is required
-            return queryset.filter(q_obj).distinct()
-        except (FieldError, ValueError):
-            return queryset.model.objects.none()
-
-
-class KpiAssignedObjectPermissionsFilter(filters.BaseFilterBackend):
-    """
-    Used by kpi.views.v1.object_permission.ObjectPermissionViewSet only
-    """
-
-    def filter_queryset(self, request, queryset, view):
-        # TODO: omit objects for which the user has only a deny permission
-        user = request.user
-        if isinstance(request.user, AnonymousUser):
-            user = get_anonymous_user()
-
-        if user.is_superuser:
-            # Superuser sees all
-            return queryset
-        if user.pk == settings.ANONYMOUS_USER_ID:
-            # Hide permissions from anonymous users
-            return queryset.none()
-        """
-        A regular user sees their own permissions and the owner's permissions
-        for objects to which they have access. For example, if Alana and John
-        have view access to an object owned by Richard, John should see all of
-        his own permissions and Richard's permissions, but not any of Alana's
-        permissions.
-        """
-        result = ObjectPermission.objects.filter(
-            Q(asset__owner=user)  # owner sees everything
-            | Q(user=user)  # everyone with access sees their own
-            | Q(
-                # everyone with access sees the owner's
-                asset__permissions__user=user, user=F('asset__owner')
-            )
-<<<<<<< HEAD
-        return queryset.filter(pk__in=object_permission_ids)
-
-
 class AttachmentFilter(filters.BaseFilterBackend):
+
     def filter_queryset(self, request, queryset, view):
         attachments_type = request.query_params.get('type')
         group_by = request.query_params.get('group_by')
-        all = request.query_params.get("all", "true") == "true"
+        all_ = request.query_params.get('all', 'true') == 'true'
 
         # sorting is a prerequisite for group by queries
         # override order_by with group by value
@@ -442,7 +107,7 @@
                 for index, (qid, attachments) in \
                         enumerate(groupby(queryset, lambda att: (att.question_index, att.question))):
                     question = qid[1] if qid[1] else {'number': qid[0]}
-                    if all or (not all and question.get("in_latest_version")):
+                    if all_ or (not all_ and question.get("in_latest_version")):
                         question['attachments'] = list(attachments)
                         question['index'] = index
                         result.append(question)
@@ -463,7 +128,334 @@
         else:
             queryset = queryset.order_by(sort)
         return queryset
-=======
+
+
+class KpiObjectPermissionsFilter:
+
+    STATUS_PARAMETER = 'status'
+    PARENT_UID_PARAMETER = 'parent__uid'
+    DATA_SHARING_PARAMETER = 'data_sharing__enabled'
+
+    def filter_queryset(self, request, queryset, view):
+        user = request.user
+        if user.is_superuser and view.action != 'list':
+            # For a list, we won't deluge the superuser with everyone else's
+            # stuff. This isn't a list, though, so return it all
+            return queryset
+
+        queryset = self._get_queryset_for_collection_statuses(request, queryset)
+        if self._return_queryset:
+            return queryset.distinct()
+
+        queryset = self._get_queryset_for_data_sharing_enabled(
+            request, queryset
+        )
+        if self._return_queryset:
+            return queryset.distinct()
+
+        # Getting the children of discoverable public collections
+        queryset = self._get_queryset_for_discoverable_child_assets(
+            request, queryset
+        )
+        if self._return_queryset:
+            return queryset.distinct()
+
+        owned_and_explicit_shared = self._get_owned_and_explicitly_shared(user)
+
+        if view.action != 'list':
+            # Not a list, so discoverability doesn't matter
+            assets = owned_and_explicit_shared.union(self._get_publics())
+            return queryset.filter(pk__in=assets)
+
+        subscribed = self._get_subscribed(user)
+
+        # As other places in the code, coerce `asset_ids` as a list to force
+        # the query to be processed right now. Otherwise, because queryset is
+        # a lazy query, Django creates (left) joins on tables when queryset is
+        # interpreted and it is way slower than running this extra query.
+        asset_ids = list(
+            (
+                owned_and_explicit_shared
+                    .union(subscribed)
+                    # Since user would be subscribed to a collection and not
+                    # the assets themselves, we append children of subscribed
+                    # collections to the queryset in order for `?q=parent__uid`
+                    # queries to return the collection's children
+                    .union(queryset.filter(parent__in=subscribed).values('pk'))
+            ).values_list('id', flat=True)
+        )
+        return queryset.filter(pk__in=asset_ids)
+
+    def _get_queryset_for_data_sharing_enabled(
+        self, request: Request, queryset: QuerySet
+    ) -> QuerySet:
+        """
+        Returns a queryset containing the assets that the user is allowed
+        to view data.
+        I.e., user needs 'view_submissions' or 'partial_submissions'.
+        """
+
+        self._return_queryset = False
+        parameters = self.__get_parsed_parameters(request)
+        try:
+            data_sharing = parameters[self.DATA_SHARING_PARAMETER][0]
+        except KeyError:
+            return queryset
+
+        if not data_sharing:  # No reason to be False, but just in case
+            return queryset
+
+        self._return_queryset = True
+        required_perm_ids = get_perm_ids_from_code_names(
+            [PERM_VIEW_SUBMISSIONS, PERM_PARTIAL_SUBMISSIONS]
+        )
+        user = request.user
+        if is_user_anonymous(user):
+            # Avoid giving anonymous users special treatment when viewing
+            # public objects
+            perms = ObjectPermission.objects.none()
+        else:
+            perms = ObjectPermission.objects.filter(
+                deny=False,
+                user=user,
+                permission_id__in=required_perm_ids)
+
+        asset_ids = perms.values('asset')
+
+        # `SearchFilter` handles further filtering to include only assets with
+        # `data_sharing__enabled` (`self.DATA_SHARING_PARAMETER`) set to true
+        return queryset.filter(pk__in=asset_ids)
+
+    def _get_discoverable(self, queryset):
+        # We were asked not to consider subscriptions; return all
+        # discoverable objects
+        return get_objects_for_user(
+            get_anonymous_user(), PERM_DISCOVER_ASSET,
+            queryset
+        )
+
+    def _get_queryset_for_collection_statuses(self, request, queryset):
+        """
+        Narrow down the queryset based on `status` parameter.
+        It is useful when fetching Assets of type `collection`
+
+        If `status` is not detected in `q`, it returns the queryset as is.
+        Otherwise, there are 4 scenarios:
+        - `status` == 'private': collections owned by user
+        - `status` == 'shared': collections user can view
+        - `status` == 'public': collections user has subscribed to (ONLY)
+        - `status` == 'public-discoverable': all public collections
+
+        Args:
+            request
+            queryset
+        Returns:
+            QuerySet
+        """
+
+        # Governs whether returned queryset should be processed immediately
+        # and should stop other filtering on `queryset` in parent method of
+        # `_get_queryset_for_collection_statuses()`
+        self._return_queryset = False
+        user = request.user
+
+        try:
+            status = request.query_params[self.STATUS_PARAMETER].strip()
+        except KeyError:
+            return queryset
+
+        if status == ASSET_STATUS_PRIVATE:
+            self._return_queryset = True
+            return queryset.filter(owner=request.user)
+
+        elif status == ASSET_STATUS_SHARED:
+            self._return_queryset = True
+            return get_objects_for_user(user, PERM_VIEW_ASSET, queryset)
+
+        elif status == ASSET_STATUS_PUBLIC:
+            self._return_queryset = True
+            return queryset.filter(pk__in=self._get_subscribed(user))
+
+        elif status == ASSET_STATUS_DISCOVERABLE:
+            self._return_queryset = True
+            discoverable = self._get_discoverable(queryset)
+            # We were asked not to consider subscriptions; return all
+            # discoverable objects
+            return discoverable
+
+        return queryset
+
+    def _get_queryset_for_discoverable_child_assets(
+        self, request: Request, queryset: QuerySet
+    ) -> QuerySet:
+        """
+        Returns a queryset containing the children of publically discoverable
+        assets based on the discoverability of the child's parent. The parent
+        uid is passed in the request query string.
+        """
+
+        self._return_queryset = False
+
+        parameters = self.__get_parsed_parameters(request)
+        try:
+            parent_uids = parameters[self.PARENT_UID_PARAMETER]
+        except KeyError:
+            return queryset
+
+        # `self.__get_parsed_parameters()` returns a list for each parameters
+        # but we should only search only with one parent uid
+        parent_obj = queryset.get(uid=parent_uids[0])
+
+        if not isinstance(parent_obj, Asset):
+            return queryset
+
+        if parent_obj.has_perm(get_anonymous_user(), PERM_DISCOVER_ASSET):
+            self._return_queryset = True
+            return queryset.filter(
+                pk__in=self._get_publics(), parent=parent_obj
+            )
+
+        return queryset
+
+    @staticmethod
+    def _get_owned_and_explicitly_shared(user):
+        view_asset_perm_id = get_perm_ids_from_code_names(PERM_VIEW_ASSET)
+        if is_user_anonymous(user):
+            # Avoid giving anonymous users special treatment when viewing
+            # public objects
+            perms = ObjectPermission.objects.none()
+        else:
+            perms = ObjectPermission.objects.filter(
+                deny=False,
+                user=user,
+                permission_id=view_asset_perm_id)
+
+        return perms.values('asset')
+
+    @staticmethod
+    def _get_publics():
+        view_asset_perm_id = get_perm_ids_from_code_names(PERM_VIEW_ASSET)
+        return ObjectPermission.objects.filter(
+            deny=False,
+            user=get_anonymous_user(),
+            permission_id=view_asset_perm_id).values('asset')
+
+    @classmethod
+    def _get_subscribed(cls, user):
+        # Of the public objects, determine to which the user has subscribed
+        if is_user_anonymous(user):
+            user = get_anonymous_user()
+
+        return UserAssetSubscription.objects.filter(
+            asset__in=cls._get_publics(), user=user
+        ).values('asset')
+
+    def __get_parsed_parameters(self, request: Request) -> dict:
+        """
+        Returns the results of `get_parsed_parameters` utility.
+        Useful in this class to detect specific parameters and to return
+        according queryset
+        """
+        try:
+            q = request.query_params['q']
+        except KeyError:
+            return {}
+
+        try:
+            q_obj = parse(
+                q, default_field_lookups=ASSET_SEARCH_DEFAULT_FIELD_LOOKUPS
+            )
+        except (ParseError, SearchQueryTooShortException):
+            # Let's `SearchFilter` handle errors
+            return {}
+        else:
+            return get_parsed_parameters(q_obj)
+
+
+class RelatedAssetPermissionsFilter(KpiObjectPermissionsFilter):
+    """
+    Uses KpiObjectPermissionsFilter to determine which assets the user
+    may access, and then filters the provided queryset to include only objects
+    related to those assets. The queryset's model must be related to `Asset`
+    via a field named `asset`.
+    """
+
+    def filter_queryset(self, request, queryset, view):
+        available_assets = super().filter_queryset(
+            request=request,
+            queryset=Asset.objects.all(),
+            view=view
+        )
+        return queryset.filter(asset__in=available_assets)
+
+
+class SearchFilter(filters.BaseFilterBackend):
+    """
+    If the request includes a `q` parameter specifying a Boolean search string
+    with a Whoosh-like syntax, filter the queryset accordingly using the ORM.
+    If no `q` is present, return the queryset untouched. If `q` is not
+    parseable, references a field that does not exist, or specifies an invalid
+    value for a field (e.g. text for an integer field), return an empty
+    queryset to make the problem obvious.
+    """
+
+    def filter_queryset(self, request, queryset, view):
+        try:
+            q = request.query_params['q']
+        except KeyError:
+            return queryset
+
+        try:
+            q_obj = parse(
+                q, default_field_lookups=view.search_default_field_lookups
+            )
+        except ParseError:
+            return queryset.model.objects.none()
+        except SearchQueryTooShortException as e:
+            # raising an exception if the default search query without a
+            # specified field is less than a set length of characters -
+            # currently 3
+            raise e
+
+        try:
+            # If no search field is specified, the search term is compared
+            # to several default fields and therefore may return a copies
+            # of the same match, therefore the `distinct()` method is required
+            return queryset.filter(q_obj).distinct()
+        except (FieldError, ValueError):
+            return queryset.model.objects.none()
+
+
+class KpiAssignedObjectPermissionsFilter(filters.BaseFilterBackend):
+    """
+    Used by kpi.views.v1.object_permission.ObjectPermissionViewSet only
+    """
+
+    def filter_queryset(self, request, queryset, view):
+        # TODO: omit objects for which the user has only a deny permission
+        user = request.user
+        if isinstance(request.user, AnonymousUser):
+            user = get_anonymous_user()
+
+        if user.is_superuser:
+            # Superuser sees all
+            return queryset
+        if user.pk == settings.ANONYMOUS_USER_ID:
+            # Hide permissions from anonymous users
+            return queryset.none()
+        """
+        A regular user sees their own permissions and the owner's permissions
+        for objects to which they have access. For example, if Alana and John
+        have view access to an object owned by Richard, John should see all of
+        his own permissions and Richard's permissions, but not any of Alana's
+        permissions.
+        """
+        result = ObjectPermission.objects.filter(
+            Q(asset__owner=user)  # owner sees everything
+            | Q(user=user)  # everyone with access sees their own
+            | Q(
+                # everyone with access sees the owner's
+                asset__permissions__user=user, user=F('asset__owner')
+            )
         ).distinct()
         return result
->>>>>>> 11fd5272
