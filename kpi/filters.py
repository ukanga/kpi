--- conflicted
+++ resolved
@@ -286,11 +286,6 @@
         his own permissions and Richard's permissions, but not any of Alana's
         permissions.
         """
-<<<<<<< HEAD
-        result = ObjectPermission.objects.filter(
-            asset__permissions__user=user
-        ).distinct()
-=======
         asset_ids = (
             ObjectPermission.objects.filter(user=user)
             .values_list('asset_id', flat=True)
@@ -310,5 +305,4 @@
                 criteria['user_id__in'] = (user.pk, owner_id)
             result |= ObjectPermission.objects.filter(**criteria)
 
->>>>>>> a666abcf
         return result