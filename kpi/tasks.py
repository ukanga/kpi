--- conflicted
+++ resolved
@@ -3,14 +3,6 @@
 from django.core.management import call_command
 
 from kpi.models import Asset, ImportTask, ExportTask
-<<<<<<< HEAD
-
-
-@shared_task
-def update_search_index():
-    call_command('update_index', using=['default',], remove=True)
-=======
->>>>>>> 6080a8c2
 
 
 @shared_task
