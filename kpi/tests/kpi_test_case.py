--- conflicted
+++ resolved
@@ -16,12 +16,7 @@
 # FIXME: Remove the following line when the permissions API is in place.
 from .base_test_case import BaseTestCase
 from .test_permissions import BasePermissionsTestCase
-<<<<<<< HEAD
 from ..models.asset import Asset
-=======
-from ..models.asset import Asset, ObjectPermission
-from ..models.collection import Collection
->>>>>>> 34d9a058
 from ..models.object_permission import ObjectPermission
 
 
