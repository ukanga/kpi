--- conflicted
+++ resolved
@@ -214,28 +214,14 @@
                 self.asset.owner.id)
         )
 
-<<<<<<< HEAD
-    def run_csv_export_test(self, export_options=None, user=None):
+    def run_csv_export_test(self, export_options=None, asset=None, user=None):
         """
         Repeat yourself less while writing CSV export tests.
 
         `export_options`: a list of extra options for `ExportTask.data`. Do not
                           include `source` or `type`
-=======
-    def run_csv_export_test(
-        self, expected_lines, export_options=None, asset=None, user=None
-    ):
-        """
-        Repeat yourself less while writing CSV export tests.
-
-        `expected_lines`: a list of strings *without* trailing newlines whose
-                          UTF-8 encoded representation should match the export
-                          result
-        `export_options`: (optional) a list of extra options for
-                          `ExportTask.data`. Do not include `source` or `type`
-        `asset`: (optional) the asset to export. Defaults to `self.asset`
-        `user`: (optional) the user to own the export. Defaults to `self.user`
->>>>>>> 25246636
+        `asset`: asset
+        `user`: user
         """
         export_task = ExportTask()
         asset = self.asset if asset is None else asset
@@ -284,11 +270,7 @@
     def test_csv_export_default_options(self):
         expected_lines = [
             '"start";"end";"What kind of symmetry do you have?";"What kind of symmetry do you have?/Spherical";"What kind of symmetry do you have?/Radial";"What kind of symmetry do you have?/Bilateral";"How many segments does your body have?";"Do you have body fluids that occupy intracellular space?";"Do you descend from an ancestral unicellular organism?";"_id";"_uuid";"_submission_time";"_validation_status";"_index"',
-<<<<<<< HEAD
             _csv_tag_row(14, (2, 'symmetry'), (6, 'segments'), (7, 'fluids')),
-=======
-            '"";"";"#symmetry";"";"";"";"#segments";"#fluids";"";"";"";"";"";""',
->>>>>>> 25246636
             '"2017-10-23T05:40:39.000-04:00";"2017-10-23T05:41:13.000-04:00";"Spherical Radial Bilateral";"1";"1";"1";"6";"Yes, and some extracellular space";"No";"61";"48583952-1892-4931-8d9c-869e7b49bafb";"2017-10-23T09:41:19";"";"1"',
             '"2017-10-23T05:41:14.000-04:00";"2017-10-23T05:41:32.000-04:00";"Radial";"0";"1";"0";"3";"Yes";"No";"62";"317ba7b7-bea4-4a8c-8620-a483c3079c4b";"2017-10-23T09:41:38";"";"2"',
             '"2017-10-23T05:41:32.000-04:00";"2017-10-23T05:42:05.000-04:00";"Bilateral";"0";"0";"1";"2";"No / Unsure";"Yes";"63";"3f15cdfe-3eab-4678-8352-7806febf158d";"2017-10-23T09:42:11";"";"3"',
@@ -300,11 +282,7 @@
     def test_csv_export_default_options_partial_submissions(self):
         expected_lines = [
             '"start";"end";"What kind of symmetry do you have?";"What kind of symmetry do you have?/Spherical";"What kind of symmetry do you have?/Radial";"What kind of symmetry do you have?/Bilateral";"How many segments does your body have?";"Do you have body fluids that occupy intracellular space?";"Do you descend from an ancestral unicellular organism?";"_id";"_uuid";"_submission_time";"_validation_status";"_index"',
-<<<<<<< HEAD
             _csv_tag_row(14, (2, 'symmetry'), (6, 'segments'), (7, 'fluids')),
-=======
-            '"";"";"#symmetry";"";"";"";"#segments";"#fluids";"";"";"";"";"";""',
->>>>>>> 25246636
             '"2017-10-23T05:41:32.000-04:00";"2017-10-23T05:42:05.000-04:00";"Bilateral";"0";"0";"1";"2";"No / Unsure";"Yes";"63";"3f15cdfe-3eab-4678-8352-7806febf158d";"2017-10-23T09:42:11";"";"1"',
         ]
         lines = self.run_csv_export_test(user=self.anotheruser)
@@ -317,11 +295,7 @@
         }
         expected_lines = [
             '"start";"end";"What kind of symmetry do you have?";"What kind of symmetry do you have?/Spherical";"What kind of symmetry do you have?/Radial";"What kind of symmetry do you have?/Bilateral";"How many segments does your body have?";"Do you have body fluids that occupy intracellular space?";"Do you descend from an ancestral unicellular organism?";"_id";"_uuid";"_submission_time";"_validation_status";"_index"',
-<<<<<<< HEAD
             _csv_tag_row(14, (2, 'symmetry'), (6, 'segments'), (7, 'fluids')),
-=======
-            '"";"";"#symmetry";"";"";"";"#segments";"#fluids";"";"";"";"";"";""',
->>>>>>> 25246636
             '"2017-10-23T05:40:39.000-04:00";"2017-10-23T05:41:13.000-04:00";"Spherical Radial Bilateral";"1";"1";"1";"6";"Yes, and some extracellular space";"No";"61";"48583952-1892-4931-8d9c-869e7b49bafb";"2017-10-23T09:41:19";"";"1"',
             '"2017-10-23T05:41:14.000-04:00";"2017-10-23T05:41:32.000-04:00";"Radial";"0";"1";"0";"3";"Yes";"No";"62";"317ba7b7-bea4-4a8c-8620-a483c3079c4b";"2017-10-23T09:41:38";"";"2"',
             '"2017-10-23T05:41:32.000-04:00";"2017-10-23T05:42:05.000-04:00";"Bilateral";"0";"0";"1";"2";"No / Unsure";"Yes";"63";"3f15cdfe-3eab-4678-8352-7806febf158d";"2017-10-23T09:42:11";"";"3"',
@@ -336,11 +310,7 @@
         }
         expected_lines = [
             '"start";"end";"¿Qué tipo de simetría tiene?";"¿Qué tipo de simetría tiene?/Esférico";"¿Qué tipo de simetría tiene?/Radial";"¿Qué tipo de simetría tiene?/Bilateral";"¿Cuántos segmentos tiene tu cuerpo?";"¿Tienes fluidos corporales que ocupan espacio intracelular?";"¿Desciende de un organismo unicelular ancestral?";"_id";"_uuid";"_submission_time";"_validation_status";"_index"',
-<<<<<<< HEAD
             _csv_tag_row(14, (2, 'symmetry'), (6, 'segments'), (7, 'fluids')),
-=======
-            '"";"";"#symmetry";"";"";"";"#segments";"#fluids";"";"";"";"";"";""',
->>>>>>> 25246636
             '"2017-10-23T05:40:39.000-04:00";"2017-10-23T05:41:13.000-04:00";"Esférico Radial Bilateral";"1";"1";"1";"6";"Sí, y algún espacio extracelular";"No";"61";"48583952-1892-4931-8d9c-869e7b49bafb";"2017-10-23T09:41:19";"";"1"',
             '"2017-10-23T05:41:14.000-04:00";"2017-10-23T05:41:32.000-04:00";"Radial";"0";"1";"0";"3";"Sí";"No";"62";"317ba7b7-bea4-4a8c-8620-a483c3079c4b";"2017-10-23T09:41:38";"";"2"',
             '"2017-10-23T05:41:32.000-04:00";"2017-10-23T05:42:05.000-04:00";"Bilateral";"0";"0";"1";"2";"No / Inseguro";"Sí";"63";"3f15cdfe-3eab-4678-8352-7806febf158d";"2017-10-23T09:42:11";"";"3"',
@@ -372,11 +342,7 @@
         }
         expected_lines = [
             '"start";"end";"What kind of symmetry do you have?";"What kind of symmetry do you have?%Spherical";"What kind of symmetry do you have?%Radial";"What kind of symmetry do you have?%Bilateral";"How many segments does your body have?";"Do you have body fluids that occupy intracellular space?";"Do you descend from an ancestral unicellular organism?";"_id";"_uuid";"_submission_time";"_validation_status";"_index"',
-<<<<<<< HEAD
             _csv_tag_row(14, (2, 'symmetry'), (6, 'segments'), (7, 'fluids')),
-=======
-            '"";"";"#symmetry";"";"";"";"#segments";"#fluids";"";"";"";"";"";""',
->>>>>>> 25246636
             '"2017-10-23T05:40:39.000-04:00";"2017-10-23T05:41:13.000-04:00";"Spherical Radial Bilateral";"1";"1";"1";"6";"Yes, and some extracellular space";"No";"61";"48583952-1892-4931-8d9c-869e7b49bafb";"2017-10-23T09:41:19";"";"1"',
             '"2017-10-23T05:41:14.000-04:00";"2017-10-23T05:41:32.000-04:00";"Radial";"0";"1";"0";"3";"Yes";"No";"62";"317ba7b7-bea4-4a8c-8620-a483c3079c4b";"2017-10-23T09:41:38";"";"2"',
             '"2017-10-23T05:41:32.000-04:00";"2017-10-23T05:42:05.000-04:00";"Bilateral";"0";"0";"1";"2";"No / Unsure";"Yes";"63";"3f15cdfe-3eab-4678-8352-7806febf158d";"2017-10-23T09:42:11";"";"3"',
@@ -389,11 +355,7 @@
         export_options = {'hierarchy_in_labels': 'true'}
         expected_lines = [
             '"start";"end";"External Characteristics/What kind of symmetry do you have?";"External Characteristics/What kind of symmetry do you have?/Spherical";"External Characteristics/What kind of symmetry do you have?/Radial";"External Characteristics/What kind of symmetry do you have?/Bilateral";"External Characteristics/How many segments does your body have?";"Do you have body fluids that occupy intracellular space?";"Do you descend from an ancestral unicellular organism?";"_id";"_uuid";"_submission_time";"_validation_status";"_index"',
-<<<<<<< HEAD
             _csv_tag_row(14, (2, 'symmetry'), (6, 'segments'), (7, 'fluids')),
-=======
-            '"";"";"#symmetry";"";"";"";"#segments";"#fluids";"";"";"";"";"";""',
->>>>>>> 25246636
             '"2017-10-23T05:40:39.000-04:00";"2017-10-23T05:41:13.000-04:00";"Spherical Radial Bilateral";"1";"1";"1";"6";"Yes, and some extracellular space";"No";"61";"48583952-1892-4931-8d9c-869e7b49bafb";"2017-10-23T09:41:19";"";"1"',
             '"2017-10-23T05:41:14.000-04:00";"2017-10-23T05:41:32.000-04:00";"Radial";"0";"1";"0";"3";"Yes";"No";"62";"317ba7b7-bea4-4a8c-8620-a483c3079c4b";"2017-10-23T09:41:38";"";"2"',
             '"2017-10-23T05:41:32.000-04:00";"2017-10-23T05:42:05.000-04:00";"Bilateral";"0";"0";"1";"2";"No / Unsure";"Yes";"63";"3f15cdfe-3eab-4678-8352-7806febf158d";"2017-10-23T09:42:11";"";"3"',
@@ -406,11 +368,7 @@
         export_options = {'lang': 'English'}
         expected_rows = [
             ['start', 'end', 'What kind of symmetry do you have?', 'What kind of symmetry do you have?/Spherical', 'What kind of symmetry do you have?/Radial', 'What kind of symmetry do you have?/Bilateral', 'How many segments does your body have?', 'Do you have body fluids that occupy intracellular space?', 'Do you descend from an ancestral unicellular organism?', '_id', '_uuid', '_submission_time', '_validation_status', '_index'],
-<<<<<<< HEAD
             _tag_row(14, (2, 'symmetry'), (6, 'segments'), (7, 'fluids')),
-=======
-            ['', '', '#symmetry', '', '', '', '#segments', '#fluids', '', '', '', '', '', ''],
->>>>>>> 25246636
             ['2017-10-23T05:40:39.000-04:00', '2017-10-23T05:41:13.000-04:00', 'Spherical Radial Bilateral', '1', '1', '1', '6', 'Yes, and some extracellular space', 'No', 61.0, '48583952-1892-4931-8d9c-869e7b49bafb', '2017-10-23T09:41:19', '', 1.0],
             ['2017-10-23T05:41:14.000-04:00', '2017-10-23T05:41:32.000-04:00', 'Radial', '0', '1', '0', '3', 'Yes', 'No', 62.0, '317ba7b7-bea4-4a8c-8620-a483c3079c4b', '2017-10-23T09:41:38', '', 2.0],
             ['2017-10-23T05:41:32.000-04:00', '2017-10-23T05:42:05.000-04:00', 'Bilateral', '0', '0', '1', '2', 'No / Unsure', 'Yes', 63.0, '3f15cdfe-3eab-4678-8352-7806febf158d', '2017-10-23T09:42:11', '', 3.0],
@@ -422,11 +380,7 @@
         export_options = {'lang': 'English'}
         expected_rows = [
             ['start', 'end', 'What kind of symmetry do you have?', 'What kind of symmetry do you have?/Spherical', 'What kind of symmetry do you have?/Radial', 'What kind of symmetry do you have?/Bilateral', 'How many segments does your body have?', 'Do you have body fluids that occupy intracellular space?', 'Do you descend from an ancestral unicellular organism?', '_id', '_uuid', '_submission_time', '_validation_status', '_index'],
-<<<<<<< HEAD
             _tag_row(14, (2, 'symmetry'), (6, 'segments'), (7, 'fluids')),
-=======
-            ['', '', '#symmetry', '', '', '', '#segments', '#fluids', '', '', '', '', '', ''],
->>>>>>> 25246636
             ['2017-10-23T05:41:32.000-04:00', '2017-10-23T05:42:05.000-04:00', 'Bilateral', '0', '0', '1', '2', 'No / Unsure', 'Yes', 63.0, '3f15cdfe-3eab-4678-8352-7806febf158d', '2017-10-23T09:42:11', '', 1.0],
         ]
         rows = self.run_xls_export_test(export_options, user=self.anotheruser)
@@ -704,4 +658,4 @@
             '"123";"";"";"";"";"1"',
         ]
         # fails with `KeyError` prior to fix for kobotoolbox/formpack#219
-        self.run_csv_export_test(expected_lines, asset=asset)
+        self.run_csv_export_test(expected_lines, asset=asset)