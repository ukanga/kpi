--- conflicted
+++ resolved
@@ -7,23 +7,13 @@
     ASSET_TYPE_SURVEY,
     PERM_VIEW_ASSET,
     PERM_CHANGE_ASSET,
-<<<<<<< HEAD
-=======
     PERM_MANAGE_ASSET,
->>>>>>> a666abcf
     PERM_ADD_SUBMISSIONS,
     PERM_VIEW_SUBMISSIONS,
     PERM_CHANGE_SUBMISSIONS,
     PERM_VALIDATE_SUBMISSIONS,
-<<<<<<< HEAD
-    PERM_SHARE_ASSET,
-    PERM_DELETE_ASSET,
-    PERM_DISCOVER_ASSET,
-    PERM_SHARE_SUBMISSIONS,
-=======
     PERM_DISCOVER_ASSET,
     PERM_DELETE_ASSET,
->>>>>>> a666abcf
     PERM_DELETE_SUBMISSIONS,
     PERM_PARTIAL_SUBMISSIONS,
 )
@@ -196,11 +186,7 @@
             PERM_CHANGE_ASSET,
             PERM_DELETE_ASSET,
             PERM_DISCOVER_ASSET,
-<<<<<<< HEAD
-            PERM_SHARE_ASSET,
-=======
             PERM_MANAGE_ASSET,
->>>>>>> a666abcf
             PERM_VIEW_ASSET,
         ]
 
@@ -302,18 +288,6 @@
         grantee = self.someuser
         self.assertListEqual(list(asset.get_perms(grantee)), [])
 
-<<<<<<< HEAD
-        # Prevent extra `share_` permissions from being assigned
-        asset.editors_can_change_permissions = False
-
-        common_expected_lineage = [PERM_VIEW_ASSET, PERM_VIEW_SUBMISSIONS]
-        implied_permissions = [PERM_CHANGE_SUBMISSIONS, PERM_VALIDATE_SUBMISSIONS]
-
-        for implied_permission in implied_permissions:
-            # Copy common lineage before appending submissions.
-            expected_lineage = list(common_expected_lineage)
-            expected_lineage.append(implied_permission)
-=======
         asset.assign_perm(grantee, PERM_CHANGE_SUBMISSIONS)
         expected_perms = [
             PERM_VIEW_ASSET,
@@ -325,7 +299,6 @@
         )
         asset.remove_perm(grantee, PERM_VIEW_ASSET)
         self.assertListEqual(list(asset.get_perms(grantee)), [])
->>>>>>> a666abcf
 
         asset.assign_perm(grantee, PERM_VALIDATE_SUBMISSIONS)
         expected_perms = [
@@ -351,12 +324,6 @@
         collection = self.admin_collection
         grantee = self.someuser
 
-<<<<<<< HEAD
-        # Prevent extra `share_` permissions from being assigned
-        asset.editors_can_change_permissions = False
-
-=======
->>>>>>> a666abcf
         collection.children.add(asset)
         self.assertListEqual(list(collection.get_perms(grantee)), [])
         self.assertListEqual(list(asset.get_perms(grantee)), [])
