# coding: utf-8
import json
import os
from mimetypes import guess_type
<<<<<<< HEAD
from urllib.parse import parse_qs, unquote
=======
from tempfile import NamedTemporaryFile
from typing import Optional
>>>>>>> 1354cd2d

from django.conf import settings
from django.core.files import File
from rest_framework import status


def enketo_edit_instance_response(request):
    """
    Simulate Enketo response
    """
    # Decode `x-www-form-urlencoded` data
    body = {k: v[0] for k, v in parse_qs(unquote(request.body)).items()}

    resp_body = {
        'edit_url': (
            f"{settings.ENKETO_URL}/edit/{body['instance_id']}"
        )
    }
    headers = {}
    return status.HTTP_201_CREATED, headers, json.dumps(resp_body)


def enketo_view_instance_response(request):
    """
    Simulate Enketo response
    """
    # Decode `x-www-form-urlencoded` data
    body = {k: v[0] for k, v in parse_qs(unquote(request.body)).items()}
    
    resp_body = {
        'view_url': (
            f"{settings.ENKETO_URL}/view/{body['instance_id']}"
        )
    }
    headers = {}
    return status.HTTP_201_CREATED, headers, json.dumps(resp_body)

from kpi.mixins.mp3_converter import MP3ConverterMixin


class MockAttachment(MP3ConverterMixin):
    """
    Mock object to simulate ReadOnlyKobocatAttachment.
    Relationship with ReadOnlyKobocatInstance is ignored but could be implemented
    """
    def __init__(self, id: int, filename: str, mimetype: str = None, **kwargs):

        self.id = id
        basename = os.path.basename(filename)
        file_ = os.path.join(
            settings.BASE_DIR,
            'kpi',
            'tests',
            basename
        )
        self.pk = id
        self.id = id
        self.media_file = File(open(file_, 'rb'), basename)
        self.media_file.path = file_
<<<<<<< HEAD
        self.media_file_basename = basename
        if not mimetype:
            self.mimetype, _ = guess_type(file_)
        else:
            self.mimetype = mimetype
=======
        self.media_file_basename = os.path.basename(file_)
        self.mimetype, _ = guess_type(file_)
        self.content = self.media_file.read()
        self.media_file.close()

    @property
    def absolute_path(self):
        return self.media_file.path
>>>>>>> 1354cd2d

    def protected_path(self, format_: Optional[str] = None):
        if format_ == self.CONVERSION_AUDIO_FORMAT:
            suffix = f'.{self.CONVERSION_AUDIO_FORMAT}'
            with NamedTemporaryFile(suffix=suffix) as f:
                self.content = self.get_mp3_content()
            return f.name
        else:
            return self.absolute_path<|MERGE_RESOLUTION|>--- conflicted
+++ resolved
@@ -2,12 +2,9 @@
 import json
 import os
 from mimetypes import guess_type
-<<<<<<< HEAD
 from urllib.parse import parse_qs, unquote
-=======
 from tempfile import NamedTemporaryFile
 from typing import Optional
->>>>>>> 1354cd2d
 
 from django.conf import settings
 from django.core.files import File
@@ -67,22 +64,18 @@
         self.id = id
         self.media_file = File(open(file_, 'rb'), basename)
         self.media_file.path = file_
-<<<<<<< HEAD
         self.media_file_basename = basename
         if not mimetype:
             self.mimetype, _ = guess_type(file_)
         else:
             self.mimetype = mimetype
-=======
-        self.media_file_basename = os.path.basename(file_)
-        self.mimetype, _ = guess_type(file_)
-        self.content = self.media_file.read()
+
+    def __exit__(self, exc_type, exc_val, exc_tb):
         self.media_file.close()
 
     @property
     def absolute_path(self):
         return self.media_file.path
->>>>>>> 1354cd2d
 
     def protected_path(self, format_: Optional[str] = None):
         if format_ == self.CONVERSION_AUDIO_FORMAT:
