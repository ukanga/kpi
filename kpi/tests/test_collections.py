# coding: utf-8
from django.contrib.auth.models import User, AnonymousUser, Permission
from django.contrib.contenttypes.models import ContentType
from django.test import TestCase
from rest_framework import serializers

from ..models.asset import Asset
from ..models.object_permission import ObjectPermission
from ..models.object_permission import get_all_objects_for_user
from kpi.constants import (
    ASSET_TYPE_COLLECTION,
    ASSET_TYPE_QUESTION,
    PERM_CHANGE_ASSET,
    PERM_DISCOVER_ASSET,
    PERM_SHARE_ASSET,
    PERM_VIEW_ASSET,
)


class CreateCollectionTests(TestCase):
    fixtures = ['test_data']

    def setUp(self):
        self.user = User.objects.get(username='someuser')
        self.coll = Asset.objects.create(
            asset_type=ASSET_TYPE_COLLECTION, owner=self.user
        )
        self.asset = Asset.objects.get(name='fixture asset')
        self.initial_asset_count = Asset.objects.exclude(
            asset_type=ASSET_TYPE_COLLECTION
        ).count()
        self.initial_collection_count= Asset.objects.filter(
            asset_type=ASSET_TYPE_COLLECTION
        ).count()

    @staticmethod
    def _get_ancestors(asset):
        ancestors = []
        while True:
            if not asset.parent:
                return ancestors
            ancestors.append(asset.parent)
            asset = asset.parent

    def test_collections_can_be_owned(self):
        self.assertEqual(self.coll.owner, self.user)

    def test_collection_can_be_tagged(self):
        def _list_tag_names():
            return sorted(list(self.coll.tags.names()))
        self.assertEqual(_list_tag_names(), [])
        self.coll.tags.add('tag1')
        self.assertEqual(_list_tag_names(), ['tag1'])
        # duplicate tags ignored
        self.coll.tags.add('tag1')
        self.assertEqual(_list_tag_names(), ['tag1'])
        self.coll.tags.add('tag2')
        self.assertEqual(_list_tag_names(), ['tag1', 'tag2'])

    def test_import_assets_to_collection(self):
        self.assertEqual(self.coll.children.count(), 0)
        self.coll.children.create(name='test', content={'survey': [
            {'type': 'text', 'label': 'Q1', 'name': 'q1'},
            {'type': 'text', 'label': 'Q2', 'name': 'q2'},
        ]})
        self.assertEqual(self.coll.children.count(), 1)
        self.coll.children.add(self.asset)
        self.assertEqual(self.coll.children.count(), 2)

    def test_assets_are_deleted_with_collection(self):
        """
        right now, this does make it easy to delete assets within a
        collection.
        """
        asset = self.coll.children.create(name='test', content={'survey': [
            {'type': 'text', 'label': 'Q1', 'name': 'q1'},
            {'type': 'text', 'label': 'Q2', 'name': 'q2'},
        ]})
        self.assertEqual(Asset.objects.filter(id=asset.id).count(), 1)
        self.assertEqual(
            Asset.objects.exclude(asset_type=ASSET_TYPE_COLLECTION).count(),
            self.initial_asset_count + 1,
        )
        self.coll.delete()
        self.assertEqual(Asset.objects.filter(id=asset.id).count(), 0)
        self.assertEqual(
            Asset.objects.exclude(asset_type=ASSET_TYPE_COLLECTION).count(),
            self.initial_asset_count,
        )

    def test_descendants_are_deleted_with_collection(self):
        child = Asset.objects.create(
            asset_type=ASSET_TYPE_COLLECTION, name='test_child_collection',
            owner=self.user, parent=self.coll
        )
        grandchild = Asset.objects.create(
            asset_type=ASSET_TYPE_COLLECTION, name='test_child_collection',
            owner=self.user, parent=child
        )
        self.assertEqual(
            Asset.objects.filter(asset_type=ASSET_TYPE_COLLECTION).count(),
            self.initial_collection_count + 2,
        )
        _ = child.children.create()
        _ = grandchild.children.create()
        self.assertEqual(
            Asset.objects.exclude(asset_type=ASSET_TYPE_COLLECTION).count(),
            self.initial_asset_count + 2,
        )
        self.coll.delete()
        self.assertEqual(
            Asset.objects.filter(asset_type=ASSET_TYPE_COLLECTION).count(),
            self.initial_collection_count - 1,
        )
        self.assertEqual(
            Asset.objects.exclude(asset_type=ASSET_TYPE_COLLECTION).count(),
            self.initial_asset_count,
        )

    def test_create_collection_with_assets(self):
        self.assertTrue(
            Asset.objects.filter(asset_type=ASSET_TYPE_COLLECTION).count() >= 1
        )
        Asset.objects.create(
            asset_type=ASSET_TYPE_COLLECTION, name='test_collection',
            owner=self.user, children_to_create=[
                {
                    'name': 'test_asset',
                    'content': {'survey': [
                            {'type': 'text', 'label': 'Q1', 'name': 'q1'},
                    ]}
                },
                {
                    'name': 'test_asset',
                    'content': {'survey': [
                            {'type': 'text', 'label': 'Q2', 'name': 'q2'},
                    ]}
                },
            ]
        )
        self.assertEqual(
            Asset.objects.exclude(asset_type=ASSET_TYPE_COLLECTION).count(),
            self.initial_asset_count + 2,
        )
        self.assertEqual(
            Asset.objects.filter(asset_type=ASSET_TYPE_COLLECTION).count(),
            self.initial_collection_count + 1,
        )

    def test_create_child_collection(self):
        self.assertEqual(
            Asset.objects.filter(asset_type=ASSET_TYPE_COLLECTION).count(), 1
        )
        child = Asset.objects.create(
            asset_type=ASSET_TYPE_COLLECTION,
            name="test_child_collection",
            owner=self.user,
            parent=self.coll,
        )
        self.assertEqual(
            Asset.objects.filter(asset_type=ASSET_TYPE_COLLECTION).count(), 2
        )
        self.assertEqual(self.coll.children.first(), child)
        self.assertEqual(self.coll.children.count(), 1)
        self.assertEqual(self._get_ancestors(child)[0], self.coll)
        self.assertEqual(len(self._get_ancestors(child)), 1)

    # Leave in this class or create a new one?
    def test_move_standalone_collection_into_collection(self):
        self.assertEqual(
            Asset.objects.filter(asset_type=ASSET_TYPE_COLLECTION).count(), 1
        )
        standalone = Asset.objects.create(
            asset_type=ASSET_TYPE_COLLECTION, name="move_me", owner=self.user
        )
        self.assertEqual(
            Asset.objects.filter(asset_type=ASSET_TYPE_COLLECTION).count(), 2
        )
        self.assertEqual(standalone.parent, None)
        standalone.parent = self.coll
        standalone.save()
        self.assertEqual(self.coll.children.first(), standalone)
        self.assertEqual(self.coll.children.count(), 1)
        self.assertEqual(self._get_ancestors(standalone)[0], self.coll)
        self.assertEqual(len(self._get_ancestors(standalone)), 1)

    def test_move_collection_from_collection_to_standalone(self):
        self.assertEqual(
            Asset.objects.filter(asset_type=ASSET_TYPE_COLLECTION).count(), 1
        )
        child = Asset.objects.create(
            asset_type=ASSET_TYPE_COLLECTION,
            name="move_me_too",
            owner=self.user,
            parent=self.coll,
        )
        self.assertEqual(
            Asset.objects.filter(asset_type=ASSET_TYPE_COLLECTION).count(), 2
        )
        self.assertEqual(child.parent, self.coll)
        child.parent = None
        child.save()
        self.assertEqual(self.coll.children.count(), 0)
        self.assertEqual(len(self._get_ancestors(child)), 0)

    def test_move_collection_between_collections(self):
        self.assertEqual(
            Asset.objects.filter(asset_type=ASSET_TYPE_COLLECTION).count(), 1
        )
        adoptive_parent = Asset.objects.create(
            asset_type=ASSET_TYPE_COLLECTION,
            name="adoptive_parent",
            owner=self.user,
        )
        child = Asset.objects.create(
            asset_type=ASSET_TYPE_COLLECTION,
            name="on_the_move",
            owner=self.user,
            parent=self.coll,
        )
        self.assertEqual(
            Asset.objects.filter(asset_type=ASSET_TYPE_COLLECTION).count(), 3
        )
        self.assertEqual(self.coll.children.first(), child)
        self.assertEqual(self.coll.children.count(), 1)
        self.assertEqual(self._get_ancestors(child)[0], self.coll)
        self.assertEqual(len(self._get_ancestors(child)), 1)
        child.parent = adoptive_parent
        child.save()
        self.assertEqual(self.coll.children.count(), 0)
        self.assertEqual(adoptive_parent.children.first(), child)
        self.assertEqual(adoptive_parent.children.count(), 1)
        self.assertEqual(self._get_ancestors(child)[0], adoptive_parent)
        self.assertEqual(len(self._get_ancestors(child)), 1)


class ShareCollectionTests(TestCase):
    fixtures = ['test_data']

    def setUp(self):
        self.coll_owner = User.objects.create(username='coll_owner')
        self.someuser = User.objects.get(username='someuser')
        self.anotheruser = User.objects.get(username='anotheruser')
        self.standalone_coll = Asset.objects.create(
            asset_type=ASSET_TYPE_COLLECTION, owner=self.coll_owner
        )
        self.grandparent_coll = Asset.objects.create(
            asset_type=ASSET_TYPE_COLLECTION, owner=self.coll_owner
        )
        self.parent_coll = Asset.objects.create(
            asset_type=ASSET_TYPE_COLLECTION,
            owner=self.coll_owner,
            parent=self.grandparent_coll
        )
        self.child_coll = Asset.objects.create(
            asset_type=ASSET_TYPE_COLLECTION,
            owner=self.coll_owner,
            parent=self.parent_coll
        )

    def grant_and_revoke_standalone(self, user, perm):
        coll = self.standalone_coll
        self.assertEqual(user.has_perm(perm, coll), False)
        # Grant
        coll.assign_perm(user, perm)
        self.assertEqual(user.has_perm(perm, coll), True)
        # Revoke
        coll.remove_perm(user, perm)
        self.assertEqual(user.has_perm(perm, coll), False)

    def test_user_view_permission_on_standalone_collection(self):
        self.grant_and_revoke_standalone(self.someuser, PERM_VIEW_ASSET)

    def test_user_change_permission_on_standalone_collection(self):
        self.grant_and_revoke_standalone(self.someuser, PERM_CHANGE_ASSET)

    def grant_and_revoke_parent(self, user, perm):
        self.assertEqual(user.has_perm(perm, self.parent_coll), False)
        self.assertEqual(user.has_perm(perm, self.child_coll), False)
        # Grant
        self.parent_coll.assign_perm(user, perm)
        self.assertEqual(user.has_perm(perm, self.parent_coll), True)
        self.assertEqual(user.has_perm(perm, self.child_coll), True)
        # Revoke
        self.parent_coll.remove_perm(user, perm)
        self.assertEqual(user.has_perm(perm, self.parent_coll), False)
        self.assertEqual(user.has_perm(perm, self.child_coll), False)

    def test_user_view_permission_on_parent_collection(self):
        self.grant_and_revoke_parent(self.someuser, PERM_VIEW_ASSET)

    def test_user_change_permission_on_parent_collection(self):
        self.grant_and_revoke_parent(self.someuser, PERM_CHANGE_ASSET)

    def grant_and_revoke_child(self, user, perm):
        self.assertEqual(user.has_perm(perm, self.parent_coll), False)
        self.assertEqual(user.has_perm(perm, self.child_coll), False)
        # Grant
        self.child_coll.assign_perm(user, perm)
        self.assertEqual(user.has_perm(perm, self.parent_coll), False)
        self.assertEqual(user.has_perm(perm, self.child_coll), True)
        # Revoke
        self.child_coll.remove_perm(user, perm)
        self.assertEqual(user.has_perm(perm, self.parent_coll), False)
        self.assertEqual(user.has_perm(perm, self.child_coll), False)

    def test_user_view_permission_on_child_collection(self):
        self.grant_and_revoke_child(self.someuser, PERM_VIEW_ASSET)

    def test_user_change_permission_on_child_collection(self):
        self.grant_and_revoke_child(self.someuser, PERM_CHANGE_ASSET)

    def assign_parent_child_perms(self, user, parent_perm, child_perm,
                                  parent_deny=False, child_deny=False,
                                  child_first=False):
        self.assertEqual(user.has_perm(parent_perm, self.parent_coll), False)
        self.assertEqual(user.has_perm(child_perm, self.child_coll), False)
        if child_first:
            self.child_coll.assign_perm(user, child_perm, deny=child_deny)
            self.parent_coll.assign_perm(user, parent_perm, deny=parent_deny)
        else:
            self.parent_coll.assign_perm(user, parent_perm, deny=parent_deny)
            self.child_coll.assign_perm(user, child_perm, deny=child_deny)
        self.assertEqual(user.has_perm(parent_perm, self.parent_coll),
                         not parent_deny)
        self.assertEqual(user.has_perm(child_perm, self.child_coll),
                         not child_deny)

    def test_user_view_parent_change_child(self, child_first=False):
        user = self.someuser
        self.assign_parent_child_perms(
            user,
            PERM_VIEW_ASSET,
            PERM_CHANGE_ASSET,
            child_first=child_first
        )
        # assign_parent_child_perms verifies the assignments, but make sure
        # that the change permission hasn't applied to the parent
        self.assertEqual(user.has_perm(PERM_CHANGE_ASSET, self.parent_coll),
                         False)

    def test_user_change_parent_view_child(self, child_first=False):
        user = self.someuser
        self.assign_parent_child_perms(
            user,
            PERM_CHANGE_ASSET,
            PERM_CHANGE_ASSET,
            child_deny=True,
            child_first=child_first
        )
        # assign_parent_child_perms verifies the assignments, but make sure
        # that the user can still view the child
        self.assertEqual(user.has_perm(PERM_VIEW_ASSET, self.child_coll),
                         True)

    def test_user_change_parent_deny_child(self, child_first=False):
        user = self.someuser
        self.assign_parent_child_perms(
            user,
            PERM_CHANGE_ASSET,
            PERM_VIEW_ASSET,
            child_deny=True,
            child_first=child_first
        )
        # Verify that denying view_asset denies change_asset as well
        self.assertEqual(user.has_perm(PERM_CHANGE_ASSET, self.child_coll),
                         False)

    def test_user_deny_parent_change_child(self, child_first=False):
        # A deny at the root level doesn't make sense, so start by granting
        # on the grandparent collection
        user = self.someuser
        self.assertEqual(len(self.grandparent_coll.get_perms(user)), 0)
        self.grandparent_coll.assign_perm(user, PERM_CHANGE_ASSET)
        self.assertEqual(
            self.grandparent_coll.has_perm(user, PERM_CHANGE_ASSET),
            True
        )
        self.assertEqual(self.parent_coll.has_perm(user, PERM_CHANGE_ASSET),
                         True)
        self.assertEqual(self.child_coll.has_perm(user, PERM_CHANGE_ASSET),
                         True)
        # Don't use assign_parent_child_perms because it expects that the
        # parent won't have any existing permissions
        parent_perm = PERM_VIEW_ASSET
        parent_deny = True
        child_perm = PERM_CHANGE_ASSET
        child_deny = False
        if child_first:
            self.child_coll.assign_perm(user, child_perm, deny=child_deny)
            self.parent_coll.assign_perm(user, parent_perm, deny=parent_deny)
        else:
            self.parent_coll.assign_perm(user, parent_perm, deny=parent_deny)
            self.child_coll.assign_perm(user, child_perm, deny=child_deny)
        self.assertEqual(user.has_perm(parent_perm, self.parent_coll),
                         not parent_deny)
        self.assertEqual(user.has_perm(child_perm, self.child_coll),
                         not child_deny)
        # Verify that denying view_asset denies change_asset as well
        self.assertEqual(user.has_perm(PERM_CHANGE_ASSET, self.parent_coll),
                         False)
        # Make sure that the deny permission hasn't applied to the grandparent
        self.assertEqual(
            self.grandparent_coll.has_perm(user, PERM_CHANGE_ASSET),
            True
        )

    ''' Try the previous tests again, but this time assign permissions to the
    child before assigning permissions to the parent. '''

    def test_user_change_child_view_parent(self):
        self.test_user_view_parent_change_child(child_first=True)

    def test_user_view_child_change_parent(self):
        self.test_user_change_parent_view_child(child_first=True)

    def test_user_deny_child_change_parent(self):
        self.test_user_change_parent_deny_child(child_first=True)

    def test_user_change_child_deny_parent(self):
        self.test_user_deny_parent_change_child(child_first=True)

    def test_query_all_collections_user_can_access(self):
        # The owner should have access to all owned collections
        self.assertEqual(
            get_all_objects_for_user(self.coll_owner, Asset)
            .filter(asset_type=ASSET_TYPE_COLLECTION)
            .count(),
            4,
        )
        # The other users should have nothing yet
        self.assertEqual(
            get_all_objects_for_user(self.someuser, Asset)
            .filter(asset_type=ASSET_TYPE_COLLECTION)
            .count(),
            0,
        )
        self.assertEqual(
            get_all_objects_for_user(self.anotheruser, Asset)
            .filter(asset_type=ASSET_TYPE_COLLECTION)
            .count(),
            0,
        )
        # Grant some access and verify the result
        self.grandparent_coll.assign_perm(self.someuser, PERM_VIEW_ASSET)
        self.standalone_coll.assign_perm(self.anotheruser, PERM_CHANGE_ASSET)
        someuser_objects = get_all_objects_for_user(
            self.someuser, Asset
        ).filter(asset_type=ASSET_TYPE_COLLECTION)
        anotheruser_objects = get_all_objects_for_user(
            self.anotheruser, Asset
        ).filter(asset_type=ASSET_TYPE_COLLECTION)
        someuser_expected = [
            self.grandparent_coll.pk,
            self.parent_coll.pk,
            self.child_coll.pk
        ]
        self.assertListEqual(
            sorted(list(someuser_objects.values_list('pk', flat=True))),
            sorted(someuser_expected)
        )
        self.assertEqual(
            # Without coercion, django.db.models.query.ValuesListQuerySet isn't
            # a real list and will fail the comparison.
            list(anotheruser_objects.values_list('pk', flat=True)),
            [self.standalone_coll.pk]
        )

    def test_object_permissions_are_deleted_with_collection(self):
        # The owner of the collection gets all permissions by default,
        # so we expect those to be present.
        content_type = ContentType.objects.get_for_model(self.standalone_coll)
        expected_perms = sorted(
            Permission.objects.filter(
                content_type=content_type,
                codename__in=Asset.ASSIGNABLE_PERMISSIONS_BY_TYPE[
                    ASSET_TYPE_COLLECTION
                ],
            ).values_list("pk", flat=True)
        )
        self.assertEqual(
            sorted(
                self.standalone_coll.permissions.filter(
                    user=self.standalone_coll.owner
                ).values_list('permission_id', flat=True)
            ),
            expected_perms,
        )
        # Assign some new permissions
        self.standalone_coll.assign_perm(self.someuser, PERM_VIEW_ASSET)
        self.standalone_coll.assign_perm(self.anotheruser, PERM_CHANGE_ASSET)
        # change_asset also provides view_asset, so expect 3 more
        # permissions, not 2
        self.assertEqual(
            self.standalone_coll.permissions.count(), len(expected_perms) + 3
        )
        # Delete the collection and make sure all associated permissions
        # are gone
        self.standalone_coll.delete()
        self.assertEqual(self.standalone_coll.permissions.count(), 0)

<<<<<<< HEAD
    def test_owner_can_edit_permissions(self):
        self.assertTrue(self.standalone_coll.owner.has_perm(
            PERM_SHARE_ASSET,
            self.standalone_coll
        ))

    def test_share_collection_permission_is_not_inherited(self):
        # Make a child collection whose owner is different than its parent's
        coll = Asset.objects.create(
            asset_type=ASSET_TYPE_COLLECTION,
            name="anotheruser's collection",
            owner=self.anotheruser,
            parent=self.standalone_coll,
            # The change permission is inherited; prevent it from allowing
            # users to edit permissions
            editors_can_change_permissions=False
        )
        # Ensure the parent's owner can't change permissions on the child
        self.assertFalse(self.standalone_coll.owner.has_perm(
            PERM_SHARE_ASSET,
            coll
        ))

    def test_change_permission_does_not_provide_share_permission(self):
        self.assertFalse(
            self.someuser.has_perm(PERM_CHANGE_ASSET, self.standalone_coll)
        )
        # Grant the change permission and make sure it does not provide
        # share_collection
        self.standalone_coll.assign_perm(self.someuser, PERM_CHANGE_ASSET)
        self.assertFalse(
            self.someuser.has_perm(PERM_SHARE_ASSET, self.standalone_coll)
        )

=======
>>>>>>> 34d9a058
    def test_anonymous_view_permission_on_standalone_collection(self):
        # Grant
        self.assertFalse(AnonymousUser().has_perm(
            PERM_VIEW_ASSET, self.standalone_coll))
        self.standalone_coll.assign_perm(AnonymousUser(), PERM_VIEW_ASSET)
        self.assertTrue(AnonymousUser().has_perm(
            PERM_VIEW_ASSET, self.standalone_coll))
        # Revoke
        self.standalone_coll.remove_perm(AnonymousUser(), PERM_VIEW_ASSET)
        self.assertFalse(AnonymousUser().has_perm(
            PERM_VIEW_ASSET, self.standalone_coll))

    def test_anonymous_change_permission_on_standalone_collection(self):
        # TODO: behave properly if ALLOWED_ANONYMOUS_PERMISSIONS actually
        # includes change_asset
        try:
            # This is expected to fail since only real users can have any
            # permissions beyond view
            self.standalone_coll.assign_perm(
                AnonymousUser(), PERM_CHANGE_ASSET)
        except serializers.ValidationError:
            pass
        # Make sure the assignment failed
        self.assertFalse(AnonymousUser().has_perm(
            PERM_CHANGE_ASSET, self.standalone_coll))

    def test_anonymous_as_baseline_for_authenticated(self):
        """
        If the public can view an object, then all users should be able
        to do the same.
        """
        # No one should have any permission yet
        for user_obj in AnonymousUser(), self.someuser:
            self.assertFalse(user_obj.has_perm(
                PERM_VIEW_ASSET, self.standalone_coll))
        # Grant to anonymous
        self.standalone_coll.assign_perm(AnonymousUser(), PERM_VIEW_ASSET)
        # Check that both anonymous and `someuser` can view
        for user_obj in AnonymousUser(), self.someuser:
            self.assertTrue(user_obj.has_perm(
                PERM_VIEW_ASSET, self.standalone_coll))


class DiscoverablePublicCollectionTests(TestCase):
    fixtures = ['test_data']

    def setUp(self):
        self.user = User.objects.get(username='someuser')
        self.anotheruser = User.objects.get(username='anotheruser')
        self.coll = Asset.objects.create(
            asset_type=ASSET_TYPE_COLLECTION, owner=self.user
        )

    def test_collection_not_discoverable_by_default(self):
        self.assertFalse(AnonymousUser().has_perm(
            PERM_DISCOVER_ASSET, self.coll))
        self.assertFalse(AnonymousUser().has_perm(
            PERM_VIEW_ASSET, self.coll))
        # Should remain non-discoverable even after allowing anon access
        self.coll.assign_perm(AnonymousUser(), PERM_VIEW_ASSET)
        self.assertTrue(AnonymousUser().has_perm(
            PERM_VIEW_ASSET, self.coll))
        self.assertFalse(AnonymousUser().has_perm(
            PERM_DISCOVER_ASSET, self.coll))


class LanguagesCollectionTests(TestCase):
    fixtures = ['test_data']

    def setUp(self):
        self.user = User.objects.get(username='someuser')
        self.one_collection = Asset.objects.create(
            asset_type=ASSET_TYPE_COLLECTION,
            owner=self.user,
            name='One collection'
        )

        self.other_collection = Asset.objects.create(
            asset_type=ASSET_TYPE_COLLECTION,
            owner=self.user,
            name='Another collection'
        )

    def add_child(self, update_parent_languages=True, content=None):
        question_content = content or {
            'survey': [
                {
                    'type': 'text',
                    'label': ['Une question', 'Una pregunta']
                }
            ],
            'translations': ['Français (fr)', 'Español (es)'],
            'translated': ['label'],
            'schema': '1',
            'settings': {}
        }
        child = Asset.objects.create(
            asset_type=ASSET_TYPE_QUESTION,
            owner=self.user,
            parent=self.one_collection,
            content=question_content,
            update_parent_languages=update_parent_languages
        )
        return child

    def test_add_child(self):
        self.assertEqual(self.one_collection.summary.get('languages', []), [])
        child = self.add_child()
        self.assertEqual(sorted(self.one_collection.summary.get('languages')),
                         sorted(child.summary.get('languages')))
        return child

    def test_move_child_to_another_collection(self):
        child = self.add_child()
        self.assertEqual(self.other_collection.summary.get('languages', []), [])
        self.assertEqual(sorted(self.one_collection.summary.get('languages')),
                         sorted(child.summary.get('languages')))

        child.parent = self.other_collection
        child.save()

        self.one_collection.refresh_from_db()
        self.assertEqual(self.one_collection.summary.get('languages', []), [])
        self.assertEqual(sorted(self.other_collection.summary.get('languages')),
                         sorted(child.summary.get('languages')))

    def test_delete_children(self):
        first_child = self.add_child()
        second_child = self.add_child(content={
            'survey': [
                {
                    'type': 'text',
                    'label': ['One question', 'Jedno pytanie', 'Une question']
                }
            ],
            'translations': ['English (en)', 'Polski (pl)', 'Français (fr)'],
            'translated': ['label'],
            'schema': '1',
            'settings': {}
        })
        first_child.delete()
        self.assertEqual(sorted(self.one_collection.summary.get('languages')),
                         sorted(second_child.summary.get('languages')))

        second_child.delete()
        self.assertEqual(self.one_collection.summary.get('languages', []), [])

    def test_bulk_insert_children(self):
        self.assertEqual(self.one_collection.summary.get('languages', []), [])
        first_child = self.add_child(update_parent_languages=False)
        second_child = self.add_child(update_parent_languages=False, content={
            'survey': [
                {
                    'type': 'text',
                    'label': ['One question', 'Jedno pytanie', 'Une question']
                }
            ],
            'translations': ['English (en)', 'Polski (pl)', 'Français (fr)'],
            'translated': ['label'],
            'schema': '1',
            'settings': {}
        })
        self.assertEqual(self.one_collection.summary.get('languages', []), [])
        self.one_collection.update_languages([first_child, second_child])

        children_languages = list(set(first_child.summary.get('languages')
                                      + second_child.summary.get('languages')))
        self.assertEqual(sorted(self.one_collection.summary.get('languages')),
                         sorted(children_languages))

    def test_rename_child_language(self):
        child = self.add_child()
        self.assertEqual(self.one_collection.summary.get('languages').sort(),
                         child.summary.get('languages').sort())

        child.content['translations'] = ['Français (fra)', 'Español (es)']
        child.save()
        self.one_collection.refresh_from_db()
        self.assertEqual(sorted(self.one_collection.summary.get('languages')),
                         sorted(child.summary.get('languages')))<|MERGE_RESOLUTION|>--- conflicted
+++ resolved
@@ -5,14 +5,12 @@
 from rest_framework import serializers
 
 from ..models.asset import Asset
-from ..models.object_permission import ObjectPermission
 from ..models.object_permission import get_all_objects_for_user
 from kpi.constants import (
     ASSET_TYPE_COLLECTION,
     ASSET_TYPE_QUESTION,
     PERM_CHANGE_ASSET,
     PERM_DISCOVER_ASSET,
-    PERM_SHARE_ASSET,
     PERM_VIEW_ASSET,
 )
 
@@ -499,43 +497,6 @@
         self.standalone_coll.delete()
         self.assertEqual(self.standalone_coll.permissions.count(), 0)
 
-<<<<<<< HEAD
-    def test_owner_can_edit_permissions(self):
-        self.assertTrue(self.standalone_coll.owner.has_perm(
-            PERM_SHARE_ASSET,
-            self.standalone_coll
-        ))
-
-    def test_share_collection_permission_is_not_inherited(self):
-        # Make a child collection whose owner is different than its parent's
-        coll = Asset.objects.create(
-            asset_type=ASSET_TYPE_COLLECTION,
-            name="anotheruser's collection",
-            owner=self.anotheruser,
-            parent=self.standalone_coll,
-            # The change permission is inherited; prevent it from allowing
-            # users to edit permissions
-            editors_can_change_permissions=False
-        )
-        # Ensure the parent's owner can't change permissions on the child
-        self.assertFalse(self.standalone_coll.owner.has_perm(
-            PERM_SHARE_ASSET,
-            coll
-        ))
-
-    def test_change_permission_does_not_provide_share_permission(self):
-        self.assertFalse(
-            self.someuser.has_perm(PERM_CHANGE_ASSET, self.standalone_coll)
-        )
-        # Grant the change permission and make sure it does not provide
-        # share_collection
-        self.standalone_coll.assign_perm(self.someuser, PERM_CHANGE_ASSET)
-        self.assertFalse(
-            self.someuser.has_perm(PERM_SHARE_ASSET, self.standalone_coll)
-        )
-
-=======
->>>>>>> 34d9a058
     def test_anonymous_view_permission_on_standalone_collection(self):
         # Grant
         self.assertFalse(AnonymousUser().has_perm(
