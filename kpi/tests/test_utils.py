--- conflicted
+++ resolved
@@ -5,10 +5,7 @@
 from django.test import TestCase
 
 from kpi.exceptions import SearchQueryTooShortException
-<<<<<<< HEAD
 from kpi.constants import ASSET_SEARCH_DEFAULT_FIELD_LOOKUPS
-=======
->>>>>>> 56bda605
 from kpi.utils.autoname import autoname_fields, autoname_fields_to_field
 from kpi.utils.autoname import autovalue_choices_in_place
 from kpi.utils.query_parser import parse
@@ -185,53 +182,15 @@
                 Q(snakes='🐍🐍') & ~Q(alphabet='🍲soup')
             )
             & ~(
-<<<<<<< HEAD
-                Q(name__icontains='in a house') |
-                Q(owner__username__icontains='in a house') |
-                Q(settings__description__icontains='in a house') |
-                Q(summary__icontains='in a house') |
-                Q(tags__name__icontains='in a house') |
-                Q(uid__icontains='in a house')
-            )
-            & ~(
-                Q(name__icontains='with a mouse') |
-                Q(owner__username__icontains='with a mouse') |
-                Q(settings__description__icontains='with a mouse') |
-                Q(summary__icontains='with a mouse') |
-                Q(tags__name__icontains='with a mouse') |
-                Q(uid__icontains='with a mouse')
-=======
                 Q(field_a__icontains='in a house') |
                 Q(field_b='in a house')
             )
             & ~(
                 Q(field_a__icontains='with a mouse') |
                 Q(field_b='with a mouse')
->>>>>>> 56bda605
             )
         )
-        assert (
-            expected_q
-<<<<<<< HEAD
-            == parse(query_string, ASSET_SEARCH_DEFAULT_FIELD_LOOKUPS)
-        )
-
-    def test_query_parser_no_specified_field(self):
-        query_string = 'foo'
-        expected_q = (
-            Q(name__icontains='foo') |
-            Q(owner__username__icontains='foo') |
-            Q(settings__description__icontains='foo') |
-            Q(summary__icontains='foo') |
-            Q(tags__name__icontains='foo') |
-            Q(uid__icontains='foo')
-        )
-        self.assertEqual(
-            repr(expected_q),
-            repr(parse(query_string, ASSET_SEARCH_DEFAULT_FIELD_LOOKUPS)),
-=======
-            == parse(query_string, default_field_lookups)
-        )
+        assert expected_q == parse(query_string, default_field_lookups)
 
     def test_query_parser_no_specified_field(self):
         query_string = 'foo'
@@ -243,21 +202,14 @@
             Q(field_a__icontains='foo') |
             Q(field_b='foo')
         )
-        self.assertEqual(
-            repr(expected_q),
-            repr(parse(query_string, default_field_lookups)),
->>>>>>> 56bda605
+        assert repr(expected_q) == repr(
+            parse(query_string, default_field_lookups)
         )
 
     def test_query_parser_default_search_too_short(self):
         # if the search query without a field is less than a specified
         # length of characters (currently 3), then it should
         # throw `SearchQueryTooShortException()` from `query_parser.py`
-<<<<<<< HEAD
-        query_string = 'fo'
-        with self.assertRaises(SearchQueryTooShortException) as e:
-            parse(query_string, ASSET_SEARCH_DEFAULT_FIELD_LOOKUPS)
-=======
         default_field_lookups = [
             'field_a__icontains',
             'field_b'
@@ -265,5 +217,4 @@
         query_string = 'fo'
         with self.assertRaises(SearchQueryTooShortException) as e:
             parse(query_string, default_field_lookups)
->>>>>>> 56bda605
-        self.assertTrue('Your query is too short' in str(e.exception))+        assert 'Your query is too short' in str(e.exception)
