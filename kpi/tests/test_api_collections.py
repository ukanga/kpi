from __future__ import absolute_import
import json

from django.contrib.auth.models import User
from django.core.urlresolvers import reverse
from rest_framework.test import APITestCase
from rest_framework import status

from ..models.collection import Collection

class CollectionsTests(APITestCase):
    fixtures = ['test_data']

    def setUp(self):
        self.client.login(username='admin', password='pass')
        user = User.objects.get(username='admin')
        self.coll = Collection.objects.create(name='test collection', owner=user)

    def test_create_collection(self):
        """
        Ensure we can create a new collection object.
        """
        url = reverse('collection-list')
        data = {'name': 'my collection', 'collections': [], 'survey_assets': []}
        response = self.client.post(url, data, format='json')
        self.assertEqual(response.status_code, status.HTTP_201_CREATED)
        self.assertEqual(response.data['name'], 'my collection')

<<<<<<< HEAD
class AnonymousCollectionsTest(APITestCase):
    def test_cannot_create_collection(self):
        url = reverse('collection-list')
        data = {'name': 'my collection', 'collections': [], 'survey_assets': []}
        response = self.client.post(url, data, format='json')
        self.assertEqual(response.status_code, status.HTTP_403_FORBIDDEN, msg=\
                    "anonymous user cannot create a collection")
=======
    def test_collection_detail(self):
        url= reverse('collection-detail', kwargs={'uid': self.coll.uid})
        response= self.client.get(url, format='json')
        self.assertEqual(response.data['name'], 'test collection')

    def test_collection_delete(self):
        url= reverse('collection-detail', kwargs={'uid': self.coll.uid})
        response= self.client.delete(url)
        self.assertEqual(response.status_code, status.HTTP_204_NO_CONTENT)
        response= self.client.get(url)
        self.assertEqual(response.status_code, status.HTTP_404_NOT_FOUND)
>>>>>>> 31d653ff
<|MERGE_RESOLUTION|>--- conflicted
+++ resolved
@@ -26,15 +26,6 @@
         self.assertEqual(response.status_code, status.HTTP_201_CREATED)
         self.assertEqual(response.data['name'], 'my collection')
 
-<<<<<<< HEAD
-class AnonymousCollectionsTest(APITestCase):
-    def test_cannot_create_collection(self):
-        url = reverse('collection-list')
-        data = {'name': 'my collection', 'collections': [], 'survey_assets': []}
-        response = self.client.post(url, data, format='json')
-        self.assertEqual(response.status_code, status.HTTP_403_FORBIDDEN, msg=\
-                    "anonymous user cannot create a collection")
-=======
     def test_collection_detail(self):
         url= reverse('collection-detail', kwargs={'uid': self.coll.uid})
         response= self.client.get(url, format='json')
@@ -46,4 +37,11 @@
         self.assertEqual(response.status_code, status.HTTP_204_NO_CONTENT)
         response= self.client.get(url)
         self.assertEqual(response.status_code, status.HTTP_404_NOT_FOUND)
->>>>>>> 31d653ff
+
+class AnonymousCollectionsTest(APITestCase):
+    def test_cannot_create_collection(self):
+        url = reverse('collection-list')
+        data = {'name': 'my collection', 'collections': [], 'survey_assets': []}
+        response = self.client.post(url, data, format='json')
+        self.assertEqual(response.status_code, status.HTTP_403_FORBIDDEN, msg=\
+                    "anonymous user cannot create a collection")