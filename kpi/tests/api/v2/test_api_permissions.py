# coding: utf-8
from django.contrib.auth.models import User, Permission
from django.urls import reverse
from django.utils import timezone
from rest_framework import status

<<<<<<< HEAD
from kpi.constants import PERM_VIEW_ASSET, PERM_CHANGE_ASSET, \
    PERM_SHARE_ASSET
from kpi.models.object_permission import get_anonymous_user, ObjectPermission
=======
from kpi.constants import (
    ASSET_TYPE_COLLECTION,
    PERM_CHANGE_ASSET,
    PERM_VIEW_ASSET,
)
from kpi.models import Asset, ObjectPermission
from kpi.models.object_permission import get_anonymous_user
>>>>>>> 398b16d9
from kpi.tests.kpi_test_case import KpiTestCase
from kpi.urls.router_api_v2 import URL_NAMESPACE as ROUTER_URL_NAMESPACE


class ApiAnonymousPermissionsTestCase(KpiTestCase):
    URL_NAMESPACE = ROUTER_URL_NAMESPACE

    def setUp(self):
        self.anon = get_anonymous_user()
        self.someuser = User.objects.get(username='someuser')
        self.someuser_password = 'someuser'

        # This was written when we allowed anons to create assets, but I'll
        # leave it here just to make sure it has no effect
        permission = Permission.objects.get(codename='add_asset')
        self.anon.user_permissions.add(permission)

        # Log in and create an asset that anon can access
        self.client.login(username=self.someuser.username,
                          password=self.someuser_password)
        self.anon_accessible = self.create_asset('Anonymous can access this!')
        self.add_perm(self.anon_accessible, self.anon, 'view_')
        # Log out and become anonymous again
        self.client.logout()
        response = self.client.get(reverse('currentuser-detail'))
        self.assertFalse('username' in response.data)

    def test_anon_list_assets(self):
        # `view_` granted to anon means detail access, NOT list access
        self.assert_object_in_object_list(self.anon_accessible, in_list=False)

    def test_anon_asset_detail(self):
        self.assert_detail_viewable(self.anon_accessible)

    def test_cannot_create_asset(self):
        url = reverse(self._get_endpoint('asset-list'))
        data = {'name': 'my asset', 'content': ''}
        response = self.client.post(url, data, format='json')
        self.assertEqual(response.status_code, status.HTTP_403_FORBIDDEN,
                         msg="anonymous user cannot create a asset")


class ApiPermissionsPublicAssetTestCase(KpiTestCase):
    URL_NAMESPACE = ROUTER_URL_NAMESPACE

    def setUp(self):
        KpiTestCase.setUp(self)

        self.anon = get_anonymous_user()
        self.admin = User.objects.get(username='admin')
        self.admin_password = 'pass'
        self.someuser = User.objects.get(username='someuser')
        self.someuser_password = 'someuser'

        self.login(self.admin.username, self.admin_password)
        self.admins_public_asset = self.create_asset('admins_public_asset')
        self.add_perm(self.admins_public_asset, self.anon, 'view')

        self.login(self.someuser.username, self.someuser_password)
        self.someusers_public_asset = self.create_asset('someusers_public_asset')
        self.add_perm(self.someusers_public_asset, self.anon, 'view')

    def test_user_can_view_public_asset(self):
        self.assert_detail_viewable(self.admins_public_asset, self.someuser, self.someuser_password)

    def test_public_asset_not_in_list_user(self):
        self.assert_object_in_object_list(self.admins_public_asset, self.someuser, self.someuser_password,
                                          in_list=False)

    def test_public_asset_not_in_list_admin(self):
        self.assert_object_in_object_list(self.someusers_public_asset, self.admin, self.admin_password,
                                          in_list=False)

    def test_revoke_anon_from_asset_in_public_collection(self):
        self.login(self.someuser.username, self.someuser_password)
        public_collection = self.create_collection('public_collection')
        child_asset = self.create_asset('child_asset_in_public_collection')
        self.add_to_collection(child_asset, public_collection)
        child_asset.refresh_from_db()

        # Anon should have no access at this point
        self.client.logout()
        self.assert_viewable(child_asset, viewable=False)

        # Grant anon access to the parent collection
        self.login(self.someuser.username, self.someuser_password)
        self.add_perm(public_collection, self.anon, 'view_')

        # Verify anon can access the child asset
        self.client.logout()
        # Anon can only see a public asset by accessing the detail view
        # directly; `assert_viewble()` will always fail because it expects the
        # asset to be in the list view as well
        self.assert_detail_viewable(child_asset)

        # Revoke anon's access to the child asset
        self.login(self.someuser.username, self.someuser_password)
        self.remove_perm_v2_api(child_asset, self.anon, PERM_VIEW_ASSET)

        # Make sure anon cannot access the child asset any longer
        self.client.logout()
        self.assert_viewable(child_asset, viewable=False)


class ApiPermissionsTestCase(KpiTestCase):
    fixtures = ['test_data']

    URL_NAMESPACE = ROUTER_URL_NAMESPACE

    def setUp(self):
        self.admin = User.objects.get(username='admin')
        self.admin_password = 'pass'
        self.someuser = User.objects.get(username='someuser')
        self.someuser_password = 'someuser'
        self.anotheruser = User.objects.get(username='anotheruser')
        self.anotheruser_password = 'anotheruser'

        self.assertTrue(self.client.login(username=self.admin.username,
                                          password=self.admin_password))
        self.admin_asset = self.create_asset('admin_asset')
        self.admin_collection = self.create_collection('admin_collection')
        self.child_collection = self.create_collection('child_collection')
        self.add_to_collection(self.child_collection, self.admin_collection)
        self.client.logout()

    ################# Asset tests #####################

    def test_own_asset_in_asset_list(self):
        self.assert_viewable(self.admin_asset, self.admin,
                             self.admin_password)

    def test_viewable_asset_in_asset_list(self):
        # Give "someuser" view permissions on an asset owned by "admin".
        self.add_perm(self.admin_asset, self.someuser, 'view_')

        # Test that "someuser" can now view the asset.
        self.assert_viewable(self.admin_asset, self.someuser,
                             self.someuser_password)

    def test_non_viewable_asset_not_in_asset_list(self):
        # Wow, that's quite a function name...
        # Ensure that "someuser" doesn't have permission to view the survey
        #   asset owned by "admin".
        perm_name = self._get_perm_name('view_', self.admin_asset)
        self.assertFalse(self.someuser.has_perm(perm_name, self.admin_asset))

        # Verify they can't view the asset through the API.
        self.assert_viewable(self.admin_asset, self.someuser,
                             self.someuser_password, viewable=False)

    def test_inherited_viewable_assets_in_asset_list(self):
        # Give "someuser" view permissions on a collection owned by "admin" and
        #   add an asset also owned by "admin" to that collection.
        self.add_perm(self.admin_asset, self.someuser, 'view_')

        self.add_to_collection(self.admin_asset, self.admin_collection,
                               self.admin, self.admin_password)

        # Test that "someuser" can now view the asset.
        self.assert_viewable(self.admin_asset, self.someuser,
                             self.someuser_password)

    def test_viewable_asset_inheritance_conflict(self):
        # Log in as "admin", create a new child collection, and add an asset to
        #   that collection.
        self.add_to_collection(self.admin_asset, self.child_collection,
                               self.admin, self.admin_password)

        # Give "someuser" view permission on 'child_collection'.
        self.add_perm(self.child_collection, self.someuser, 'view_')

        # Give "someuser" view permission on the parent collection.
        self.add_perm(self.admin_collection, self.someuser, 'view_')

        # Revoke the view permissions of "someuser" on the parent collection.
        self.remove_perm(self.admin_collection, self.admin,
                         self.admin_password, self.someuser,
                         self.someuser_password, 'view_')

        # Confirm that "someuser" can view the contents of 'child_collection'.
        self.assert_viewable(self.admin_asset, self.someuser,
                             self.someuser_password)

    def test_non_viewable_asset_inheritance_conflict(self):
        # Log in as "admin", create a new child collection, and add an asset to
        #   that collection.
        self.add_to_collection(self.admin_asset, self.child_collection,
                               self.admin, self.admin_password)

        # Give "someuser" view permission on the parent collection.
        self.add_perm(self.admin_collection, self.someuser, 'view_')

        # Revoke the view permissions of "someuser" on the child collection.
        self.remove_perm(self.child_collection, self.admin, self.admin_password,
                         self.someuser, self.someuser_password, 'view_')

        # Confirm that "someuser" can't view the contents of 'child_collection'.
        self.assert_viewable(self.admin_asset, self.someuser,
                             self.someuser_password, viewable=False)

    def test_viewable_asset_not_deletable(self):
        # Give "someuser" view permissions on an asset owned by "admin".
        self.add_perm(self.admin_asset, self.someuser, 'view_')

        # Confirm that "someuser" is not allowed to delete the asset.
        delete_perm = self._get_perm_name('delete_', self.admin_asset)
        self.assertFalse(self.someuser.has_perm(delete_perm, self.admin_asset))

        # Test that "someuser" can't delete the asset.
        self.client.login(username=self.someuser.username,
                          password=self.someuser_password)
        url = reverse(self._get_endpoint('asset-detail'), kwargs={'uid': self.admin_asset.uid})
        response = self.client.delete(url)
        self.assertEqual(response.status_code, status.HTTP_403_FORBIDDEN)

    def test_inherited_viewable_asset_not_deletable(self):
        # Give "someuser" view permissions on a collection owned by "admin" and
        #   add an asset also owned by "admin" to that collection.
        self.add_perm(self.admin_asset, self.someuser, 'view_')
        self.add_to_collection(self.admin_asset, self.admin_collection,
                               self.admin, self.admin_password)

        # Confirm that "someuser" is not allowed to delete the asset.
        delete_perm = self._get_perm_name('delete_', self.admin_asset)
        self.assertFalse(self.someuser.has_perm(delete_perm, self.admin_asset))

        # Test that "someuser" can't delete the asset.
        self.client.login(username=self.someuser.username,
                          password=self.someuser_password)
        url = reverse(self._get_endpoint('asset-detail'), kwargs={'uid': self.admin_asset.uid})
        response = self.client.delete(url)
        self.assertEqual(response.status_code, status.HTTP_403_FORBIDDEN)

    def test_shared_asset_remove_own_permissions_allowed(self):
        """
        Ensuring that a non-owner who has been shared an asset is able to remove
        themselves from that asset if they want.
        """
        self.client.login(
            username=self.someuser.username,
            password=self.someuser_password,
        )
        new_asset = self.create_asset(
            name='a new asset',
            owner=self.someuser,
        )
        perm = new_asset.assign_perm(self.anotheruser, 'view_asset')
        kwargs = {
            'parent_lookup_asset': new_asset.uid,
            'uid': perm.uid,
        }
        url = reverse(
            'api_v2:asset-permission-assignment-detail', kwargs=kwargs
        )
        self.client.logout()
        self.client.login(
            username=self.anotheruser.username,
            password=self.anotheruser_password,
        )
        assert self.anotheruser.has_perm(PERM_VIEW_ASSET, new_asset)

        # `anotheruser` attempting to remove themselves from the asset
        res = self.client.delete(url)
        assert res.status_code == status.HTTP_204_NO_CONTENT
        assert not self.anotheruser.has_perm(PERM_VIEW_ASSET, new_asset)
        assert len(new_asset.get_perms(self.anotheruser)) == 0

    def test_shared_asset_non_owner_remove_owners_permissions_not_allowed(self):
        """
        Ensuring that a non-owner who has been shared an asset is not able to
        remove permissions from the owner of that asset
        """
        self.client.login(
            username=self.someuser.username,
            password=self.someuser_password,
        )
        new_asset = self.create_asset(
            name='a new asset',
            owner=self.someuser,
        )
        # Getting existing permission for the owner of the asset
        perm = ObjectPermission.objects.filter(asset=new_asset).get(
            user=self.someuser, permission__codename=PERM_VIEW_ASSET
        )
        new_asset.assign_perm(self.anotheruser, PERM_VIEW_ASSET)
        kwargs = {
            'parent_lookup_asset': new_asset.uid,
            'uid': perm.uid,
        }
        url = reverse(
            'api_v2:asset-permission-assignment-detail', kwargs=kwargs
        )
        self.client.logout()
        self.client.login(
            username=self.anotheruser.username,
            password=self.anotheruser_password,
        )
        assert self.someuser.has_perm(PERM_VIEW_ASSET, new_asset)

        # `anotheruser` attempting to remove `someuser` from the asset
        res = self.client.delete(url)
        assert res.status_code == status.HTTP_403_FORBIDDEN
        assert self.someuser.has_perm(PERM_VIEW_ASSET, new_asset)

    def test_shared_asset_non_owner_remove_another_non_owners_permissions_not_allowed(self):
        """
        Ensuring that a non-owner who has an asset shared with them cannot
        remove permissions from another non-owner with that same asset shared
        with them.
        """
        yetanotheruser = User.objects.create(
            username='yetanotheruser',
        )
        self.client.login(
            username=self.someuser.username,
            password=self.someuser_password,
        )
        new_asset = self.create_asset(
            name='a new asset',
            owner=self.someuser,
            owner_password=self.someuser_password,
        )
        new_asset.assign_perm(self.anotheruser, PERM_VIEW_ASSET)
        perm = new_asset.assign_perm(yetanotheruser, PERM_VIEW_ASSET)
        kwargs = {
            'parent_lookup_asset': new_asset.uid,
            'uid': perm.uid,
        }
        url = reverse(
            'api_v2:asset-permission-assignment-detail', kwargs=kwargs
        )
        self.client.logout()
        self.client.login(
            username=self.anotheruser.username,
            password=self.anotheruser_password,
        )
        assert yetanotheruser.has_perm(PERM_VIEW_ASSET, new_asset)

        # `anotheruser` attempting to remove `yetanotheruser` from the asset
        res = self.client.delete(url)
        assert res.status_code == status.HTTP_404_NOT_FOUND
        assert yetanotheruser.has_perm(PERM_VIEW_ASSET, new_asset)

    def test_copy_permissions_between_assets(self):
        # Give "someuser" edit permissions on an asset owned by "admin"
        self.add_perm(self.admin_asset, self.someuser, 'change_')
        # Confirm that "someuser" has received the implied permissions
        expected_perms = [PERM_CHANGE_ASSET, PERM_VIEW_ASSET]
        self.assertListEqual(
            sorted(self.admin_asset.get_perms(self.someuser)),
            expected_perms
        )
        # Create another asset to receive the copied permissions
        new_asset = self.create_asset(
            name='destination asset', owner=self.admin,
            owner_password=self.admin_password
        )
        # Add some extraneous permissions to the destination asset; these
        # should be removed by the copy operation
        self.add_perm(new_asset, self.anotheruser, 'view_')
        self.assertTrue(self.anotheruser.has_perm(PERM_VIEW_ASSET, new_asset))
        # Perform the permissions copy via the API endpoint
        self.client.login(
            username=self.admin.username, password=self.admin_password
        )
        if self.URL_NAMESPACE is None:
            dest_asset_perm_url = reverse(
                'asset-permissions', kwargs={'uid': new_asset.uid}
            )
        else:
            dest_asset_perm_url = reverse(
                'api_v2:asset-permission-assignment-clone',
                kwargs={'parent_lookup_asset': new_asset.uid}
            )
        # TODO: check that `clone_from` can also be a URL.
        # You know, Roy Fielding and all that.
        self.client.patch(
            dest_asset_perm_url, data={'clone_from': self.admin_asset.uid}
        )
        # Check the result; since the source and destination have the same
        # owner, the permissions should be identical
        self.assertDictEqual(
            self.admin_asset.get_users_with_perms(attach_perms=True),
            new_asset.get_users_with_perms(attach_perms=True)
        )

    def test_cannot_copy_permissions_between_non_owned_assets(self):
        # Give "someuser" view permissions on an asset owned by "admin"
        self.add_perm(self.admin_asset, self.someuser, 'view_')
        self.assertTrue(self.someuser.has_perm(PERM_VIEW_ASSET, self.admin_asset))
        # Create another asset to receive the copied permissions
        new_asset = self.create_asset(
            name='destination asset', owner=self.admin,
            owner_password=self.admin_password
        )
        # Give "someuser" edit permissions on the new asset owned by "admin"
        self.add_perm(new_asset, self.someuser, 'change_')
        self.assertTrue(self.someuser.has_perm(PERM_CHANGE_ASSET, new_asset))
        new_asset_perms_before_copy_attempt = new_asset.get_users_with_perms(
            attach_perms=True
        )
        # Perform the permissions copy via the API endpoint
        self.client.login(
            username=self.someuser.username, password=self.someuser_password
        )
        if self.URL_NAMESPACE is None:
            dest_asset_perm_url = reverse(
                'asset-permissions', kwargs={'uid': new_asset.uid}
            )
        else:
            dest_asset_perm_url = reverse(
                'api_v2:asset-permission-assignment-clone',
                kwargs={'parent_lookup_asset': new_asset.uid}
            )
        response = self.client.patch(
            dest_asset_perm_url, data={'clone_from': self.admin_asset.uid}
        )
        self.assertEqual(response.status_code, status.HTTP_403_FORBIDDEN)
        # Check the result; nothing should have changed
        self.assertDictEqual(
            new_asset_perms_before_copy_attempt,
            new_asset.get_users_with_perms(attach_perms=True)
        )

    def test_user_cannot_copy_permissions_from_non_viewable_asset(self):
        # Make sure "someuser" cannot view the asset owned by "admin"
        self.assertFalse(
            self.someuser.has_perm(PERM_VIEW_ASSET, self.admin_asset)
        )
        # Create another asset to receive the copied permissions
        new_asset = self.create_asset(
            name='destination asset', owner=self.admin,
            owner_password=self.admin_password
        )
        # Take note of the destination asset's permissions to make sure they
        # are *not* changed later
        dest_asset_original_perms = new_asset.get_users_with_perms(
            attach_perms=True
        )
        # Perform the permissions copy via the API endpoint
        self.client.login(
            username=self.someuser.username, password=self.someuser_password
        )
        if self.URL_NAMESPACE is None:
            dest_asset_perm_url = reverse(
                'asset-permissions', kwargs={'uid': new_asset.uid}
            )
        else:
            dest_asset_perm_url = reverse(
                'api_v2:asset-permission-assignment-clone',
                kwargs={'parent_lookup_asset': new_asset.uid}
            )
        response = self.client.patch(
            dest_asset_perm_url, data={'clone_from': self.admin_asset.uid}
        )
        self.assertEqual(response.status_code, status.HTTP_404_NOT_FOUND)
        # Make sure no permissions were changed on the destination asset
        self.assertDictEqual(
            dest_asset_original_perms,
            new_asset.get_users_with_perms(attach_perms=True)
        )

    def test_user_cannot_copy_permissions_to_non_editable_asset(self):
        # Give "someuser" view permissions on an asset owned by "admin"
        self.add_perm(self.admin_asset, self.someuser, 'view_')
        self.assertTrue(self.someuser.has_perm(PERM_VIEW_ASSET, self.admin_asset))
        # Create another asset to receive the copied permissions
        new_asset = self.create_asset(
            name='destination asset', owner=self.admin,
            owner_password=self.admin_password
        )
        # Give "someuser" view permissions on the new asset owned by "admin"
        self.add_perm(new_asset, self.someuser, 'view_')
        self.assertTrue(self.someuser.has_perm(PERM_VIEW_ASSET, new_asset))
        # Take note of the destination asset's permissions to make sure they
        # are *not* changed later
        dest_asset_original_perms = new_asset.get_users_with_perms(
            attach_perms=True
        )
        # Perform the permissions copy via the API endpoint
        self.client.login(
            username=self.someuser.username, password=self.someuser_password
        )
        if self.URL_NAMESPACE is None:
            dest_asset_perm_url = reverse(
                'asset-permissions', kwargs={'uid': new_asset.uid}
            )
        else:
            dest_asset_perm_url = reverse(
                'api_v2:asset-permission-assignment-clone',
                kwargs={'parent_lookup_asset': new_asset.uid}
            )
        response = self.client.patch(
            dest_asset_perm_url, data={'clone_from': self.admin_asset.uid}
        )
        self.assertEqual(response.status_code, status.HTTP_403_FORBIDDEN)
        # Make sure no permissions were changed on the destination asset
        self.assertDictEqual(
            dest_asset_original_perms,
            new_asset.get_users_with_perms(attach_perms=True)
        )

    ############# Collection tests ###############

    def test_own_collection_in_collection_list(self):
        self.assert_viewable(self.admin_collection, self.admin,
                             self.admin_password)

    def test_viewable_collection_in_collection_list(self):
        # Give "someuser" view permissions on a collection owned by "admin".
        self.add_perm(self.admin_collection, self.someuser, 'view_')

        # Test that "someuser" can now view the collection.
        self.assert_viewable(self.admin_collection, self.someuser,
                             self.someuser_password)

    def test_non_viewable_collection_not_in_collection_list(self):
        # Wow, that's quite a function name...
        # Ensure that "someuser" doesn't have permission to view the survey
        #   collection owned by "admin".
        perm_name = self._get_perm_name('view_', self.admin_collection)
        self.assertFalse(self.someuser.has_perm(perm_name, self.admin_collection))

        # Verify they can't view the collection through the API.
        self.assert_viewable(self.admin_collection, self.someuser,
                             self.someuser_password, viewable=False)

    def test_inherited_viewable_collections_in_collection_list(self):
        # Give "someuser" view permissions on the parent collection.
        self.add_perm(self.admin_collection, self.someuser, 'view_')
        # Test that "someuser" can now view the child collection.
        self.assert_viewable(self.child_collection, self.someuser,
                             self.someuser_password)

    def test_viewable_collection_inheritance_conflict(self):
        grandchild_collection = self.create_collection('grandchild_collection',
                                                       self.admin, self.admin_password)
        self.add_to_collection(grandchild_collection, self.child_collection,
                               self.admin, self.admin_password)

        # Give "someuser" view permission on 'child_collection'.
        self.add_perm(self.child_collection, self.someuser, 'view_')

        # Give "someuser" view permission on the parent collection.
        self.add_perm(self.admin_collection, self.someuser, 'view_')

        # Revoke the view permissions of "someuser" on 'parent_collection'.
        self.remove_perm(self.admin_collection, self.admin,
                         self.admin_password, self.someuser,
                         self.someuser_password, 'view_')

        # Confirm that "someuser" can view 'grandchild_collection'.
        self.assert_viewable(grandchild_collection, self.someuser,
                             self.someuser_password)

    def test_non_viewable_collection_inheritance_conflict(self):
        grandchild_collection = self.create_collection('grandchild_collection',
                                                       self.admin, self.admin_password)
        self.add_to_collection(grandchild_collection, self.child_collection,
                               self.admin, self.admin_password)

        # Give "someuser" view permission on the parent collection.
        self.add_perm(self.admin_collection, self.someuser, 'view_')

        # Revoke the view permissions of "someuser" on the child collection.
        self.remove_perm(self.child_collection, self.admin,
                         self.admin_password, self.someuser,
                         self.someuser_password, 'view_')

        # Confirm that "someuser" can't view 'grandchild_collection'.
        self.assert_viewable(grandchild_collection, self.someuser,
                             self.someuser_password, viewable=False)

    def test_viewable_collection_not_deletable(self):
        # Give "someuser" view permissions on a collection owned by "admin".
        self.add_perm(self.admin_collection, self.someuser, 'view_')

        # Confirm that "someuser" is not allowed to delete the collection.
        delete_perm = self._get_perm_name('delete_', self.admin_collection)
        self.assertFalse(self.someuser.has_perm(delete_perm,
                                                self.admin_collection))

        # Test that "someuser" can't delete the collection.
        self.client.login(username=self.someuser.username,
                          password=self.someuser_password)
        url = reverse(self._get_endpoint('asset-detail'),
                      kwargs={'uid': self.admin_collection.uid})
        response = self.client.delete(url)
        self.assertEqual(response.status_code, status.HTTP_403_FORBIDDEN)

    def test_inherited_viewable_collection_not_deletable(self):
        # Give "someuser" view permissions on a collection owned by "admin".
        self.add_perm(self.admin_collection, self.someuser, 'view_')

        # Confirm that "someuser" is not allowed to delete the child collection.
        delete_perm = self._get_perm_name('delete_', self.child_collection)
        self.assertFalse(self.someuser.has_perm(delete_perm, self.child_collection))

        # Test that "someuser" can't delete the child collection.
        self.client.login(username=self.someuser.username,
                          password=self.someuser_password)
        url = reverse(self._get_endpoint('asset-detail'), kwargs={'uid':
                                                       self.child_collection.uid})
        response = self.client.delete(url)
        self.assertEqual(response.status_code, status.HTTP_403_FORBIDDEN)


class ApiAssignedPermissionsTestCase(KpiTestCase):
    """
    An obnoxiously large amount of code to test that the endpoint for listing
    assigned permissions complies with the following rules:

        * Superusers see it all (and there is *no* pagination)
        * Anonymous users see nothing
        * Regular users see everything that concerns them, namely all
          their own permissions and all the owners' permissions for all objects
          to which they have been assigned any permission

    See also
        kpi.utils.object_permission_helper.ObjectPermissionHelper.get_user_permission_assignments_queryset
    """

    # TODO: does this duplicate stuff in
    # test_api_asset_permission_assignment.py / should it be moved there?

    URL_NAMESPACE = ROUTER_URL_NAMESPACE

    def setUp(self):
        super().setUp()
        self.anon = get_anonymous_user()
        self.super = User.objects.get(username='admin')
        self.super_password = 'pass'
        self.someuser = User.objects.get(username='someuser')
        self.someuser_password = 'someuser'
        self.anotheruser = User.objects.get(username='anotheruser')
        self.anotheruser_password = 'anotheruser'

        self.collection = Asset.objects.create(
            asset_type=ASSET_TYPE_COLLECTION, owner=self.someuser
        )
        self.asset = Asset.objects.create(owner=self.someuser)

    def test_anon_only_sees_owner_permissions(self):
        self.asset.assign_perm(self.anon, PERM_VIEW_ASSET)
        self.assertTrue(self.anon.has_perm(PERM_VIEW_ASSET, self.asset))

        url = self.get_asset_perm_assignment_list_url(self.asset)
        response = self.client.get(url)
        self.assertEqual(response.status_code, status.HTTP_200_OK)

        owner_url = self.absolute_reverse(
            self._get_endpoint('user-detail'),
            kwargs={'username': self.asset.owner.username},
        )
        self.assertSetEqual(
            set((a['user'] for a in response.data)), set((owner_url,))
        )

    def test_user_sees_relevant_permissions_on_assigned_objects(self):
        # A user with explicitly-assigned permissions should see their
        # own permissions and the owner's permissions, but not permissions
        # assigned to other users
        self.asset.assign_perm(self.anotheruser, PERM_VIEW_ASSET)
        self.assertTrue(self.anotheruser.has_perm(PERM_VIEW_ASSET, self.asset))

        irrelevant_user = User.objects.create(username='mindyourown')
        self.asset.assign_perm(irrelevant_user, PERM_VIEW_ASSET)

        self.client.login(username=self.anotheruser.username,
                          password=self.anotheruser_password)

        url = self.get_asset_perm_assignment_list_url(self.asset)
        response = self.client.get(url)
        self.assertEqual(response.status_code, status.HTTP_200_OK)

        returned_urls = [r['url'] for r in response.data]
        all_obj_perms = self.asset.permissions.all()
        relevant_obj_perms = all_obj_perms.filter(
            user__in=(self.asset.owner, self.anotheruser),
            permission__codename__in=self.asset.get_assignable_permissions(
                with_partial=False
            ),
        )

        self.assertListEqual(
            sorted(returned_urls),
            sorted(
                self.get_urls_for_asset_perm_assignment_objs(
                    relevant_obj_perms, asset=self.asset
                )
            ),
        )

    def test_user_cannot_see_permissions_on_unassigned_objects(self):
        self.asset.assign_perm(self.anotheruser, PERM_VIEW_ASSET)
        self.assertTrue(self.anotheruser.has_perm(PERM_VIEW_ASSET, self.asset))

        self.client.login(username=self.anotheruser.username,
                          password=self.anotheruser_password)

        url = self.get_asset_perm_assignment_list_url(self.collection)
        response = self.client.get(url)
        self.assertEqual(response.status_code, status.HTTP_404_NOT_FOUND)

    def test_superuser_sees_all_permissions(self):
        self.asset.assign_perm(self.anotheruser, PERM_VIEW_ASSET)
        self.assertTrue(self.anotheruser.has_perm(PERM_VIEW_ASSET, self.asset))

        self.client.login(username=self.super.username,
                          password=self.super_password)

        url = self.get_asset_perm_assignment_list_url(self.asset)
        response = self.client.get(url)
        self.assertEqual(response.status_code, status.HTTP_200_OK)

        returned_urls = [r['url'] for r in response.data]
        all_obj_perms = self.asset.permissions.all()

        self.assertListEqual(
            sorted(returned_urls),
            sorted(
                self.get_urls_for_asset_perm_assignment_objs(
                    all_obj_perms, asset=self.asset
                )
            ),
        )<|MERGE_RESOLUTION|>--- conflicted
+++ resolved
@@ -4,11 +4,6 @@
 from django.utils import timezone
 from rest_framework import status
 
-<<<<<<< HEAD
-from kpi.constants import PERM_VIEW_ASSET, PERM_CHANGE_ASSET, \
-    PERM_SHARE_ASSET
-from kpi.models.object_permission import get_anonymous_user, ObjectPermission
-=======
 from kpi.constants import (
     ASSET_TYPE_COLLECTION,
     PERM_CHANGE_ASSET,
@@ -16,7 +11,6 @@
 )
 from kpi.models import Asset, ObjectPermission
 from kpi.models.object_permission import get_anonymous_user
->>>>>>> 398b16d9
 from kpi.tests.kpi_test_case import KpiTestCase
 from kpi.urls.router_api_v2 import URL_NAMESPACE as ROUTER_URL_NAMESPACE
 
