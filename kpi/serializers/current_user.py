--- conflicted
+++ resolved
@@ -1,14 +1,10 @@
 # coding: utf-8
 import datetime
 import json
-<<<<<<< HEAD
-from zoneinfo import ZoneInfo
-=======
 try:
     from zoneinfo import ZoneInfo
 except ImportError:
     from backports.zoneinfo import ZoneInfo
->>>>>>> e25fceea
 
 import constance
 from django.contrib.auth import update_session_auth_hash
