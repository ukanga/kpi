--- conflicted
+++ resolved
@@ -16,11 +16,7 @@
     EXPORT_SETTING_MULTIPLE_SELECT,
     EXPORT_SETTING_SOURCE,
     EXPORT_SETTING_TYPE,
-<<<<<<< HEAD
     EXPORT_SETTING_XLS_TYPES,
-    OPTIONAL_EXPORT_SETTINGS,
-=======
->>>>>>> 11fd5272
     REQUIRED_EXPORT_SETTINGS,
     VALID_DEFAULT_LANGUAGES,
     VALID_EXPORT_SETTINGS,
