# coding: utf-8
# 😬
import copy
from collections import defaultdict
from functools import reduce
from operator import add
from typing import Optional, Union

from django.conf import settings
from django.contrib.auth.models import Permission
from django.contrib.postgres.fields import JSONField as JSONBField
from django.db import models
from django.db import transaction
from django.db.models import Exists, OuterRef, Prefetch, Q
from django.utils.translation import ugettext_lazy as _
from taggit.managers import TaggableManager, _TaggableManager
from taggit.utils import require_instance_manager

from formpack.utils.flatten_content import flatten_content
from formpack.utils.json_hash import json_hash
<<<<<<< HEAD
=======
from formpack.utils.kobo_locking import (
    revert_kobo_lock_structure,
    strip_kobo_locking_profile,
)
from formpack.utils.spreadsheet_content import flatten_to_spreadsheet_content
>>>>>>> ba1f749d
from kobo.apps.reports.constants import (SPECIFIC_REPORTS_KEY,
                                         DEFAULT_REPORTS_KEY)
from kpi.constants import (
    ASSET_TYPES,
    ASSET_TYPES_WITH_CONTENT,
    ASSET_TYPE_BLOCK,
    ASSET_TYPE_COLLECTION,
    ASSET_TYPE_EMPTY,
    ASSET_TYPE_QUESTION,
    ASSET_TYPE_SURVEY,
    ASSET_TYPE_TEMPLATE,
    ASSET_TYPE_TEXT,
    PERM_ADD_SUBMISSIONS,
    PERM_CHANGE_ASSET,
    PERM_CHANGE_SUBMISSIONS,
    PERM_DELETE_ASSET,
    PERM_DELETE_SUBMISSIONS,
    PERM_DISCOVER_ASSET,
    PERM_FROM_KC_ONLY,
    PERM_MANAGE_ASSET,
    PERM_PARTIAL_SUBMISSIONS,
    PERM_VALIDATE_SUBMISSIONS,
    PERM_VIEW_ASSET,
    PERM_VIEW_SUBMISSIONS,
    SUFFIX_SUBMISSIONS_PERMS,
)
from kpi.deployment_backends.mixin import DeployableMixin
from kpi.exceptions import (
    BadPermissionsException,
    DeploymentDataException,
    PairedParentException,
)
from kpi.fields import (
    KpiUidField,
    LazyDefaultJSONBField,
)
from kpi.mixins import (
    FormpackXLSFormUtils,
    XlsExportable,
)

from kpi.models.asset_file import AssetFile
from kpi.models.asset_snapshot import AssetSnapshot
from kpi.utils.asset_content_analyzer import AssetContentAnalyzer
from kpi.utils.mongo_helper import MongoHelper
from kpi.utils.sluggify import sluggify_label
from .asset_user_partial_permission import AssetUserPartialPermission
from .asset_version import AssetVersion
from .object_permission import ObjectPermissionMixin, get_cached_code_names


# TODO: Would prefer this to be a mixin that didn't derive from `Manager`.
class AssetManager(models.Manager):
    def create(self, *args, children_to_create=None, tag_string=None, **kwargs):
        update_parent_languages = kwargs.pop('update_parent_languages', True)

        # 3 lines below are copied from django.db.models.query.QuerySet.create()
        # because we need to pass an argument to save()
        # (and the default Django create() does not allow that)
        created = self.model(**kwargs)
        self._for_write = True
        created.save(force_insert=True, using=self.db,
                     update_parent_languages=update_parent_languages)

        if tag_string:
            created.tag_string = tag_string
        if children_to_create:
            new_assets = []
            for asset in children_to_create:
                asset['parent'] = created
                new_assets.append(Asset.objects.create(
                    update_parent_languages=False, **asset))
            created.update_languages(new_assets)
        return created

    def deployed(self):
        """
        Filter for deployed assets (i.e. assets having at least one deployed
        version) in an efficient way that doesn't involve joining or counting.
        https://docs.djangoproject.com/en/2.2/ref/models/expressions/#django.db.models.Exists
        """
        deployed_versions = AssetVersion.objects.filter(
            asset=OuterRef('pk'), deployed=True
        )
        return self.annotate(deployed=Exists(deployed_versions)).filter(
            deployed=True
        )

    def filter_by_tag_name(self, tag_name):
        return self.filter(tags__name=tag_name)


class KpiTaggableManager(_TaggableManager):
    @require_instance_manager
    def add(self, *tags, **kwargs):
        """ A wrapper that replaces spaces in tag names with dashes and also
        strips leading and trailng whitespace. Behavior should match the
        TagsInput transform function in app.es6. """
        tags_out = []
        for t in tags:
            # Modify strings only; the superclass' add() method will then
            # create Tags or use existing ones as appropriate.  We do not fix
            # existing Tag objects, which could also be passed into this
            # method, because a fixed name could collide with the name of
            # another Tag object already in the database.
            if isinstance(t, str):
                t = t.strip().replace(' ', '-')
            tags_out.append(t)
        super().add(*tags_out, **kwargs)


<<<<<<< HEAD
=======
FLATTEN_OPTS = {
    'remove_columns': {
        'survey': [
            '$prev',
            'select_from_list_name',
            '_or_other',
        ],
        'choices': []
    },
    'remove_sheets': [
        'schema',
    ],
}


class FormpackXLSFormUtils:
    def _standardize(self, content):
        if needs_standardization(content):
            standardize_content_in_place(content)
            return True
        else:
            return False

    def _autoname(self, content):
        autoname_fields_in_place(content, '$autoname')
        autovalue_choices_in_place(content, '$autovalue')

    def _populate_fields_with_autofields(self, content):
        replace_with_autofields(content)

    def _expand_kobo_qs(self, content):
        expand_rank_and_score_in_place(content)

    def _ensure_settings(self, content):
        # asset.settings should exist already, but
        # on some legacy forms it might not
        _settings = OrderedDict(content.get('settings', {}))
        if isinstance(_settings, list):
            if len(_settings) > 0:
                _settings = OrderedDict(_settings[0])
            else:
                _settings = OrderedDict()
        if not isinstance(_settings, dict):
            _settings = OrderedDict()
        content['settings'] = _settings

    def _append(self, content, **sheet_data):
        settings = sheet_data.pop('settings', None)
        if settings:
            self._ensure_settings(content)
            content['settings'].update(settings)
        for (sht, rows) in sheet_data.items():
            if sht in content:
                content[sht] += rows

    def _xlsform_structure(self, content, ordered=True, kobo_specific=False):
        opts = copy.deepcopy(FLATTEN_OPTS)
        if not kobo_specific:
            opts['remove_columns']['survey'].append('$kuid')
            opts['remove_columns']['survey'].append('$autoname')
            opts['remove_columns']['choices'].append('$kuid')
            opts['remove_columns']['choices'].append('$autovalue')
        if ordered:
            if not isinstance(content, OrderedDict):
                raise TypeError('content must be an ordered dict if '
                                'ordered=True')
            flatten_to_spreadsheet_content(content, in_place=True,
                                           **opts)
        else:
            flatten_content(content, in_place=True, **opts)

    def _assign_kuids(self, content):
        for row in content['survey']:
            if '$kuid' not in row:
                row['$kuid'] = random_id(9)
        for row in content.get('choices', []):
            if '$kuid' not in row:
                row['$kuid'] = random_id(9)

    def _strip_kuids(self, content):
        # this is important when stripping out kobo-specific types because the
        # $kuid field in the xform prevents cascading selects from rendering
        for row in content['survey']:
            row.pop('$kuid', None)
        for row in content.get('choices', []):
            row.pop('$kuid', None)

    def _link_list_items(self, content):
        arr = content['survey']
        if len(arr) > 0:
            arr[0]['$prev'] = None
        for i in range(1, len(arr)):
            arr[i]['$prev'] = arr[i-1]['$kuid']

    def _unlink_list_items(self, content):
        arr = content['survey']
        for row in arr:
            if '$prev' in row:
                del row['$prev']

    def _remove_empty_expressions(self, content):
        remove_empty_expressions_in_place(content)

    def _make_default_translation_first(self, content):
        # The form builder only shows the first language, so make sure the
        # default language is always at the top of the translations list. The
        # new translations UI, on the other hand, shows all languages:
        # https://github.com/kobotoolbox/kpi/issues/1273
        try:
            default_translation_name = content['settings']['default_language']
        except KeyError:
            # No `default_language`; don't do anything
            return
        else:
            self._prioritize_translation(content, default_translation_name)

    def _strip_empty_rows(self, content, vals=None):
        if vals is None:
            vals = {
                'survey': 'type',
                'choices': 'list_name',
            }
        for sheet_name, required_key in vals.items():
            arr = content.get(sheet_name, [])
            arr[:] = [row for row in arr if required_key in row]

    def pop_setting(self, content, *args):
        if 'settings' in content:
            return content['settings'].pop(*args)

    def _rename_null_translation(self, content, new_name):
        if new_name in content['translations']:
            raise ValueError('Cannot save translation with duplicate '
                             'name: {}'.format(new_name))

        try:
            _null_index = content['translations'].index(None)
        except ValueError:
            raise ValueError('Cannot save translation name: {}'.format(
                             new_name))
        content['translations'][_null_index] = new_name

    def _has_translations(self, content, min_count=1):
        return len(content.get('translations', [])) >= min_count

    def update_translation_list(self, translation_list):
        existing_ts = self.content.get('translations', [])
        params = compare_translations(existing_ts,
                                      translation_list)
        if None in translation_list and translation_list[0] is not None:
            raise ValueError('Unnamed translation must be first in '
                             'list of translations')
        if TRANSLATIONS_OUT_OF_ORDER in params:
            self._reorder_translations(self.content, translation_list)
        elif TRANSLATION_RENAMED in params:
            _change = params[TRANSLATION_RENAMED]['changes'][0]
            self._rename_translation(self.content, _change['from'],
                                     _change['to'])
        elif TRANSLATION_ADDED in params:
            if None in existing_ts:
                raise ValueError('cannot add translation if an unnamed translation exists')
            self._prepend_translation(self.content, params[TRANSLATION_ADDED])
        elif TRANSLATION_DELETED in params:
            if params[TRANSLATION_DELETED] != existing_ts[-1]:
                raise ValueError('you can only delete the last translation of the asset')
            self._remove_last_translation(self.content)
        else:
            for chg in [
                        TRANSLATIONS_MULTIPLE_CHANGES,
                        TRANSLATION_CHANGE_UNSUPPORTED,
                        ]:
                if chg in params:
                    raise ValueError(
                        'Unsupported change: "{}": {}'.format(
                            chg,
                            params[chg]
                            )
                    )

    def _prioritize_translation(self, content, translation_name, is_new=False):
        # the translations/languages present this particular content
        _translations = content['translations']
        # the columns that have translations
        _translated = content.get('translated', [])
        if is_new and (translation_name in _translations):
            raise ValueError('cannot add existing translation')
        elif (not is_new) and (translation_name not in _translations):
            # if there are no translations available, don't try to prioritize,
            # just ignore the translation `translation_name`
            if len(_translations) == 1 and _translations[0] is None:
                return
            else:  # Otherwise raise an error.
                # Remove None from translations we want to display to users
                valid_translations = [t for t in _translations if t is not None]
                raise ValueError("`{translation_name}` is specified as the default language, "
                                 "but only these translations are present in the form: `{translations}`".format(
                                    translation_name=translation_name,
                                    translations="`, `".join(valid_translations)
                                    )
                                 )

        _tindex = -1 if is_new else _translations.index(translation_name)
        if is_new or (_tindex > 0):
            for sheet_name in 'survey', 'choices':
                for row in content.get(sheet_name, []):
                    for col in _translated:
                        if is_new:
                            val = '{}'.format(row[col][0])
                        else:
                            try:
                                val = row[col].pop(_tindex)
                            except KeyError:
                                continue
                        row[col].insert(0, val)
            if is_new:
                _translations.insert(0, translation_name)
            else:
                _translations.insert(0, _translations.pop(_tindex))

    def _remove_last_translation(self, content):
        content.get('translations').pop()
        _translated = content.get('translated', [])
        for row in content.get('survey', []):
            for col in _translated:
                row[col].pop()
        for row in content.get('choices', []):
            for col in _translated:
                row[col].pop()

    def _prepend_translation(self, content, translation_name):
        self._prioritize_translation(content, translation_name, is_new=True)

    def _reorder_translations(self, content, translations):
        _ts = translations[:]
        _ts.reverse()
        for _tname in _ts:
            self._prioritize_translation(content, _tname)

    def _rename_translation(self, content, _from, _to):
        _ts = content.get('translations')
        if _to in _ts:
            raise ValueError('Duplicate translation: {}'.format(_to))
        _ts[_ts.index(_from)] = _to


class XlsExportable:
    def ordered_xlsform_content(self,
                                kobo_specific_types=False,
                                append=None):
        # currently, this method depends on "FormpackXLSFormUtils"
        content = copy.deepcopy(self.content)
        if append:
            self._append(content, **append)
        self._standardize(content)
        if not kobo_specific_types:
            self._expand_kobo_qs(content)
            self._autoname(content)
            self._populate_fields_with_autofields(content)
            self._strip_kuids(content)
            revert_kobo_lock_structure(content)
        content = OrderedDict(content)
        self._xlsform_structure(content, ordered=True, kobo_specific=kobo_specific_types)
        return content

    def to_xls_io(self, versioned=False, **kwargs):
        """
        To append rows to one or more sheets, pass `append` as a
        dictionary of lists of dictionaries in the following format:
            `{'sheet name': [{'column name': 'cell value'}]}`
        Extra settings may be included as a dictionary in the same
        parameter.
            `{'settings': {'setting name': 'setting value'}}`
        """
        if versioned:
            append = kwargs.setdefault('append', {})
            append_survey = append.setdefault('survey', [])
            # We want to keep the order and append `version` at the end.
            append_settings = OrderedDict(append.setdefault('settings', {}))
            append_survey.append(
                {'name': '__version__',
                 'calculation': '\'{}\''.format(self.version_id),
                 'type': 'calculate'}
            )
            append_settings.update({'version': self.version_number_and_date})
            kwargs['append']['settings'] = append_settings
        try:
            def _add_contents_to_sheet(sheet, contents):
                cols = []
                for row in contents:
                    for key in row.keys():
                        if key not in cols:
                            cols.append(key)
                for ci, col in enumerate(cols):
                    sheet.write(0, ci, col)
                for ri, row in enumerate(contents):
                    for ci, col in enumerate(cols):
                        val = row.get(col, None)
                        if val:
                            sheet.write(ri + 1, ci, val)
            # The extra rows and settings should persist within this function
            # and its return value *only*. Calling deepcopy() is required to
            # achieve this isolation.
            ss_dict = self.ordered_xlsform_content(**kwargs)
            output = BytesIO()
            with xlsxwriter.Workbook(output) as workbook:
                for sheet_name, contents in ss_dict.items():
                    cur_sheet = workbook.add_worksheet(sheet_name)
                    _add_contents_to_sheet(cur_sheet, contents)
        except Exception as e:
            six.reraise(
                type(e),
                type(e)(
                    "asset.content improperly formatted for XLS "
                    "export: %s" % repr(e)
                ),
                sys.exc_info()[2],
            )

        output.seek(0)
        return output


>>>>>>> ba1f749d
class Asset(ObjectPermissionMixin,
            DeployableMixin,
            XlsExportable,
            FormpackXLSFormUtils,
            models.Model):
    name = models.CharField(max_length=255, blank=True, default='')
    date_created = models.DateTimeField(auto_now_add=True)
    date_modified = models.DateTimeField(auto_now=True)
    content = JSONBField(default=dict)
    summary = JSONBField(default=dict)
    report_styles = JSONBField(default=dict)
    report_custom = JSONBField(default=dict)
    map_styles = LazyDefaultJSONBField(default=dict)
    map_custom = LazyDefaultJSONBField(default=dict)
    asset_type = models.CharField(
        choices=ASSET_TYPES, max_length=20, default=ASSET_TYPE_SURVEY)
    parent = models.ForeignKey('Asset', related_name='children',
                               null=True, blank=True, on_delete=models.CASCADE)
    owner = models.ForeignKey('auth.User', related_name='assets', null=True,
                              on_delete=models.CASCADE)
    uid = KpiUidField(uid_prefix='a')
    tags = TaggableManager(manager=KpiTaggableManager)
    settings = JSONBField(default=dict)

    # `_deployment_data` must **NOT** be touched directly by anything except
    # the `deployment` property provided by `DeployableMixin`.
    # ToDo Move the field to another table with one-to-one relationship
    _deployment_data = JSONBField(default=dict)

    # JSON with subset of fields and allowed users to use it
    # {
    #   'enable': True,
    #   'fields': []  # shares all when empty
    # }
    data_sharing = LazyDefaultJSONBField(default=dict)
    # JSON with parent assets information
    # {
    #   <parent_uid>: {
    #       'fields': []  # includes all fields shared with parent when empty
    #       'paired_data_uid': 'pdxxxxxxx'  # auto-generated read-only
    #       'filename: 'xxxxx.xml'
    #   },
    #   ...
    #   <parent_uid>: {
    #       'fields': []
    #       'paired_data_uid': 'pdxxxxxxx'
    #       'filename: 'xxxxx.xml'
    #   }
    # }
    paired_data = LazyDefaultJSONBField(default=dict)

    objects = AssetManager()

    @property
    def kind(self):
        return 'asset'

    class Meta:

        # Example in Django documentation  represents `ordering` as a list
        # (even if it can be a list or a tuple). We enforce the type to `list`
        # because `rest_framework.filters.OrderingFilter` work with lists.
        # `AssetOrderingFilter` inherits from this class and it is used `
        # in `AssetViewSet to sort the result.
        # It avoids back and forth between types and/or coercing where
        # ordering is needed
        ordering = [
            '-date_modified',
        ]

        permissions = (
            # change_, add_, and delete_asset are provided automatically
            # by Django
            (PERM_VIEW_ASSET, _('Can view asset')),
            (PERM_DISCOVER_ASSET, _('Can discover asset in public lists')),
            (PERM_MANAGE_ASSET, _('Can manage all aspects of asset')),
            # Permissions for collected data, i.e. submissions
            (PERM_ADD_SUBMISSIONS, _('Can submit data to asset')),
            (PERM_VIEW_SUBMISSIONS, _('Can view submitted data for asset')),
            (PERM_PARTIAL_SUBMISSIONS, _('Can make partial actions on '
                                         'submitted data for asset '
                                         'for specific users')),
            (PERM_CHANGE_SUBMISSIONS, _('Can modify submitted data for asset')),
            (PERM_DELETE_SUBMISSIONS, _('Can delete submitted data for asset')),
            (PERM_VALIDATE_SUBMISSIONS, _("Can validate submitted data asset")),
            # TEMPORARY Issue #1161: A flag to indicate that permissions came
            # solely from `sync_kobocat_xforms` and not from any user
            # interaction with KPI
            (PERM_FROM_KC_ONLY, 'INTERNAL USE ONLY; DO NOT ASSIGN')
        )

        # Since Django 2.1, 4 permissions are added for each registered model:
        # - add
        # - change
        # - delete
        # - view
        # See https://docs.djangoproject.com/en/2.2/topics/auth/default/#default-permissions
        # for more detail.
        # `view_asset` clashes with newly built-in one.
        # The simplest way to fix this is to keep old behaviour
        default_permissions = ('add', 'change', 'delete')

    # Labels for each `asset_type` as they should be presented to users. Can be
    # strings or callables if special logic is needed. Callables receive the
    # codename of the permission for which a label is being created
    ASSET_TYPE_LABELS_FOR_PERMISSIONS = {
        ASSET_TYPE_SURVEY: (
            lambda p: _('project') if p == PERM_MANAGE_ASSET else _('form')
        ),
        ASSET_TYPE_TEMPLATE: _('template'),
        ASSET_TYPE_BLOCK: _('block'),
        ASSET_TYPE_QUESTION: _('question'),
        ASSET_TYPE_TEXT: _('text'),  # unused?
        ASSET_TYPE_EMPTY: _('empty'),  # unused?
        ASSET_TYPE_COLLECTION: _('collection'),
    }

    # Assignable permissions that are stored in the database.
    # The labels are templates used by `get_label_for_permission()`, which you
    # should call instead of accessing this dictionary directly
    ASSIGNABLE_PERMISSIONS_WITH_LABELS = {
        PERM_VIEW_ASSET: _('View ##asset_type_label##'),
        PERM_CHANGE_ASSET: _('Edit ##asset_type_label##'),
        PERM_DISCOVER_ASSET: _('Discover ##asset_type_label##'),
        PERM_MANAGE_ASSET: _('Manage ##asset_type_label##'),
        PERM_ADD_SUBMISSIONS: _('Add submissions'),
        PERM_VIEW_SUBMISSIONS: _('View submissions'),
        PERM_PARTIAL_SUBMISSIONS: {
            'default': _(
                'Make partial actions only from specific users'
            ),
            PERM_VIEW_SUBMISSIONS: _(
                'View submissions only from specific users'
            ),
            PERM_CHANGE_SUBMISSIONS: _(
                'Edit submissions only from specific users'
            ),
            PERM_DELETE_SUBMISSIONS: _(
                'Delete submissions only from specific users'
            ),
            PERM_VALIDATE_SUBMISSIONS: _(
                'Validate submissions only from specific users'
            ),
        },
        PERM_CHANGE_SUBMISSIONS: _('Edit submissions'),
        PERM_DELETE_SUBMISSIONS: _('Delete submissions'),
        PERM_VALIDATE_SUBMISSIONS: _('Validate submissions'),
    }
    ASSIGNABLE_PERMISSIONS = tuple(ASSIGNABLE_PERMISSIONS_WITH_LABELS.keys())
    # Depending on our `asset_type`, only some permissions might be applicable
    ASSIGNABLE_PERMISSIONS_BY_TYPE = {
        ASSET_TYPE_SURVEY: tuple(
            (p for p in ASSIGNABLE_PERMISSIONS if p != PERM_DISCOVER_ASSET)
        ),
        ASSET_TYPE_TEMPLATE: (
            PERM_VIEW_ASSET,
            PERM_CHANGE_ASSET,
            PERM_MANAGE_ASSET,
        ),
        ASSET_TYPE_BLOCK: (
            PERM_VIEW_ASSET,
            PERM_CHANGE_ASSET,
            PERM_MANAGE_ASSET,
        ),
        ASSET_TYPE_QUESTION: (
            PERM_VIEW_ASSET,
            PERM_CHANGE_ASSET,
            PERM_MANAGE_ASSET,
        ),
        ASSET_TYPE_TEXT: (),  # unused?
        ASSET_TYPE_EMPTY: (
            PERM_VIEW_ASSET,
            PERM_CHANGE_ASSET,
            PERM_MANAGE_ASSET,
        ),
        ASSET_TYPE_COLLECTION: (
            PERM_VIEW_ASSET,
            PERM_CHANGE_ASSET,
            PERM_DISCOVER_ASSET,
            PERM_MANAGE_ASSET,
        ),
    }

    # Calculated permissions that are neither directly assignable nor stored
    # in the database, but instead implied by assignable permissions
    CALCULATED_PERMISSIONS = (
        PERM_DELETE_ASSET,
    )
    # Only certain permissions can be inherited
    HERITABLE_PERMISSIONS = {
        # parent permission: child permission
        PERM_VIEW_ASSET: PERM_VIEW_ASSET,
        PERM_CHANGE_ASSET: PERM_CHANGE_ASSET
    }
    # Granting some permissions implies also granting other permissions
    IMPLIED_PERMISSIONS = {
        # Format: explicit: (implied, implied, ...)
        PERM_CHANGE_ASSET: (PERM_VIEW_ASSET,),
        PERM_DISCOVER_ASSET: (PERM_VIEW_ASSET,),
        PERM_MANAGE_ASSET: tuple(
            (
                p
                for p in ASSIGNABLE_PERMISSIONS
                if p not in (PERM_MANAGE_ASSET, PERM_PARTIAL_SUBMISSIONS)
            )
        ),
        PERM_ADD_SUBMISSIONS: (PERM_VIEW_ASSET,),
        PERM_VIEW_SUBMISSIONS: (PERM_VIEW_ASSET,),
        PERM_PARTIAL_SUBMISSIONS: (PERM_VIEW_ASSET,),
        PERM_CHANGE_SUBMISSIONS: (
            PERM_VIEW_SUBMISSIONS,
            PERM_ADD_SUBMISSIONS,
        ),
        PERM_DELETE_SUBMISSIONS: (PERM_VIEW_SUBMISSIONS,),
        PERM_VALIDATE_SUBMISSIONS: (PERM_VIEW_SUBMISSIONS,),
    }

    CONTRADICTORY_PERMISSIONS = {
        PERM_PARTIAL_SUBMISSIONS: (
            PERM_VIEW_SUBMISSIONS,
            PERM_CHANGE_SUBMISSIONS,
            PERM_DELETE_SUBMISSIONS,
            PERM_VALIDATE_SUBMISSIONS,
            PERM_MANAGE_ASSET,
        ),
        PERM_VIEW_SUBMISSIONS: (PERM_PARTIAL_SUBMISSIONS,),
        PERM_CHANGE_SUBMISSIONS: (PERM_PARTIAL_SUBMISSIONS,),
        PERM_DELETE_SUBMISSIONS: (PERM_PARTIAL_SUBMISSIONS,),
        PERM_VALIDATE_SUBMISSIONS: (PERM_PARTIAL_SUBMISSIONS,),
    }

    # Some permissions must be copied to KC
    KC_PERMISSIONS_MAP = {  # keys are KPI's codenames, values are KC's
        PERM_CHANGE_SUBMISSIONS: 'change_xform',  # "Can Edit" in KC UI
        PERM_VIEW_SUBMISSIONS: 'view_xform',  # "Can View" in KC UI
        PERM_ADD_SUBMISSIONS: 'report_xform',  # "Can submit to" in KC UI
        PERM_DELETE_SUBMISSIONS: 'delete_data_xform',  # "Can Delete Data" in KC UI
        PERM_VALIDATE_SUBMISSIONS: 'validate_xform',  # "Can Validate" in KC UI
    }
    KC_CONTENT_TYPE_KWARGS = {'app_label': 'logger', 'model': 'xform'}
    # KC records anonymous access as flags on the `XForm`
    KC_ANONYMOUS_PERMISSIONS_XFORM_FLAGS = {
        PERM_VIEW_SUBMISSIONS: {'shared': True, 'shared_data': True}
    }

    def __init__(self, *args, **kwargs):
        super().__init__(*args, **kwargs)
        # The two fields below are needed to keep a trace of the object state
        # before any alteration. See `__self.__copy_hidden_fields()` for details
        # They must be set with an invalid value for their counterparts to
        # be the comparison is accurate.
        self.__parent_id_copy = -1
        self.__deployment_data_copy = None
        self.__copy_hidden_fields()

    def __str__(self):
        return '{} ({})'.format(self.name, self.uid)

    def adjust_content_on_save(self):
        """
        This is called on save by default if content exists.
        Can be disabled / skipped by calling with parameter:
        asset.save(adjust_content=False)
        """
        self._standardize(self.content)

        self._make_default_translation_first(self.content)
        self._strip_empty_rows(self.content)
        self._assign_kuids(self.content)
        self._autoname(self.content)
        self._unlink_list_items(self.content)
        self._remove_empty_expressions(self.content)

        settings = self.content['settings']
        _title = settings.pop('form_title', None)
        id_string = settings.get('id_string')
        filename = self.summary.pop('filename', None)
        if filename:
            # if we have filename available, set the id_string
            # and/or form_title from the filename.
            if not id_string:
                id_string = sluggify_label(filename)
                settings['id_string'] = id_string
            if not _title:
                _title = filename
        if self.asset_type not in [ASSET_TYPE_SURVEY, ASSET_TYPE_TEMPLATE]:
            # instead of deleting the settings, simply clear them out
            self.content['settings'] = {}
            strip_kobo_locking_profile(self.content)

        if _title is not None:
            self.name = _title

    def clone(self, version_uid=None):
        # not currently used, but this is how "to_clone_dict" should work
        return Asset.objects.create(**self.to_clone_dict(version=version_uid))

    def create_version(self) -> [AssetVersion, None]:
        """
        Create a version of current asset.
        Asset has to belong to `ASSET_TYPE_WITH_CONTENT` otherwise no version
        is created and `None` is returned.
        """
        if self.asset_type not in ASSET_TYPES_WITH_CONTENT:
            return

        return self.asset_versions.create(
            name=self.name,
            version_content=self.content,
            _deployment_data=self._deployment_data,
            # Any new version starts out as not-deployed,
            # even if the asset itself is already deployed.
            # Note: `asset_version.deployed` is set in the
            # serializer `DeploymentSerializer`
            deployed=False,
        )

    @property
    def deployed_versions(self):
        return self.asset_versions.filter(deployed=True).order_by(
            '-date_modified')

    @property
    def discoverable_when_public(self):
        # This property is only needed when `self` is a collection.
        # We want to make a distinction between a collection which is not
        # discoverable and an asset which is not a collection
        # (which implies cannot be discoverable)
        if self.asset_type != ASSET_TYPE_COLLECTION:
            return None

        return self.permissions.filter(permission__codename=PERM_DISCOVER_ASSET,
                                       user_id=settings.ANONYMOUS_USER_ID).exists()

    def get_filters_for_partial_perm(
        self, user_id: int, perm: str = PERM_VIEW_SUBMISSIONS
    ) -> Union[list, None]:
        """
        Returns the list of filters for a specific permission `perm`
        and this specific asset.

        `perm` can only one of the submission permissions.
        """
        if (
            not perm.endswith(SUFFIX_SUBMISSIONS_PERMS)
            or perm == PERM_PARTIAL_SUBMISSIONS
        ):
            raise BadPermissionsException(_('Only partial permissions for '
                                            'submissions are supported'))

        perms = self.get_partial_perms(user_id, with_filters=True)
        if perms:
            try:
                return perms[perm]
            except KeyError:
                # User has some partial permissions but not the good one.
                # Return a false condition to avoid showing any results.
                return [{'_id': -1}]

        return None

    def get_label_for_permission(
        self, permission_or_codename: Union[Permission, str]
    ) -> str:
        """
        Get the correct label for a permission (object or codename) based on
        the type of this asset
        """
        try:
            codename = permission_or_codename.codename
            permission = permission_or_codename
        except AttributeError:
            codename = permission_or_codename
            permission = None

        try:
            label = self.ASSIGNABLE_PERMISSIONS_WITH_LABELS[codename]
        except KeyError:
            if permission:
                label = permission.name
            else:
                cached_code_names = get_cached_code_names()
                label = cached_code_names[codename]['name']

        asset_type_label = self.ASSET_TYPE_LABELS_FOR_PERMISSIONS[
            self.asset_type
        ]
        try:
            # Some labels may be callables
            asset_type_label = asset_type_label(codename)
        except TypeError:
            # Others are just strings
            pass

        # For partial permissions, label is a dict.
        # There is no replacements to do in the nested labels, but these lines
        # are there to support in case we need it one day
        if isinstance(label, dict):
            labels = copy.deepcopy(label)
            for key_ in labels.keys():
                labels[key_] = labels[key_].replace(
                    '##asset_type_label##',
                    # Raises TypeError if not coerced explicitly
                    str(asset_type_label)
                )
            return labels
        else:
            return label.replace(
                '##asset_type_label##',
                # Raises TypeError if not coerced explicitly
                str(asset_type_label)
            )

    def get_paired_parent(self, paired_data_uid: str) -> Union['Asset', None]:

        # Validate `paired_data_uid`, i.e., must exist in `self.paired_data`
        parent_uid = None
        for key, values in self.paired_data.items():
            if values['paired_data_uid'] == paired_data_uid:
                parent_uid = key
                break

        if not parent_uid:
            return None

        try:
            parent_asset = Asset.objects.get(uid=parent_uid)
        except Asset.DoesNotExist:
            return None

        # Data sharing must be enabled on the parent
        parent_data_sharing = parent_asset.data_sharing
        if not parent_data_sharing.get('enabled'):
            return None

        # Validate `self.owner` is still allowed to see parent data
        allowed_users = parent_data_sharing.get('users', [])
        if allowed_users and self.owner.username not in allowed_users:
            return None

        if not parent_asset.has_deployment:
            return None

        self.__parent_paired_asset = parent_asset

        return parent_asset

    def get_partial_perms(
        self, user_id: int, with_filters: bool = False
    ) -> Union[list, dict, None]:
        """
        Returns the list of permissions the user is restricted to,
        for this specific asset.
        If `with_filters` is `True`, it returns a dict of permissions (as keys)
        and the filters (as values) to apply on query to narrow down
        the results.

        For example:
        `get_partial_perms(user1_obj.id)` would return
        ```
        ['view_submissions',]
        ```

        `get_partial_perms(user1_obj.id, with_filters=True)` would return
        ```
        {
            'view_submissions: [
                {'_submitted_by': {'$in': ['user1', 'user2']}},
                {'_submitted_by': 'user3'}
            ],
        }
        ```

        If user doesn't have any partial permissions, it returns `None`.
        """

        perms = self.asset_partial_permissions.filter(user_id=user_id)\
            .values_list("permissions", flat=True).first()

        if perms:
            if with_filters:
                return perms
            else:
                return list(perms)

        return None

    @property
    def has_active_hooks(self):
        """
        Returns if asset has active hooks.
        Useful to update `kc.XForm.has_kpi_hooks` field.
        :return: {boolean}
        """
        return self.hooks.filter(active=True).exists()

    def has_subscribed_user(self, user_id):
        # This property is only needed when `self` is a collection.
        # We want to make a distinction between a collection which does not have
        # the subscribed user and an asset which is not a collection
        # (which implies cannot have subscriptions)
        if self.asset_type != ASSET_TYPE_COLLECTION:
            return None

        # ToDo: See if using a loop can reduce the number of SQL queries.
        return self.userassetsubscription_set.filter(user_id=user_id).exists()

    @property
    def latest_deployed_version(self):
        return self.deployed_versions.first()

    @property
    def latest_version(self):
        versions = None
        try:
            versions = self.prefetched_latest_versions
        except AttributeError:
            versions = self.asset_versions.order_by('-date_modified')
        try:
            return versions[0]
        except IndexError:
            return None

    @property
    def paired_data_fields(self):
        try:
            parent_asset = self.__parent_paired_asset
        except AttributeError:
            raise PairedParentException

        parent_fields = parent_asset.data_sharing['fields']
        asset_fields = self.paired_data[parent_asset.uid]['fields']

        if parent_fields and asset_fields:
            return list(set(parent_fields).intersection(set(asset_fields)))

        if not asset_fields:
            return parent_fields

        if not parent_fields:
            return asset_fields

    @staticmethod
    def optimize_queryset_for_list(queryset):
        """ Used by serializers to improve performance when listing assets """
        queryset = queryset.defer(
            # Avoid pulling these from the database because they are often huge
            # and we don't need them for list views.
            'content', 'report_styles'
        ).select_related(
            # We only need `username`, but `select_related('owner__username')`
            # actually pulled in the entire `auth_user` table under Django 1.8.
            # In Django 1.9+, "select_related() prohibits non-relational fields
            # for nested relations."
            'owner',
        ).prefetch_related(
            'permissions__permission',
            'permissions__user',
            # `Prefetch(..., to_attr='prefetched_list')` stores the prefetched
            # related objects in a list (`prefetched_list`) that we can use in
            # other methods to avoid additional queries; see:
            # https://docs.djangoproject.com/en/1.8/ref/models/querysets/#prefetch-objects
            Prefetch('tags', to_attr='prefetched_tags'),
            Prefetch(
                'asset_versions',
                queryset=AssetVersion.objects.order_by(
                    '-date_modified'
                ).only('uid', 'asset', 'date_modified', 'deployed'),
                to_attr='prefetched_latest_versions',
            ),
        )
        return queryset

    def refresh_from_db(self, using=None, fields=None):
        super().refresh_from_db(using=using, fields=fields)
        # Refresh hidden fields too
        self.__copy_hidden_fields(fields)

    def rename_translation(self, _from, _to):
        if not self._has_translations(self.content, 2):
            raise ValueError('no translations available')
        self._rename_translation(self.content, _from, _to)

    # todo: test and implement this method
    # todo 2019-04-25: Still needed, `revert_to_version` does the same?
    # def restore_version(self, uid):
    #     _version_to_restore = self.asset_versions.get(uid=uid)
    #     self.content = _version_to_restore.version_content
    #     self.name = _version_to_restore.name

    def revert_to_version(self, version_uid):
        av = self.asset_versions.get(uid=version_uid)
        self.content = av.version_content
        self.save()

    def save(
        self,
        force_insert=False,
        force_update=False,
        update_fields=None,
        adjust_content=True,
        create_version=True,
        update_parent_languages=True,
        *args,
        **kwargs
    ):
        is_new = self.pk is None

        if self.asset_type not in ASSET_TYPES_WITH_CONTENT:
            # so long as all of the operations in this overridden `save()`
            # method pertain to content, bail out if it's impossible for this
            # asset to have content in the first place
            super().save(
                force_insert=force_insert,
                force_update=force_update,
                update_fields=update_fields,
                *args,
                **kwargs
            )
            return

        if self.content is None:
            self.content = {}

        # in certain circumstances, we don't want content to
        # be altered on save. (e.g. on asset.deploy())
        if adjust_content:
            self.adjust_content_on_save()

        # populate summary
        self._populate_summary()

        # infer asset_type only between question and block
        if self.asset_type in [ASSET_TYPE_QUESTION, ASSET_TYPE_BLOCK]:
            try:
                row_count = int(self.summary.get('row_count'))
            except TypeError:
                pass
            else:
                if row_count == 1:
                    self.asset_type = ASSET_TYPE_QUESTION
                elif row_count > 1:
                    self.asset_type = ASSET_TYPE_BLOCK

        self._populate_report_styles()

        # Ensure `_deployment_data` is not saved directly
        try:
            stored_data_key = self._deployment_data['_stored_data_key']
        except KeyError:
            if self._deployment_data != self.__deployment_data_copy:
                raise DeploymentDataException
        else:
            if stored_data_key != self.deployment.stored_data_key:
                raise DeploymentDataException
            else:
                self._deployment_data.pop('_stored_data_key', None)
                self.__copy_hidden_fields()

        super().save(
            force_insert=force_insert,
            force_update=force_update,
            update_fields=update_fields,
            *args,
            **kwargs
        )

        # Update languages for parent and previous parent.
        # e.g. if a survey has been moved from one collection to another,
        # we want both collections to be updated.
        if self.parent is not None and update_parent_languages:
            if (
                self.parent_id != self.__parent_id_copy
                and self.__parent_id_copy is not None
            ):
                try:
                    previous_parent = Asset.objects.get(
                        pk=self.__parent_id_copy)
                    previous_parent.update_languages()
                    self.__parent_id_copy = self.parent_id
                except Asset.DoesNotExist:
                    pass

            # If object is new, we can add its languages to its parent without
            # worrying about removing its old values. It avoids an extra query.
            if is_new:
                self.parent.update_languages([self])
            else:
                # Otherwise, because we cannot know which languages are from
                # this object, update will be performed with all parent's
                # children.
                self.parent.update_languages()

        if self.has_deployment:
            self.deployment.sync_media_files(AssetFile.PAIRED_DATA)

        if create_version:
            self.create_version()

    @property
    def snapshot(self):
        return self._snapshot(regenerate=False)

    @property
    def tag_string(self):
        try:
            tag_list = self.prefetched_tags
        except AttributeError:
            tag_names = self.tags.values_list('name', flat=True)
        else:
            tag_names = [t.name for t in tag_list]
        return ','.join(tag_names)

    @tag_string.setter
    def tag_string(self, value):
        intended_tags = value.split(',')
        self.tags.set(*intended_tags)

    def to_clone_dict(
            self,
            version: Union[str, AssetVersion] = None
    ) -> dict:
        """
        Returns a dictionary of the asset based on its version.

        :param version: Optional. It can be an object or its unique id
        :return dict
        """
        if not isinstance(version, AssetVersion):
            if version:
                version = self.asset_versions.get(uid=version)
            else:
                version = self.asset_versions.first()
                if not version:
                    version = self.create_version()

        return {
            'name': version.name,
            'content': version.version_content,
            'asset_type': self.asset_type,
            'tag_string': self.tag_string,
        }

    def to_ss_structure(self):
        return flatten_content(self.content, in_place=False)

    def update_languages(self, children=None):
        """
        Updates object's languages by aggregating all its children's languages

        Args:
            children (list<Asset>): Optional. When specified, `children`'s languages
            are merged with `self`'s languages. Otherwise, when it's `None`,
            DB is fetched to build the list according to `self.children`

        """
        # If object is not a collection, it should not have any children.
        # No need to go further.
        if self.asset_type != ASSET_TYPE_COLLECTION:
            return

        obj_languages = self.summary.get('languages', [])
        languages = set()

        if children:
            languages = set(obj_languages)
            children_languages = [child.summary.get('languages')
                                  for child in children
                                  if child.summary.get('languages')]
        else:
            children_languages = list(self.children
                                      .values_list('summary__languages',
                                                   flat=True)
                                      .exclude(Q(summary__languages=[]) |
                                               Q(summary__languages=[None]))
                                      .order_by())

        if children_languages:
            # Flatten `children_languages` to 1-dimension list.
            languages.update(reduce(add, children_languages))

        languages.discard(None)
        # Object of type set is not JSON serializable
        languages = list(languages)

        # If languages are still the same, no needs to update the object
        if sorted(obj_languages) == sorted(languages):
            return

        self.summary['languages'] = languages
        self.save(update_fields=['summary'])

    @property
    def version__content_hash(self):
        # Avoid reading the property `self.latest_version` more than once, since
        # it may execute a database query each time it's read
        latest_version = self.latest_version
        if latest_version:
            return latest_version.content_hash

    @property
    def version_id(self):
        # Avoid reading the property `self.latest_version` more than once, since
        # it may execute a database query each time it's read
        latest_version = self.latest_version
        if latest_version:
            return latest_version.uid

    @property
    def version_number_and_date(self) -> str:
        # Returns the count of all deployed versions (plus one for the current
        # version if it is not deployed) and the date the asset was last
        # modified
        count = self.deployed_versions.count()

        if not self.latest_version.deployed:
            count = count + 1

        return f'{count} {self.date_modified:(%Y-%m-%d %H:%M:%S)}'

    def _populate_report_styles(self):
        default = self.report_styles.get(DEFAULT_REPORTS_KEY, {})
        specifieds = self.report_styles.get(SPECIFIC_REPORTS_KEY, {})
        kuids_to_variable_names = self.report_styles.get('kuid_names', {})
        for (index, row) in enumerate(self.content.get('survey', [])):
            if '$kuid' not in row:
                if 'name' in row:
                    row['$kuid'] = json_hash([self.uid, row['name']])
                else:
                    row['$kuid'] = json_hash([self.uid, index, row])
            _identifier = row.get('name', row['$kuid'])
            kuids_to_variable_names[_identifier] = row['$kuid']
            if _identifier not in specifieds:
                specifieds[_identifier] = {}
        self.report_styles = {
            DEFAULT_REPORTS_KEY: default,
            SPECIFIC_REPORTS_KEY: specifieds,
            'kuid_names': kuids_to_variable_names,
        }

    def _populate_summary(self):
        if self.content is None:
            self.content = {}
            self.summary = {}
            return
        analyzer = AssetContentAnalyzer(**self.content)
        self.summary = analyzer.summary

    @transaction.atomic
    def _snapshot(self, regenerate=True):
        asset_version = self.latest_version

        try:
            snapshot = AssetSnapshot.objects.get(asset=self,
                                                 asset_version=asset_version)
            if regenerate:
                snapshot.delete()
                snapshot = False
        except AssetSnapshot.MultipleObjectsReturned:
            # how did multiple snapshots get here?
            snaps = AssetSnapshot.objects.filter(asset=self,
                                                 asset_version=asset_version)
            snaps.delete()
            snapshot = False
        except AssetSnapshot.DoesNotExist:
            snapshot = False

        if not snapshot:
            if self.name != '':
                form_title = self.name
            else:
                _settings = self.content.get('settings', {})
                form_title = _settings.get('id_string', 'Untitled')

            self._append(self.content, settings={
                'form_title': form_title,
            })
            snapshot = AssetSnapshot.objects.create(asset=self,
                                                    asset_version=asset_version,
                                                    source=self.content)
        return snapshot

    def _update_partial_permissions(
        self,
        user: 'auth.User',
        perm: str,
        remove: bool = False,
        partial_perms: Optional[dict] = None,
    ):
        """
        Update partial permissions relation table according to `perm`.

        When `perm` equals `PERM_PARTIAL_SUBMISSIONS`, it adds all implied
        permissions too. Otherwise, it is a contradictory permission, it remove
        any partial submissions.

        When assigning new (partial) permissions, `partial_perms` should be a
        dict with filters mapped to their corresponding permission.
        Each filter is used to narrow down results when querying Mongo.
        e.g.:
        ```
            {
                'view_submissions': [{
                    '_submitted_by': {
                        '$in': [
                            'someuser',
                            'anotheruser'
                        ]
                    }
                }],
            }
        ```

        `partial_perms` could be passed as:
        ```
            {
                'change_submissions': [{
                    '_submitted_by': {
                        '$in': [
                            'someuser',
                            'anotheruser'
                        ]
                    }
                }],
                'validate_submissions': [{
                    '_submitted_by': 'someuser'
                }],
            }
        ```
        """

        def clean_up_table():
            # Because of the unique constraint, there should be only
            # one record that matches this query.
            # We don't look for record existence to avoid extra query.
            self.asset_partial_permissions.filter(user_id=user.pk).delete()

        if perm == PERM_PARTIAL_SUBMISSIONS:

            if remove:
                clean_up_table()
                return

            if user.pk == self.owner.pk:
                raise BadPermissionsException(
                    _("Can not assign '{}' permission to owner".format(perm)))

            if not partial_perms:
                raise BadPermissionsException(
                    _("Can not assign '{}' permission. "
                      "Partial permissions are missing.".format(perm)))

            new_partial_perms = defaultdict(list)
            in_op = MongoHelper.IN_OPERATOR

            for partial_perm, filters in partial_perms.items():

                if partial_perm not in new_partial_perms:
                    new_partial_perms[partial_perm] = filters

                implied_perms = [
                    implied_perm
                    for implied_perm in self.get_implied_perms(partial_perm)
                    if implied_perm.endswith(SUFFIX_SUBMISSIONS_PERMS)
                ]

                for implied_perm in implied_perms:

                    if (
                        implied_perm not in new_partial_perms
                        and implied_perm in partial_perms
                    ):
                        new_partial_perms[implied_perm] = partial_perms[implied_perm]  # noqa

                    new_partial_perm = new_partial_perms[implied_perm]
                    # Trivial case, i.e.: permissions are built with front end.
                    # All permissions have only one filter and the same filter
                    # Example:
                    # ```
                    # partial_perms = {
                    #   'view_submissions' : [
                    #       {'_submitted_by': {'$in': ['johndoe']}
                    #   ],
                    #   'delete_submissions':  [
                    #       {'_submitted_by': {'$in': ['quidam']}
                    #   ]
                    # }
                    # ```
                    # should give
                    # ```
                    # new_partial_perms = {
                    #   'view_submissions' : [
                    #       {'_submitted_by': {'$in': ['johndoe', 'quidam']}
                    #   ],
                    #   'delete_submissions':  [
                    #       {'_submitted_by': {'$in': ['quidam']}
                    #   ]
                    # }
                    if (
                        len(filters) == 1
                        and len(new_partial_perm) == 1
                        and isinstance(new_partial_perm, list)
                    ):
                        current_filters = new_partial_perms[implied_perm][0]
                        filter_ = filters[0]
                        # Front end only supports `_submitted_by`, but if users
                        # use the API, it could be something else.
                        filter_key = list(filter_)[0]
                        try:
                            new_value = filter_[filter_key][in_op]
                            current_values = current_filters[filter_key][in_op]
                        except (KeyError, TypeError):
                            pass
                        else:
                            new_partial_perm[0][filter_key][in_op] = list(
                                set(current_values + new_value)
                            )
                            continue

                    # As said earlier, front end only supports `'_submitted_by'`
                    # filter, but many different and more complex filters could
                    # be used.
                    # If we reach these lines, it means conditions cannot be
                    # merged, so we concatenate then with an `OR` operator.
                    # Example:
                    # ```
                    # partial_perms = {
                    #   'view_submissions' : [{'_submitted_by': 'johndoe'}],
                    #   'delete_submissions':  [
                    #       {'_submission_date': {'$lte': '2021-01-01'},
                    #       {'_submission_date': {'$gte': '2020-01-01'}
                    #   ]
                    # }
                    # ```
                    # should give
                    # ```
                    # new_partial_perms = {
                    #   'view_submissions' : [
                    #           [{'_submitted_by': 'johndoe'}],
                    #           [
                    #               {'_submission_date': {'$lte': '2021-01-01'},
                    #               {'_submission_date': {'$gte': '2020-01-01'}
                    #           ]
                    #   },
                    #   'delete_submissions':  [
                    #       {'_submission_date': {'$lte': '2021-01-01'},
                    #       {'_submission_date': {'$gte': '2020-01-01'}
                    #   ]
                    # }

                    # To avoid more complexity (and different syntax than
                    # trivial case), we delegate to MongoHelper the task to join
                    # lists with the `$or` operator.
                    try:
                        new_partial_perm = new_partial_perms[implied_perm][0]
                    except IndexError:
                        # If we get an IndexError, implied permission does not
                        # belong to current assignment. Let's copy the filters
                        #
                        new_partial_perms[implied_perm] = filters
                    else:
                        if not isinstance(new_partial_perm, list):
                            new_partial_perms[implied_perm] = [
                                filters,
                                new_partial_perms[implied_perm]
                            ]
                        else:
                            new_partial_perms[implied_perm].append(filters)

            AssetUserPartialPermission.objects.update_or_create(
                asset_id=self.pk,
                user_id=user.pk,
                defaults={'permissions': new_partial_perms})

            # There are no real partial permissions for 'add_submissions' but
            # 'change_submissions' implies it. So if 'add_submissions' is in the
            # partial permissions list, it must be assigned to the user to the
            # user as well to let them perform edit actions on their subset of
            # data. Otherwise, KC will reject some actions.
            if PERM_ADD_SUBMISSIONS in new_partial_perms:
                self.assign_perm(
                    user_obj=user, perm=PERM_ADD_SUBMISSIONS, defer_recalc=True
                )

        elif perm in self.CONTRADICTORY_PERMISSIONS.get(PERM_PARTIAL_SUBMISSIONS):
            clean_up_table()

    def __copy_hidden_fields(self, fields: Optional[list] = None):
        """
        Save a copy of `parent_id` and `_deployment_data` for these purposes
        `save()` respectively.

        - `self.__parent_id_copy` is used to detect whether asset is linked a
           different parent
        - `self.__deployment_data_copy` is used to detect whether
          `_deployment_data` has been altered directly
        """

        # When fields are deferred, Django instantiates another copy
        # of the current Asset object to retrieve the value of the
        # requested field. Because we need to get a copy at the very
        # first beginning of the life of the object, this method is
        # called in the object constructor. Thus, trying to copy
        # deferred fields would create an infinite loop.
        # If `fields` is provided, fields are no longer deferred and should be
        # copied right away.
        if (
            fields is None and 'parent_id' not in self.get_deferred_fields()
            or fields and 'parent_id' in fields
        ):
            self.__parent_id_copy = self.parent_id
        if (
            fields is None and '_deployment_data' not in self.get_deferred_fields()
            or fields and '_deployment_data' in fields
        ):
            self.__deployment_data_copy = copy.deepcopy(
                self._deployment_data)


class UserAssetSubscription(models.Model):
    """ Record a user's subscription to a publicly-discoverable collection,
    i.e. one where the anonymous user has been granted `discover_asset` """
    asset = models.ForeignKey(Asset, on_delete=models.CASCADE)
    user = models.ForeignKey('auth.User', on_delete=models.CASCADE)
    uid = KpiUidField(uid_prefix='b')

    class Meta:
        unique_together = ('asset', 'user')<|MERGE_RESOLUTION|>--- conflicted
+++ resolved
@@ -18,14 +18,11 @@
 
 from formpack.utils.flatten_content import flatten_content
 from formpack.utils.json_hash import json_hash
-<<<<<<< HEAD
-=======
 from formpack.utils.kobo_locking import (
     revert_kobo_lock_structure,
     strip_kobo_locking_profile,
 )
 from formpack.utils.spreadsheet_content import flatten_to_spreadsheet_content
->>>>>>> ba1f749d
 from kobo.apps.reports.constants import (SPECIFIC_REPORTS_KEY,
                                          DEFAULT_REPORTS_KEY)
 from kpi.constants import (
@@ -137,8 +134,6 @@
         super().add(*tags_out, **kwargs)
 
 
-<<<<<<< HEAD
-=======
 FLATTEN_OPTS = {
     'remove_columns': {
         'survey': [
@@ -461,7 +456,6 @@
         return output
 
 
->>>>>>> ba1f749d
 class Asset(ObjectPermissionMixin,
             DeployableMixin,
             XlsExportable,
