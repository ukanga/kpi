# coding: utf-8
# 😬
import copy
import sys
from collections import OrderedDict
from io import BytesIO

import six
import xlsxwriter
from django.contrib.auth.models import Permission
from django.contrib.contenttypes.fields import GenericRelation
from django.contrib.contenttypes.models import ContentType
from django.contrib.postgres.fields import JSONField as JSONBField
from django.db import models
from django.db import transaction
from django.db.models import Exists, OuterRef, Prefetch
from django.utils.translation import ugettext_lazy as _
from jsonfield import JSONField
from taggit.managers import TaggableManager, _TaggableManager
from taggit.utils import require_instance_manager

from formpack import FormPack
from formpack.utils.flatten_content import flatten_content
from formpack.utils.json_hash import json_hash
from formpack.utils.spreadsheet_content import flatten_to_spreadsheet_content
from kobo.apps.reports.constants import (SPECIFIC_REPORTS_KEY,
                                         DEFAULT_REPORTS_KEY)
from kpi.constants import (
    ASSET_TYPES,
    ASSET_TYPE_BLOCK,
    ASSET_TYPE_COLLECTION,
    ASSET_TYPE_EMPTY,
    ASSET_TYPE_QUESTION,
    ASSET_TYPE_SURVEY,
    ASSET_TYPE_TEMPLATE,
    ASSET_TYPE_TEXT,
    PERM_ADD_SUBMISSIONS,
    PERM_CHANGE_ASSET,
    PERM_CHANGE_SUBMISSIONS,
    PERM_DELETE_ASSET,
    PERM_DELETE_SUBMISSIONS,
    PERM_DISCOVER_ASSET,
    PERM_FROM_KC_ONLY,
    PERM_PARTIAL_SUBMISSIONS,
    PERM_SHARE_ASSET,
    PERM_SHARE_SUBMISSIONS,
    PERM_VALIDATE_SUBMISSIONS,
    PERM_VIEW_ASSET,
    PERM_VIEW_SUBMISSIONS,
    SUFFIX_SUBMISSIONS_PERMS,
)
from kpi.deployment_backends.mixin import DeployableMixin
from kpi.exceptions import BadPermissionsException
from kpi.fields import KpiUidField, LazyDefaultJSONBField
from kpi.utils.asset_content_analyzer import AssetContentAnalyzer
from kpi.utils.asset_translation_utils import (
    compare_translations,
    # TRANSLATIONS_EQUAL,
    TRANSLATIONS_OUT_OF_ORDER,
    TRANSLATION_RENAMED,
    TRANSLATION_DELETED,
    TRANSLATION_ADDED,
    TRANSLATION_CHANGE_UNSUPPORTED,
    TRANSLATIONS_MULTIPLE_CHANGES,
)
from kpi.utils.autoname import (autoname_fields_in_place,
                                autovalue_choices_in_place)
from kpi.utils.kobo_to_xlsform import (expand_rank_and_score_in_place,
                                       replace_with_autofields,
                                       remove_empty_expressions_in_place)
from kpi.utils.log import logging
from kpi.utils.random_id import random_id
from kpi.utils.sluggify import sluggify_label
from kpi.utils.standardize_content import (needs_standardization,
                                           standardize_content_in_place)
from .asset_user_partial_permission import AssetUserPartialPermission
from .asset_version import AssetVersion
from .object_permission import ObjectPermission, ObjectPermissionMixin


# TODO: Would prefer this to be a mixin that didn't derive from `Manager`.
class AssetManager(models.Manager):
    def create(self, *args, children_to_create=None, tag_string=None, **kwargs):
        created = super().create(*args, **kwargs)
        if tag_string:
            created.tag_string = tag_string
        if children_to_create:
            new_assets = []
            for asset in children_to_create:
                asset['parent'] = created
                new_assets.append(Asset.objects.create(**asset))
            # bulk_create comes with a number of caveats
            # Asset.objects.bulk_create(new_assets)
        return created

    def filter_by_tag_name(self, tag_name):
        return self.filter(tags__name=tag_name)


class KpiTaggableManager(_TaggableManager):
    @require_instance_manager
    def add(self, *tags, **kwargs):
        """ A wrapper that replaces spaces in tag names with dashes and also
        strips leading and trailng whitespace. Behavior should match the
        TagsInput transform function in app.es6. """
        tags_out = []
        for t in tags:
            # Modify strings only; the superclass' add() method will then
            # create Tags or use existing ones as appropriate.  We do not fix
            # existing Tag objects, which could also be passed into this
            # method, because a fixed name could collide with the name of
            # another Tag object already in the database.
            if isinstance(t, str):
                t = t.strip().replace(' ', '-')
            tags_out.append(t)
        super().add(*tags_out, **kwargs)


<<<<<<< HEAD
=======
class AssetManager(TaggableModelManager):
    def deployed(self):
        """
        Filter for deployed assets (i.e. assets having at least one deployed
        version) in an efficient way that doesn't involve joining or counting.
        https://docs.djangoproject.com/en/2.2/ref/models/expressions/#django.db.models.Exists
        """
        deployed_versions = AssetVersion.objects.filter(
            asset=OuterRef('pk'), deployed=True
        )
        return self.annotate(deployed=Exists(deployed_versions)).filter(
            deployed=True
        )

    def filter_by_tag_name(self, tag_name):
        return self.filter(tags__name=tag_name)


# TODO: Merge this functionality into the eventual common base class of `Asset`
# and `Collection`.
class TagStringMixin:

    @property
    def tag_string(self):
        try:
            tag_list = self.prefetched_tags
        except AttributeError:
            tag_names = self.tags.values_list('name', flat=True)
        else:
            tag_names = [t.name for t in tag_list]
        return ','.join(tag_names)

    @tag_string.setter
    def tag_string(self, value):
        intended_tags = value.split(',')
        self.tags.set(*intended_tags)


>>>>>>> 8730905f
FLATTEN_OPTS = {
    'remove_columns': {
        'survey': [
            '$prev',
            'select_from_list_name',
            '_or_other',
        ],
        'choices': []
    },
    'remove_sheets': [
        'schema',
    ],
}


class FormpackXLSFormUtils:
    def _standardize(self, content):
        if needs_standardization(content):
            standardize_content_in_place(content)
            return True
        else:
            return False

    def _autoname(self, content):
        autoname_fields_in_place(content, '$autoname')
        autovalue_choices_in_place(content, '$autovalue')

    def _populate_fields_with_autofields(self, content):
        replace_with_autofields(content)

    def _expand_kobo_qs(self, content):
        expand_rank_and_score_in_place(content)

    def _ensure_settings(self, content):
        # asset.settings should exist already, but
        # on some legacy forms it might not
        _settings = OrderedDict(content.get('settings', {}))
        if isinstance(_settings, list):
            if len(_settings) > 0:
                _settings = OrderedDict(_settings[0])
            else:
                _settings = OrderedDict()
        if not isinstance(_settings, dict):
            _settings = OrderedDict()
        content['settings'] = _settings

    def _append(self, content, **sheet_data):
        settings = sheet_data.pop('settings', None)
        if settings:
            self._ensure_settings(content)
            content['settings'].update(settings)
        for (sht, rows) in sheet_data.items():
            if sht in content:
                content[sht] += rows

    def _xlsform_structure(self, content, ordered=True, kobo_specific=False):
        opts = copy.deepcopy(FLATTEN_OPTS)
        if not kobo_specific:
            opts['remove_columns']['survey'].append('$kuid')
            opts['remove_columns']['survey'].append('$autoname')
            opts['remove_columns']['choices'].append('$kuid')
            opts['remove_columns']['choices'].append('$autovalue')
        if ordered:
            if not isinstance(content, OrderedDict):
                raise TypeError('content must be an ordered dict if '
                                'ordered=True')
            flatten_to_spreadsheet_content(content, in_place=True,
                                           **opts)
        else:
            flatten_content(content, in_place=True, **opts)

    def _assign_kuids(self, content):
        for row in content['survey']:
            if '$kuid' not in row:
                row['$kuid'] = random_id(9)
        for row in content.get('choices', []):
            if '$kuid' not in row:
                row['$kuid'] = random_id(9)

    def _strip_kuids(self, content):
        # this is important when stripping out kobo-specific types because the
        # $kuid field in the xform prevents cascading selects from rendering
        for row in content['survey']:
            row.pop('$kuid', None)
        for row in content.get('choices', []):
            row.pop('$kuid', None)

    def _link_list_items(self, content):
        arr = content['survey']
        if len(arr) > 0:
            arr[0]['$prev'] = None
        for i in range(1, len(arr)):
            arr[i]['$prev'] = arr[i-1]['$kuid']

    def _unlink_list_items(self, content):
        arr = content['survey']
        for row in arr:
            if '$prev' in row:
                del row['$prev']

    def _remove_empty_expressions(self, content):
        remove_empty_expressions_in_place(content)

    def _make_default_translation_first(self, content):
        # The form builder only shows the first language, so make sure the
        # default language is always at the top of the translations list. The
        # new translations UI, on the other hand, shows all languages:
        # https://github.com/kobotoolbox/kpi/issues/1273
        try:
            default_translation_name = content['settings']['default_language']
        except KeyError:
            # No `default_language`; don't do anything
            return
        else:
            self._prioritize_translation(content, default_translation_name)

    def _strip_empty_rows(self, content, vals=None):
        if vals is None:
            vals = {
                'survey': 'type',
                'choices': 'list_name',
            }
        for sheet_name, required_key in vals.items():
            arr = content.get(sheet_name, [])
            arr[:] = [row for row in arr if required_key in row]

    def pop_setting(self, content, *args):
        if 'settings' in content:
            return content['settings'].pop(*args)

    def _rename_null_translation(self, content, new_name):
        if new_name in content['translations']:
            raise ValueError('Cannot save translation with duplicate '
                             'name: {}'.format(new_name))

        try:
            _null_index = content['translations'].index(None)
        except ValueError:
            raise ValueError('Cannot save translation name: {}'.format(
                             new_name))
        content['translations'][_null_index] = new_name

    def _has_translations(self, content, min_count=1):
        return len(content.get('translations', [])) >= min_count

    def update_translation_list(self, translation_list):
        existing_ts = self.content.get('translations', [])
        params = compare_translations(existing_ts,
                                      translation_list)
        if None in translation_list and translation_list[0] is not None:
            raise ValueError('Unnamed translation must be first in '
                             'list of translations')
        if TRANSLATIONS_OUT_OF_ORDER in params:
            self._reorder_translations(self.content, translation_list)
        elif TRANSLATION_RENAMED in params:
            _change = params[TRANSLATION_RENAMED]['changes'][0]
            self._rename_translation(self.content, _change['from'],
                                     _change['to'])
        elif TRANSLATION_ADDED in params:
            if None in existing_ts:
                raise ValueError('cannot add translation if an unnamed translation exists')
            self._prepend_translation(self.content, params[TRANSLATION_ADDED])
        elif TRANSLATION_DELETED in params:
            if params[TRANSLATION_DELETED] != existing_ts[-1]:
                raise ValueError('you can only delete the last translation of the asset')
            self._remove_last_translation(self.content)
        else:
            for chg in [
                        TRANSLATIONS_MULTIPLE_CHANGES,
                        TRANSLATION_CHANGE_UNSUPPORTED,
                        ]:
                if chg in params:
                    raise ValueError(
                        'Unsupported change: "{}": {}'.format(
                            chg,
                            params[chg]
                            )
                    )

    def _prioritize_translation(self, content, translation_name, is_new=False):
        # the translations/languages present this particular content
        _translations = content['translations']
        # the columns that have translations
        _translated = content.get('translated', [])
        if is_new and (translation_name in _translations):
            raise ValueError('cannot add existing translation')
        elif (not is_new) and (translation_name not in _translations):
            # if there are no translations available, don't try to prioritize,
            # just ignore the translation `translation_name`
            if len(_translations) == 1 and _translations[0] is None:
                return
            else:  # Otherwise raise an error.
                # Remove None from translations we want to display to users
                valid_translations = [t for t in _translations if t is not None]
                raise ValueError("`{translation_name}` is specified as the default language, "
                                 "but only these translations are present in the form: `{translations}`".format(
                                    translation_name=translation_name,
                                    translations="`, `".join(valid_translations)
                                    )
                                 )

        _tindex = -1 if is_new else _translations.index(translation_name)
        if is_new or (_tindex > 0):
            for sheet_name in 'survey', 'choices':
                for row in content.get(sheet_name, []):
                    for col in _translated:
                        if is_new:
                            val = '{}'.format(row[col][0])
                        else:
                            try:
                                val = row[col].pop(_tindex)
                            except KeyError:
                                continue
                        row[col].insert(0, val)
            if is_new:
                _translations.insert(0, translation_name)
            else:
                _translations.insert(0, _translations.pop(_tindex))

    def _remove_last_translation(self, content):
        content.get('translations').pop()
        _translated = content.get('translated', [])
        for row in content.get('survey', []):
            for col in _translated:
                row[col].pop()
        for row in content.get('choices', []):
            for col in _translated:
                row[col].pop()

    def _prepend_translation(self, content, translation_name):
        self._prioritize_translation(content, translation_name, is_new=True)

    def _reorder_translations(self, content, translations):
        _ts = translations[:]
        _ts.reverse()
        for _tname in _ts:
            self._prioritize_translation(content, _tname)

    def _rename_translation(self, content, _from, _to):
        _ts = content.get('translations')
        if _to in _ts:
            raise ValueError('Duplicate translation: {}'.format(_to))
        _ts[_ts.index(_from)] = _to


class XlsExportable:
    def ordered_xlsform_content(self,
                                kobo_specific_types=False,
                                append=None):
        # currently, this method depends on "FormpackXLSFormUtils"
        content = copy.deepcopy(self.content)
        if append:
            self._append(content, **append)
        self._standardize(content)
        if not kobo_specific_types:
            self._expand_kobo_qs(content)
            self._autoname(content)
            self._populate_fields_with_autofields(content)
            self._strip_kuids(content)
        content = OrderedDict(content)
        self._xlsform_structure(content, ordered=True, kobo_specific=kobo_specific_types)
        return content

    def to_xls_io(self, versioned=False, **kwargs):
        """
        To append rows to one or more sheets, pass `append` as a
        dictionary of lists of dictionaries in the following format:
            `{'sheet name': [{'column name': 'cell value'}]}`
        Extra settings may be included as a dictionary in the same
        parameter.
            `{'settings': {'setting name': 'setting value'}}`
        """
        if versioned:
            append = kwargs.setdefault('append', {})
            append_survey = append.setdefault('survey', [])
            # We want to keep the order and append `version` at the end.
            append_settings = OrderedDict(append.setdefault('settings', {}))
            append_survey.append(
                {'name': '__version__',
                 'calculation': '\'{}\''.format(self.version_id),
                 'type': 'calculate'}
            )
            append_settings.update({'version': self.version_id})
            kwargs['append']['settings'] = append_settings
        try:
            def _add_contents_to_sheet(sheet, contents):
                cols = []
                for row in contents:
                    for key in row.keys():
                        if key not in cols:
                            cols.append(key)
                for ci, col in enumerate(cols):
                    sheet.write(0, ci, col)
                for ri, row in enumerate(contents):
                    for ci, col in enumerate(cols):
                        val = row.get(col, None)
                        if val:
                            sheet.write(ri + 1, ci, val)
            # The extra rows and settings should persist within this function
            # and its return value *only*. Calling deepcopy() is required to
            # achieve this isolation.
            ss_dict = self.ordered_xlsform_content(**kwargs)
            output = BytesIO()
            with xlsxwriter.Workbook(output) as workbook:
                for sheet_name, contents in ss_dict.items():
                    cur_sheet = workbook.add_worksheet(sheet_name)
                    _add_contents_to_sheet(cur_sheet, contents)
        except Exception as e:
            six.reraise(
                type(e),
                type(e)(
                    "asset.content improperly formatted for XLS "
                    "export: %s" % repr(e)
                ),
                sys.exc_info()[2],
            )

        output.seek(0)
        return output


class Asset(ObjectPermissionMixin,
            DeployableMixin,
            XlsExportable,
            FormpackXLSFormUtils,
            models.Model):
    name = models.CharField(max_length=255, blank=True, default='')
    date_created = models.DateTimeField(auto_now_add=True)
    date_modified = models.DateTimeField(auto_now=True)
    content = JSONField(default=dict)
    summary = JSONField(default=dict)
    report_styles = JSONBField(default=dict)
    report_custom = JSONBField(default=dict)
    map_styles = LazyDefaultJSONBField(default=dict)
    map_custom = LazyDefaultJSONBField(default=dict)
    asset_type = models.CharField(
        choices=ASSET_TYPES, max_length=20, default=ASSET_TYPE_SURVEY)
    parent = models.ForeignKey('Asset', related_name='children',
                               null=True, blank=True, on_delete=models.CASCADE)
    owner = models.ForeignKey('auth.User', related_name='assets', null=True,
                              on_delete=models.CASCADE)
    editors_can_change_permissions = models.BooleanField(default=True)
    uid = KpiUidField(uid_prefix='a')
    tags = TaggableManager(manager=KpiTaggableManager)
    settings = JSONBField(default=dict)

    # _deployment_data should be accessed through the `deployment` property
    # provided by `DeployableMixin`
    _deployment_data = JSONField(default=dict)

    permissions = GenericRelation(ObjectPermission)

    objects = AssetManager()

    @property
    def kind(self):
        return 'asset'

    class Meta:
        ordering = ('-date_modified',)

        permissions = (
            # change_, add_, and delete_asset are provided automatically
            # by Django
            (PERM_VIEW_ASSET, _('Can view asset')),
            (PERM_SHARE_ASSET, _("Can change asset's sharing settings")),
            (PERM_DISCOVER_ASSET, _('Can discover asset in public lists')),
            # Permissions for collected data, i.e. submissions
            (PERM_ADD_SUBMISSIONS, _('Can submit data to asset')),
            (PERM_VIEW_SUBMISSIONS, _('Can view submitted data for asset')),
            (PERM_PARTIAL_SUBMISSIONS, _('Can make partial actions on '
                                         'submitted data for asset '
                                         'for specific users')),
            (PERM_CHANGE_SUBMISSIONS, _('Can modify submitted data for asset')),
            (PERM_DELETE_SUBMISSIONS, _('Can delete submitted data for asset')),
            (PERM_SHARE_SUBMISSIONS, _("Can change sharing settings for "
                                       "asset's submitted data")),
            (PERM_VALIDATE_SUBMISSIONS, _("Can validate submitted data asset")),
            # TEMPORARY Issue #1161: A flag to indicate that permissions came
            # solely from `sync_kobocat_xforms` and not from any user
            # interaction with KPI
            (PERM_FROM_KC_ONLY, 'INTERNAL USE ONLY; DO NOT ASSIGN')
        )

        # Since Django 2.1, 4 permissions are added for each registered model:
        # - add
        # - change
        # - delete
        # - view
        # See https://docs.djangoproject.com/en/2.2/topics/auth/default/#default-permissions
        # for more detail.
        # `view_asset` clashes with newly built-in one.
        # The simplest way to fix this is to keep old behaviour
        default_permissions = ('add', 'change', 'delete')

    # Labels for each `asset_type` as they should be presented to users
    ASSET_TYPE_LABELS = {
        ASSET_TYPE_SURVEY: _('form'),
        ASSET_TYPE_TEMPLATE: _('template'),
        ASSET_TYPE_BLOCK: _('block'),
        ASSET_TYPE_QUESTION: _('question'),
        ASSET_TYPE_TEXT: _('text'),  # unused?
        ASSET_TYPE_EMPTY: _('empty'),  # unused?
        ASSET_TYPE_COLLECTION: _('collection'),
    }

    # Assignable permissions that are stored in the database.
    # The labels are templates used by `get_label_for_permission()`, which you
    # should call instead of accessing this dictionary directly
    ASSIGNABLE_PERMISSIONS_WITH_LABELS = {
        PERM_VIEW_ASSET: _('View ##asset_type_label##'),
        PERM_CHANGE_ASSET: _('Edit ##asset_type_label##'),
        PERM_DISCOVER_ASSET: _('Discover ##asset_type_label##'),
        PERM_ADD_SUBMISSIONS: _('Add submissions'),
        PERM_VIEW_SUBMISSIONS: _('View submissions'),
        PERM_PARTIAL_SUBMISSIONS: _('View submissions only from specific users'),
        PERM_CHANGE_SUBMISSIONS: _('Edit and delete submissions'),
        PERM_VALIDATE_SUBMISSIONS: _('Validate submissions'),
    }
    ASSIGNABLE_PERMISSIONS = tuple(ASSIGNABLE_PERMISSIONS_WITH_LABELS.keys())
    # Depending on our `asset_type`, only some permissions might be applicable
    ASSIGNABLE_PERMISSIONS_BY_TYPE = {
        ASSET_TYPE_SURVEY: (
            PERM_VIEW_ASSET,
            PERM_CHANGE_ASSET,
            # Only collections may be "discoverable" at this time
            # PERM_DISCOVER_ASSET,
            PERM_ADD_SUBMISSIONS,
            PERM_VIEW_SUBMISSIONS,
            PERM_PARTIAL_SUBMISSIONS,
            PERM_CHANGE_SUBMISSIONS,
            PERM_VALIDATE_SUBMISSIONS,
        ),
        ASSET_TYPE_TEMPLATE: (PERM_VIEW_ASSET, PERM_CHANGE_ASSET),
        ASSET_TYPE_BLOCK: (PERM_VIEW_ASSET, PERM_CHANGE_ASSET),
        ASSET_TYPE_QUESTION: (PERM_VIEW_ASSET, PERM_CHANGE_ASSET),
        ASSET_TYPE_TEXT: (),  # unused?
        ASSET_TYPE_EMPTY: (),  # unused?
        ASSET_TYPE_COLLECTION: (
            PERM_VIEW_ASSET,
            PERM_CHANGE_ASSET,
            PERM_DISCOVER_ASSET,
        ),
    }

    # Calculated permissions that are neither directly assignable nor stored
    # in the database, but instead implied by assignable permissions
    CALCULATED_PERMISSIONS = (
        PERM_SHARE_ASSET,
        PERM_DELETE_ASSET,
        PERM_SHARE_SUBMISSIONS,
        PERM_DELETE_SUBMISSIONS
    )
    # Only certain permissions can be inherited
    HERITABLE_PERMISSIONS = {
        # parent permission: child permission
        PERM_VIEW_ASSET: PERM_VIEW_ASSET,
        PERM_CHANGE_ASSET: PERM_CHANGE_ASSET
    }
    # Granting some permissions implies also granting other permissions
    IMPLIED_PERMISSIONS = {
        # Format: explicit: (implied, implied, ...)
        PERM_CHANGE_ASSET: (PERM_VIEW_ASSET,),
        PERM_ADD_SUBMISSIONS: (PERM_VIEW_ASSET,),
        PERM_VIEW_SUBMISSIONS: (PERM_VIEW_ASSET,),
        PERM_PARTIAL_SUBMISSIONS: (PERM_VIEW_ASSET,),
        PERM_CHANGE_SUBMISSIONS: (PERM_VIEW_SUBMISSIONS,),
        PERM_VALIDATE_SUBMISSIONS: (PERM_VIEW_SUBMISSIONS,)
    }

    CONTRADICTORY_PERMISSIONS = {
        PERM_PARTIAL_SUBMISSIONS: (PERM_VIEW_SUBMISSIONS, PERM_CHANGE_SUBMISSIONS,
                                      PERM_VALIDATE_SUBMISSIONS),
        PERM_VIEW_SUBMISSIONS: (PERM_PARTIAL_SUBMISSIONS,),
        PERM_CHANGE_SUBMISSIONS: (PERM_PARTIAL_SUBMISSIONS,),
        PERM_VALIDATE_SUBMISSIONS: (PERM_PARTIAL_SUBMISSIONS,)
    }

    # Some permissions must be copied to KC
    KC_PERMISSIONS_MAP = {  # keys are KC's codenames, values are KPI's
        PERM_CHANGE_SUBMISSIONS: 'change_xform',  # "Can Edit" in KC UI
        PERM_VIEW_SUBMISSIONS: 'view_xform',  # "Can View" in KC UI
        PERM_ADD_SUBMISSIONS: 'report_xform',  # "Can submit to" in KC UI
        PERM_VALIDATE_SUBMISSIONS: 'validate_xform',  # "Can Validate" in KC UI
    }
    KC_CONTENT_TYPE_KWARGS = {'app_label': 'logger', 'model': 'xform'}
    # KC records anonymous access as flags on the `XForm`
    KC_ANONYMOUS_PERMISSIONS_XFORM_FLAGS = {
        PERM_VIEW_SUBMISSIONS: {'shared': True, 'shared_data': True}
    }

    def __str__(self):
        return '{} ({})'.format(self.name, self.uid)

    def adjust_content_on_save(self):
        """
        This is called on save by default if content exists.
        Can be disabled / skipped by calling with parameter:
        asset.save(adjust_content=False)
        """
        self._standardize(self.content)

        self._make_default_translation_first(self.content)
        self._strip_empty_rows(self.content)
        self._assign_kuids(self.content)
        self._autoname(self.content)
        self._unlink_list_items(self.content)
        self._remove_empty_expressions(self.content)

        settings = self.content['settings']
        _title = settings.pop('form_title', None)
        id_string = settings.get('id_string')
        filename = self.summary.pop('filename', None)
        if filename:
            # if we have filename available, set the id_string
            # and/or form_title from the filename.
            if not id_string:
                id_string = sluggify_label(filename)
                settings['id_string'] = id_string
            if not _title:
                _title = filename
        if self.asset_type not in [ASSET_TYPE_SURVEY, ASSET_TYPE_TEMPLATE]:
            # instead of deleting the settings, simply clear them out
            self.content['settings'] = {}

        if _title is not None:
            self.name = _title

    def clone(self, version_uid=None):
        # not currently used, but this is how "to_clone_dict" should work
        return Asset.objects.create(**self.to_clone_dict(version_uid))

    @property
    def deployed_versions(self):
        return self.asset_versions.filter(deployed=True).order_by(
            '-date_modified')

    def get_filters_for_partial_perm(self, user_id, perm=PERM_VIEW_SUBMISSIONS):
        """
        Returns the list of filters for a specific permission `perm`
        and this specific asset.
        :param user_id:
        :param perm: see `constants.*_SUBMISSIONS`
        :return:
        """
        if not perm.endswith(SUFFIX_SUBMISSIONS_PERMS) or perm == PERM_PARTIAL_SUBMISSIONS:
            raise BadPermissionsException(_('Only partial permissions for '
                                            'submissions are supported'))

        perms = self.get_partial_perms(user_id, with_filters=True)
        if perms:
            return perms.get(perm)
        return None

    def get_label_for_permission(self, permission_or_codename):
        try:
            codename = permission_or_codename.codename
            permission = permission_or_codename
        except AttributeError:
            codename = permission_or_codename
            permission = None
        try:
            label = self.ASSIGNABLE_PERMISSIONS_WITH_LABELS[codename]
        except KeyError:
            if not permission:
                # Seems expensive. Cache it?
                permission = Permission.objects.filter(
                    content_type=ContentType.objects.get_for_model(self),
                    codename=codename
                )
            label = permission.name
        label = label.replace(
            '##asset_type_label##',
            # Raises TypeError if not coerced explicitly
            str(self.ASSET_TYPE_LABELS[self.asset_type])
        )
        return label

    def get_partial_perms(self, user_id, with_filters=False):
        """
        Returns the list of permissions the user is restricted to,
        for this specific asset.
        If `with_filters` is `True`, it returns a dict of permissions (as keys) and
        the filters (as values) to apply on query to narrow down the results.

        For example:
        `get_partial_perms(user1_obj.id)` would return
        ```
        ['view_submissions',]
        ```

        `get_partial_perms(user1_obj.id, with_filters=True)` would return
        ```
        {
            'view_submissions: [
                {'_submitted_by': {'$in': ['user1', 'user2']}},
                {'_submitted_by': 'user3'}
            ],
        }
        ```

        If user doesn't have any partial permissions, it returns `None`.

        :param user_obj: auth.User
        :param with_filters: boolean. Optional

        :return: list|dict|None
        """

        perms = self.asset_partial_permissions.filter(user_id=user_id)\
            .values_list("permissions", flat=True).first()

        if perms:
            if with_filters:
                return perms
            else:
                return list(perms)

        return None

    @property
    def has_active_hooks(self):
        """
        Returns if asset has active hooks.
        Useful to update `kc.XForm.has_kpi_hooks` field.
        :return: {boolean}
        """
        return self.hooks.filter(active=True).exists()

    @property
    def latest_deployed_version(self):
        return self.deployed_versions.first()

    @property
    def latest_version(self):
        versions = None
        try:
            versions = self.prefetched_latest_versions
        except AttributeError:
            versions = self.asset_versions.order_by('-date_modified')
        try:
            return versions[0]
        except IndexError:
            return None

    @staticmethod
    def optimize_queryset_for_list(queryset):
        """ Used by serializers to improve performance when listing assets """
        queryset = queryset.defer(
            # Avoid pulling these `JSONField`s from the database because:
            #   * they are stored as plain text, and just deserializing them
            #     to Python objects is CPU-intensive;
            #   * they are often huge;
            #   * we don't need them for list views.
            'content', 'report_styles'
        ).select_related(
            # We only need `username`, but `select_related('owner__username')`
            # actually pulled in the entire `auth_user` table under Django 1.8.
            # In Django 1.9+, "select_related() prohibits non-relational fields
            # for nested relations."
            'owner',
        ).prefetch_related(
            # We previously prefetched `permissions__content_object`, but that
            # actually pulled the entirety of each permission's linked asset
            # from the database! For now, the solution is to remove
            # `content_object` here *and* from
            # `ObjectPermissionNestedSerializer`.
            'permissions__permission',
            'permissions__user',
            # `Prefetch(..., to_attr='prefetched_list')` stores the prefetched
            # related objects in a list (`prefetched_list`) that we can use in
            # other methods to avoid additional queries; see:
            # https://docs.djangoproject.com/en/1.8/ref/models/querysets/#prefetch-objects
            Prefetch('tags', to_attr='prefetched_tags'),
            Prefetch(
                'asset_versions',
                queryset=AssetVersion.objects.order_by(
                    '-date_modified'
                ).only('uid', 'asset', 'date_modified', 'deployed'),
                to_attr='prefetched_latest_versions',
            ),
        )
        return queryset

    def rename_translation(self, _from, _to):
        if not self._has_translations(self.content, 2):
            raise ValueError('no translations available')
        self._rename_translation(self.content, _from, _to)

    # todo: test and implement this method
    # todo 2019-04-25: Still needed, `revert_to_version` does the same?
    # def restore_version(self, uid):
    #     _version_to_restore = self.asset_versions.get(uid=uid)
    #     self.content = _version_to_restore.version_content
    #     self.name = _version_to_restore.name

    def revert_to_version(self, version_uid):
        av = self.asset_versions.get(uid=version_uid)
        self.content = av.version_content
        self.save()

    def save(self, *args, **kwargs):
        if self.content is None:
            self.content = {}

        # in certain circumstances, we don't want content to
        # be altered on save. (e.g. on asset.deploy())
        if kwargs.pop('adjust_content', True):
            self.adjust_content_on_save()

        # populate summary
        self._populate_summary()

        # infer asset_type only between question and block
        if self.asset_type in [ASSET_TYPE_QUESTION, ASSET_TYPE_BLOCK]:
            try:
                row_count = int(self.summary.get('row_count'))
            except TypeError:
                pass
            else:
                if row_count == 1:
                    self.asset_type = ASSET_TYPE_QUESTION
                elif row_count > 1:
                    self.asset_type = ASSET_TYPE_BLOCK

        self._populate_report_styles()

        _create_version = kwargs.pop('create_version', True)
        super().save(*args, **kwargs)

        if _create_version:
            self.asset_versions.create(name=self.name,
                                       version_content=self.content,
                                       _deployment_data=self._deployment_data,
                                       # asset_version.deployed is set in the
                                       # DeploymentSerializer
                                       deployed=False,
                                       )

    @property
    def snapshot(self):
        return self._snapshot(regenerate=False)

    @property
    def tag_string(self):
        try:
            tag_list = self.prefetched_tags
        except AttributeError:
            tag_names = self.tags.values_list('name', flat=True)
        else:
            tag_names = [t.name for t in tag_list]
        return ','.join(tag_names)

    @tag_string.setter
    def tag_string(self, value):
        intended_tags = value.split(',')
        self.tags.set(*intended_tags)

    def to_clone_dict(self, version_uid=None, version=None):
        """
        Returns a dictionary of the asset based on version_uid or version.
        If `version` is specified, there are no needs to provide `version_uid` and make another request to DB.
        :param version_uid: string
        :param version: AssetVersion
        :return: dict
        """

        if not isinstance(version, AssetVersion):
            if version_uid:
                version = self.asset_versions.get(uid=version_uid)
            else:
                version = self.asset_versions.first()

        return {
            'name': version.name,
            'content': version.version_content,
            'asset_type': self.asset_type,
            'tag_string': self.tag_string,
        }

    def to_ss_structure(self):
        return flatten_content(self.content, in_place=False)

    @property
    def version__content_hash(self):
        # Avoid reading the propery `self.latest_version` more than once, since
        # it may execute a database query each time it's read
        latest_version = self.latest_version
        if latest_version:
            return latest_version.content_hash

    @property
    def version_id(self):
        # Avoid reading the propery `self.latest_version` more than once, since
        # it may execute a database query each time it's read
        latest_version = self.latest_version
        if latest_version:
            return latest_version.uid

    def _populate_report_styles(self):
        default = self.report_styles.get(DEFAULT_REPORTS_KEY, {})
        specifieds = self.report_styles.get(SPECIFIC_REPORTS_KEY, {})
        kuids_to_variable_names = self.report_styles.get('kuid_names', {})
        for (index, row) in enumerate(self.content.get('survey', [])):
            if '$kuid' not in row:
                if 'name' in row:
                    row['$kuid'] = json_hash([self.uid, row['name']])
                else:
                    row['$kuid'] = json_hash([self.uid, index, row])
            _identifier = row.get('name', row['$kuid'])
            kuids_to_variable_names[_identifier] = row['$kuid']
            if _identifier not in specifieds:
                specifieds[_identifier] = {}
        self.report_styles = {
            DEFAULT_REPORTS_KEY: default,
            SPECIFIC_REPORTS_KEY: specifieds,
            'kuid_names': kuids_to_variable_names,
        }

    def _populate_summary(self):
        if self.content is None:
            self.content = {}
            self.summary = {}
            return
        analyzer = AssetContentAnalyzer(**self.content)
        self.summary = analyzer.summary

    @transaction.atomic
    def _snapshot(self, regenerate=True):
        asset_version = self.latest_version

        try:
            snapshot = AssetSnapshot.objects.get(asset=self,
                                                 asset_version=asset_version)
            if regenerate:
                snapshot.delete()
                snapshot = False
        except AssetSnapshot.MultipleObjectsReturned:
            # how did multiple snapshots get here?
            snaps = AssetSnapshot.objects.filter(asset=self,
                                                 asset_version=asset_version)
            snaps.delete()
            snapshot = False
        except AssetSnapshot.DoesNotExist:
            snapshot = False

        if not snapshot:
            if self.name != '':
                form_title = self.name
            else:
                _settings = self.content.get('settings', {})
                form_title = _settings.get('id_string', 'Untitled')

            self._append(self.content, settings={
                'form_title': form_title,
            })
            snapshot = AssetSnapshot.objects.create(asset=self,
                                                    asset_version=asset_version,
                                                    source=self.content)
        return snapshot

    def _update_partial_permissions(self, user_id, perm, remove=False,
                                    partial_perms=None):
        """
        Updates partial permissions relation table according to `perm`.

        If `perm` == `PERM_PARTIAL_SUBMISSIONS`, then
        If `partial_perms` is not `None`, it should be a dict with filters mapped to
        their corresponding permission.
        Each filter is used to narrow down results when querying Mongo.
        e.g.:
        ```
            {
                'view_submissions': [{
                    '_submitted_by': {
                        '$in': [
                            'someuser',
                            'anotheruser'
                        ]
                    }
                }],
            }
        ```

        Even if we can only restrict an user to view another's submissions so far,
        this code wants to be future-proof and supports other permissions such as:
            - `change_submissions`
            - `validate_submissions`
        `partial_perms` could be passed as:
        ```
            {
                'change_submissions': [{
                    '_submitted_by': {
                        '$in': [
                            'someuser',
                            'anotheruser'
                        ]
                    }
                }]
                'validate_submissions': [{
                    '_submitted_by': 'someuser'
                }],
            }
        ```

        :param user_id: int.
        :param perm: str. see Asset.ASSIGNABLE_PERMISSIONS
        :param remove: boolean. Default is false.
        :param partial_perms: dict. Default is None.
        :return:
        """

        def clean_up_table():
            # Because of the unique constraint, there should be only
            # one record that matches this query.
            # We don't look for record existence to avoid extra query.
            self.asset_partial_permissions.filter(user_id=user_id).delete()

        if perm == PERM_PARTIAL_SUBMISSIONS:

            if remove:
                clean_up_table()
                return

            if user_id == self.owner.pk:
                raise BadPermissionsException(
                    _("Can not assign '{}' permission to owner".format(perm)))

            if not partial_perms:
                raise BadPermissionsException(
                    _("Can not assign '{}' permission. "
                      "Partial permissions are missing.".format(perm)))

            new_partial_perms = {}
            for partial_perm, filters in partial_perms.items():
                implied_perms = [implied_perm
                                 for implied_perm in
                                 self.get_implied_perms(partial_perm)
                                 if implied_perm.endswith(SUFFIX_SUBMISSIONS_PERMS)
                                 ]
                implied_perms.append(partial_perm)
                for implied_perm in implied_perms:
                    if implied_perm not in new_partial_perms:
                        new_partial_perms[implied_perm] = []
                    new_partial_perms[implied_perm] += filters

            AssetUserPartialPermission.objects.update_or_create(
                asset_id=self.pk,
                user_id=user_id,
                defaults={'permissions': new_partial_perms})

        elif perm in self.CONTRADICTORY_PERMISSIONS.get(PERM_PARTIAL_SUBMISSIONS):
            clean_up_table()


class AssetSnapshot(models.Model, XlsExportable, FormpackXLSFormUtils):
    """
    This model serves as a cache of the XML that was exported by the installed
    version of pyxform.

    TODO: come up with a policy to clear this cache out.
    DO NOT: depend on these snapshots existing for more than a day
    until a policy is set.
    Done with https://github.com/kobotoolbox/kpi/pull/2434.
    Remove above lines when PR is merged
    """
    xml = models.TextField()
    source = JSONField(default=dict)
    details = JSONField(default=dict)
    owner = models.ForeignKey('auth.User', related_name='asset_snapshots',
                              null=True, on_delete=models.CASCADE)
    asset = models.ForeignKey(Asset, null=True, on_delete=models.CASCADE)
    _reversion_version_id = models.IntegerField(null=True)
    asset_version = models.OneToOneField('AssetVersion',
                                         on_delete=models.CASCADE,
                                         null=True)
    date_created = models.DateTimeField(auto_now_add=True)
    uid = KpiUidField(uid_prefix='s')

    @property
    def content(self):
        return self.source

    def save(self, *args, **kwargs):
        if self.asset is not None:
            # Previously, `self.source` was a nullable field. It must now
            # either contain valid content or be an empty dictionary.
            assert self.asset is not None
            if not self.source:
                if self.asset_version is None:
                    self.asset_version = self.asset.latest_version
                self.source = self.asset_version.version_content
            if self.owner is None:
                self.owner = self.asset.owner
        _note = self.details.pop('note', None)
        _source = copy.deepcopy(self.source)
        self._standardize(_source)
        self._make_default_translation_first(_source)
        self._strip_empty_rows(_source)
        self._autoname(_source)
        self._remove_empty_expressions(_source)
        _settings = _source.get('settings', {})
        form_title = _settings.get('form_title')
        id_string = _settings.get('id_string')

        self.xml, self.details = \
            self.generate_xml_from_source(_source,
                                          include_note=_note,
                                          root_node_name='data',
                                          form_title=form_title,
                                          id_string=id_string)
        self.source = _source
        return super().save(*args, **kwargs)

    def generate_xml_from_source(self,
                                 source,
                                 include_note=False,
                                 root_node_name='snapshot_xml',
                                 form_title=None,
                                 id_string=None):
        if form_title is None:
            form_title = 'Snapshot XML'
        if id_string is None:
            id_string = 'snapshot_xml'

        if include_note and 'survey' in source:
            _translations = source.get('translations', [])
            _label = include_note
            if len(_translations) > 0:
                _label = [_label for t in _translations]
            source['survey'].append({'type': 'note',
                                     'name': 'prepended_note',
                                     'label': _label})

        source_copy = copy.deepcopy(source)
        self._expand_kobo_qs(source_copy)
        self._populate_fields_with_autofields(source_copy)
        self._strip_kuids(source_copy)

        warnings = []
        details = {}
        try:
            xml = FormPack({'content': source_copy},
                           root_node_name=root_node_name,
                           id_string=id_string,
                           title=form_title)[0].to_xml(warnings=warnings)

            details.update({
                'status': 'success',
                'warnings': warnings,
            })
        except Exception as err:
            err_message = str(err)
            logging.error('Failed to generate xform for asset', extra={
                'src': source,
                'id_string': id_string,
                'uid': self.uid,
                '_msg': err_message,
                'warnings': warnings,
            })
            xml = ''
            details.update({
                'status': 'failure',
                'error_type': type(err).__name__,
                'error': err_message,
                'warnings': warnings,
            })
        return xml, details


class UserAssetSubscription(models.Model):
    """ Record a user's subscription to a publicly-discoverable collection,
    i.e. one where the anonymous user has been granted `discover_asset` """
    asset = models.ForeignKey(Asset, on_delete=models.CASCADE)
    user = models.ForeignKey('auth.User', on_delete=models.CASCADE)
    uid = KpiUidField(uid_prefix='b')

    class Meta:
        unique_together = ('asset', 'user')<|MERGE_RESOLUTION|>--- conflicted
+++ resolved
@@ -93,6 +93,19 @@
             # Asset.objects.bulk_create(new_assets)
         return created
 
+    def deployed(self):
+        """
+        Filter for deployed assets (i.e. assets having at least one deployed
+        version) in an efficient way that doesn't involve joining or counting.
+        https://docs.djangoproject.com/en/2.2/ref/models/expressions/#django.db.models.Exists
+        """
+        deployed_versions = AssetVersion.objects.filter(
+            asset=OuterRef('pk'), deployed=True
+        )
+        return self.annotate(deployed=Exists(deployed_versions)).filter(
+            deployed=True
+        )
+
     def filter_by_tag_name(self, tag_name):
         return self.filter(tags__name=tag_name)
 
@@ -116,47 +129,6 @@
         super().add(*tags_out, **kwargs)
 
 
-<<<<<<< HEAD
-=======
-class AssetManager(TaggableModelManager):
-    def deployed(self):
-        """
-        Filter for deployed assets (i.e. assets having at least one deployed
-        version) in an efficient way that doesn't involve joining or counting.
-        https://docs.djangoproject.com/en/2.2/ref/models/expressions/#django.db.models.Exists
-        """
-        deployed_versions = AssetVersion.objects.filter(
-            asset=OuterRef('pk'), deployed=True
-        )
-        return self.annotate(deployed=Exists(deployed_versions)).filter(
-            deployed=True
-        )
-
-    def filter_by_tag_name(self, tag_name):
-        return self.filter(tags__name=tag_name)
-
-
-# TODO: Merge this functionality into the eventual common base class of `Asset`
-# and `Collection`.
-class TagStringMixin:
-
-    @property
-    def tag_string(self):
-        try:
-            tag_list = self.prefetched_tags
-        except AttributeError:
-            tag_names = self.tags.values_list('name', flat=True)
-        else:
-            tag_names = [t.name for t in tag_list]
-        return ','.join(tag_names)
-
-    @tag_string.setter
-    def tag_string(self, value):
-        intended_tags = value.split(',')
-        self.tags.set(*intended_tags)
-
-
->>>>>>> 8730905f
 FLATTEN_OPTS = {
     'remove_columns': {
         'survey': [
