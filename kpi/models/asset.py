--- conflicted
+++ resolved
@@ -25,11 +25,7 @@
 from formpack.utils.flatten_content import flatten_content
 from formpack.utils.json_hash import json_hash
 from formpack.utils.kobo_locking import (
-<<<<<<< HEAD
-    revert_kobo_lock_structre,
-=======
     revert_kobo_lock_structure,
->>>>>>> 11231349
     strip_kobo_locking_profile,
 )
 from formpack.utils.spreadsheet_content import flatten_to_spreadsheet_content
@@ -253,12 +249,6 @@
             if '$prev' in row:
                 del row['$prev']
 
-    def _revert_kobo_lock_structre(self, content):
-        revert_kobo_lock_structre(content)
-
-    def _strip_kobo_locking_profile(self, content):
-        strip_kobo_locking_profile(content)
-
     def _remove_empty_expressions(self, content):
         remove_empty_expressions_in_place(content)
 
@@ -418,11 +408,7 @@
             self._autoname(content)
             self._populate_fields_with_autofields(content)
             self._strip_kuids(content)
-<<<<<<< HEAD
-            self._revert_kobo_lock_structre(content)
-=======
             revert_kobo_lock_structure(content)
->>>>>>> 11231349
         content = OrderedDict(content)
         self._xlsform_structure(content, ordered=True, kobo_specific=kobo_specific_types)
         return content
@@ -735,11 +721,7 @@
         if self.asset_type not in [ASSET_TYPE_SURVEY, ASSET_TYPE_TEMPLATE]:
             # instead of deleting the settings, simply clear them out
             self.content['settings'] = {}
-<<<<<<< HEAD
-            self._strip_kobo_locking_profile(self.content)
-=======
             strip_kobo_locking_profile(self.content)
->>>>>>> 11231349
 
         if _title is not None:
             self.name = _title
