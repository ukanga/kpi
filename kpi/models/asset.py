--- conflicted
+++ resolved
@@ -59,33 +59,9 @@
     XlsExportableMixin,
 )
 from kpi.models.asset_file import AssetFile
-<<<<<<< HEAD
 from kpi.models.asset_snapshot import AssetSnapshot
+from kpi.utils.object_permission import get_cached_code_names
 from kpi.utils.asset_content_analyzer import AssetContentAnalyzer
-from kpi.utils.object_permission import get_cached_code_names
-=======
-from kpi.utils.models import DjangoModelABCMetaclass
-from kpi.interfaces.open_rosa import OpenRosaFormListInterface
-from kpi.utils.asset_content_analyzer import AssetContentAnalyzer
-from kpi.utils.asset_translation_utils import (
-    compare_translations,
-    # TRANSLATIONS_EQUAL,
-    TRANSLATIONS_OUT_OF_ORDER,
-    TRANSLATION_RENAMED,
-    TRANSLATION_DELETED,
-    TRANSLATION_ADDED,
-    TRANSLATION_CHANGE_UNSUPPORTED,
-    TRANSLATIONS_MULTIPLE_CHANGES,
-)
-from kpi.utils.autoname import (autoname_fields_in_place,
-                                autovalue_choices_in_place)
-from kpi.utils.hash import calculate_hash
-from kpi.utils.kobo_to_xlsform import (expand_rank_and_score_in_place,
-                                       replace_with_autofields,
-                                       remove_empty_expressions_in_place)
-from kpi.utils.log import logging
-from kpi.utils.random_id import random_id
->>>>>>> 19791f40
 from kpi.utils.sluggify import sluggify_label
 from .asset_user_partial_permission import AssetUserPartialPermission
 from .asset_version import AssetVersion
@@ -1067,205 +1043,6 @@
                 self._deployment_data)
 
 
-<<<<<<< HEAD
-=======
-class AbstractFormList(
-    OpenRosaFormListInterface, metaclass=DjangoModelABCMetaclass
-):
-    """
-    The only purpose of this class is to make `./manage.py migrate` pass.
-    Unfortunately, `AssetSnapshot` cannot inherit directly from `OpenRosaFormListInterface`,
-    i.e.,
-    ```
-        AssetSnapshot(
-            models.Model,
-            OpenRosaFormListInterface,
-            metaclass=DjangoModelABCMetaclass,
-        )
-    ```
-    because Django calls internally `type('model_name', model.__bases__, ...)`
-    ignoring the specified meta class of the model. This makes a meta class
-    conflict between the "base" classes which use meta classes too, e.g.,
-    `django.db.models.base.ModelBase` and `abc.ABC`
-
-    > TypeError: metaclass conflict: the metaclass of a derived class must be
-    > a (non-strict) subclass of the metaclasses of all its bases
-
-    """
-    pass
-
-
-class AssetSnapshot(
-    models.Model,
-    AbstractFormList,
-    XlsExportable,
-    FormpackXLSFormUtils,
-):
-    """
-    This model serves as a cache of the XML that was exported by the installed
-    version of pyxform.
-
-    TODO: come up with a policy to clear this cache out.
-    DO NOT: depend on these snapshots existing for more than a day
-    until a policy is set.
-    Done with https://github.com/kobotoolbox/kpi/pull/2434.
-    Remove above lines when PR is merged
-    """
-    xml = models.TextField()
-    source = JSONBField(default=dict)
-    details = JSONBField(default=dict)
-    owner = models.ForeignKey('auth.User', related_name='asset_snapshots',
-                              null=True, on_delete=models.CASCADE)
-    asset = models.ForeignKey(Asset, null=True, on_delete=models.CASCADE)
-    _reversion_version_id = models.IntegerField(null=True)
-    asset_version = models.OneToOneField('AssetVersion',
-                                         on_delete=models.CASCADE,
-                                         null=True)
-    date_created = models.DateTimeField(auto_now_add=True)
-    uid = KpiUidField(uid_prefix='s')
-
-    @property
-    def content(self):
-        return self.source
-
-    @property
-    def description(self):
-        """
-        Implements `OpenRosaFormListInterface.description`
-        """
-        return self.asset.settings.get('description', '')
-
-    @property
-    def form_id(self):
-        """
-        Implements `OpenRosaFormListInterface.form_id()`
-        """
-        return self.uid
-
-    def get_download_url(self, request):
-        """
-        Implements `OpenRosaFormListInterface.get_download_url()`
-        """
-        return reverse(
-            viewname='assetsnapshot-detail',
-            format='xml',
-            kwargs={'uid': self.uid},
-            request=request
-        )
-
-    def get_manifest_url(self, request):
-        """
-        Implements `OpenRosaFormListInterface.get_manifest_url()`
-        """
-        return reverse(
-            viewname='assetsnapshot-manifest',
-            format='xml',
-            kwargs={'uid': self.uid},
-            request=request
-        )
-
-    @property
-    def md5_hash(self):
-        """
-        Implements `OpenRosaFormListInterface.md5_hash()`
-        """
-        return f'{calculate_hash(self.xml, prefix=True)}'
-
-    @property
-    def name(self):
-        """
-        Implements `OpenRosaFormListInterface.name()`
-        """
-        return self.asset.name
-
-    def save(self, *args, **kwargs):
-        if self.asset is not None:
-            # Previously, `self.source` was a nullable field. It must now
-            # either contain valid content or be an empty dictionary.
-            assert self.asset is not None
-            if not self.source:
-                if self.asset_version is None:
-                    self.asset_version = self.asset.latest_version
-                self.source = self.asset_version.version_content
-            if self.owner is None:
-                self.owner = self.asset.owner
-        _note = self.details.pop('note', None)
-        _source = copy.deepcopy(self.source)
-        self._standardize(_source)
-        self._make_default_translation_first(_source)
-        self._strip_empty_rows(_source)
-        self._autoname(_source)
-        self._remove_empty_expressions(_source)
-        _settings = _source.get('settings', {})
-        form_title = _settings.get('form_title')
-        id_string = _settings.get('id_string')
-
-        self.xml, self.details = \
-            self.generate_xml_from_source(_source,
-                                          include_note=_note,
-                                          root_node_name='data',
-                                          form_title=form_title,
-                                          id_string=id_string)
-        self.source = _source
-        return super().save(*args, **kwargs)
-
-    def generate_xml_from_source(self,
-                                 source,
-                                 include_note=False,
-                                 root_node_name='snapshot_xml',
-                                 form_title=None,
-                                 id_string=None):
-        if form_title is None:
-            form_title = 'Snapshot XML'
-        if id_string is None:
-            id_string = 'snapshot_xml'
-
-        if include_note and 'survey' in source:
-            _translations = source.get('translations', [])
-            _label = include_note
-            if len(_translations) > 0:
-                _label = [_label for t in _translations]
-            source['survey'].append({'type': 'note',
-                                     'name': 'prepended_note',
-                                     'label': _label})
-
-        source_copy = copy.deepcopy(source)
-        self._expand_kobo_qs(source_copy)
-        self._populate_fields_with_autofields(source_copy)
-        self._strip_kuids(source_copy)
-
-        warnings = []
-        details = {}
-        try:
-            xml = FormPack({'content': source_copy},
-                           root_node_name=root_node_name,
-                           id_string=id_string,
-                           title=form_title)[0].to_xml(warnings=warnings)
-
-            details.update({
-                'status': 'success',
-                'warnings': warnings,
-            })
-        except Exception as err:
-            err_message = str(err)
-            logging.error('Failed to generate xform for asset', extra={
-                'src': source,
-                'id_string': id_string,
-                'uid': self.uid,
-                '_msg': err_message,
-                'warnings': warnings,
-            })
-            xml = ''
-            details.update({
-                'status': 'failure',
-                'error_type': type(err).__name__,
-                'error': err_message,
-                'warnings': warnings,
-            })
-        return xml, details
-
-
->>>>>>> 19791f40
 class UserAssetSubscription(models.Model):
     """ Record a user's subscription to a publicly-discoverable collection,
     i.e. one where the anonymous user has been granted `discover_asset` """
