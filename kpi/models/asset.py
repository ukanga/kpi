# coding: utf-8
# 😬
import copy
import sys
from collections import OrderedDict
from functools import reduce
from io import BytesIO
from operator import add
from typing import Union

import six
import xlsxwriter
from django.conf import settings
from django.contrib.auth.models import Permission
from django.contrib.postgres.fields import JSONField as JSONBField
from django.db import models
from django.db import transaction
from django.db.models import Exists, OuterRef, Prefetch, Q
from django.utils.translation import ugettext_lazy as _
from taggit.managers import TaggableManager, _TaggableManager
from taggit.utils import require_instance_manager

from formpack import FormPack
from formpack.utils.flatten_content import flatten_content
from formpack.utils.json_hash import json_hash
from formpack.utils.spreadsheet_content import flatten_to_spreadsheet_content
from kobo.apps.reports.constants import (SPECIFIC_REPORTS_KEY,
                                         DEFAULT_REPORTS_KEY)
from kpi.constants import (
    ASSET_TYPES,
    ASSET_TYPES_WITH_CONTENT,
    ASSET_TYPE_BLOCK,
    ASSET_TYPE_COLLECTION,
    ASSET_TYPE_EMPTY,
    ASSET_TYPE_QUESTION,
    ASSET_TYPE_SURVEY,
    ASSET_TYPE_TEMPLATE,
    ASSET_TYPE_TEXT,
    PERM_ADD_SUBMISSIONS,
    PERM_CHANGE_ASSET,
    PERM_CHANGE_SUBMISSIONS,
    PERM_DELETE_ASSET,
    PERM_DELETE_SUBMISSIONS,
    PERM_DISCOVER_ASSET,
    PERM_FROM_KC_ONLY,
    PERM_PARTIAL_SUBMISSIONS,
    PERM_SHARE_ASSET,
    PERM_SHARE_SUBMISSIONS,
    PERM_VALIDATE_SUBMISSIONS,
    PERM_VIEW_ASSET,
    PERM_VIEW_SUBMISSIONS,
    SUFFIX_SUBMISSIONS_PERMS,
)
from kpi.deployment_backends.mixin import DeployableMixin
from kpi.exceptions import BadPermissionsException
from kpi.fields import KpiUidField, LazyDefaultJSONBField
from kpi.utils.asset_content_analyzer import AssetContentAnalyzer
from kpi.utils.asset_translation_utils import (
    compare_translations,
    # TRANSLATIONS_EQUAL,
    TRANSLATIONS_OUT_OF_ORDER,
    TRANSLATION_RENAMED,
    TRANSLATION_DELETED,
    TRANSLATION_ADDED,
    TRANSLATION_CHANGE_UNSUPPORTED,
    TRANSLATIONS_MULTIPLE_CHANGES,
)
from kpi.utils.autoname import (autoname_fields_in_place,
                                autovalue_choices_in_place)
from kpi.utils.kobo_to_xlsform import (expand_rank_and_score_in_place,
                                       replace_with_autofields,
                                       remove_empty_expressions_in_place)
from kpi.utils.log import logging
from kpi.utils.random_id import random_id
from kpi.utils.sluggify import sluggify_label
from kpi.utils.standardize_content import (needs_standardization,
                                           standardize_content_in_place)
from .asset_user_partial_permission import AssetUserPartialPermission
from .asset_version import AssetVersion
from .object_permission import ObjectPermissionMixin, get_cached_code_names


# TODO: Would prefer this to be a mixin that didn't derive from `Manager`.
class AssetManager(models.Manager):
    def create(self, *args, children_to_create=None, tag_string=None, **kwargs):
        update_parent_languages = kwargs.pop('update_parent_languages', True)

        # 3 lines below are copied from django.db.models.query.QuerySet.create()
        # because we need to pass an argument to save()
        # (and the default Django create() does not allow that)
        created = self.model(**kwargs)
        self._for_write = True
        created.save(force_insert=True, using=self.db,
                     update_parent_languages=update_parent_languages)

        if tag_string:
            created.tag_string = tag_string
        if children_to_create:
            new_assets = []
            for asset in children_to_create:
                asset['parent'] = created
                new_assets.append(Asset.objects.create(
                    update_parent_languages=False, **asset))
            created.update_languages(new_assets)
        return created

    def deployed(self):
        """
        Filter for deployed assets (i.e. assets having at least one deployed
        version) in an efficient way that doesn't involve joining or counting.
        https://docs.djangoproject.com/en/2.2/ref/models/expressions/#django.db.models.Exists
        """
        deployed_versions = AssetVersion.objects.filter(
            asset=OuterRef('pk'), deployed=True
        )
        return self.annotate(deployed=Exists(deployed_versions)).filter(
            deployed=True
        )

    def filter_by_tag_name(self, tag_name):
        return self.filter(tags__name=tag_name)


class KpiTaggableManager(_TaggableManager):
    @require_instance_manager
    def add(self, *tags, **kwargs):
        """ A wrapper that replaces spaces in tag names with dashes and also
        strips leading and trailng whitespace. Behavior should match the
        TagsInput transform function in app.es6. """
        tags_out = []
        for t in tags:
            # Modify strings only; the superclass' add() method will then
            # create Tags or use existing ones as appropriate.  We do not fix
            # existing Tag objects, which could also be passed into this
            # method, because a fixed name could collide with the name of
            # another Tag object already in the database.
            if isinstance(t, str):
                t = t.strip().replace(' ', '-')
            tags_out.append(t)
        super().add(*tags_out, **kwargs)


FLATTEN_OPTS = {
    'remove_columns': {
        'survey': [
            '$prev',
            'select_from_list_name',
            '_or_other',
        ],
        'choices': []
    },
    'remove_sheets': [
        'schema',
    ],
}


class FormpackXLSFormUtils:
    def _standardize(self, content):
        if needs_standardization(content):
            standardize_content_in_place(content)
            return True
        else:
            return False

    def _autoname(self, content):
        autoname_fields_in_place(content, '$autoname')
        autovalue_choices_in_place(content, '$autovalue')

    def _populate_fields_with_autofields(self, content):
        replace_with_autofields(content)

    def _expand_kobo_qs(self, content):
        expand_rank_and_score_in_place(content)

    def _ensure_settings(self, content):
        # asset.settings should exist already, but
        # on some legacy forms it might not
        _settings = OrderedDict(content.get('settings', {}))
        if isinstance(_settings, list):
            if len(_settings) > 0:
                _settings = OrderedDict(_settings[0])
            else:
                _settings = OrderedDict()
        if not isinstance(_settings, dict):
            _settings = OrderedDict()
        content['settings'] = _settings

    def _append(self, content, **sheet_data):
        settings = sheet_data.pop('settings', None)
        if settings:
            self._ensure_settings(content)
            content['settings'].update(settings)
        for (sht, rows) in sheet_data.items():
            if sht in content:
                content[sht] += rows

    def _xlsform_structure(self, content, ordered=True, kobo_specific=False):
        opts = copy.deepcopy(FLATTEN_OPTS)
        if not kobo_specific:
            opts['remove_columns']['survey'].append('$kuid')
            opts['remove_columns']['survey'].append('$autoname')
            opts['remove_columns']['choices'].append('$kuid')
            opts['remove_columns']['choices'].append('$autovalue')
        if ordered:
            if not isinstance(content, OrderedDict):
                raise TypeError('content must be an ordered dict if '
                                'ordered=True')
            flatten_to_spreadsheet_content(content, in_place=True,
                                           **opts)
        else:
            flatten_content(content, in_place=True, **opts)

    def _assign_kuids(self, content):
        for row in content['survey']:
            if '$kuid' not in row:
                row['$kuid'] = random_id(9)
        for row in content.get('choices', []):
            if '$kuid' not in row:
                row['$kuid'] = random_id(9)

    def _strip_kuids(self, content):
        # this is important when stripping out kobo-specific types because the
        # $kuid field in the xform prevents cascading selects from rendering
        for row in content['survey']:
            row.pop('$kuid', None)
        for row in content.get('choices', []):
            row.pop('$kuid', None)

    def _link_list_items(self, content):
        arr = content['survey']
        if len(arr) > 0:
            arr[0]['$prev'] = None
        for i in range(1, len(arr)):
            arr[i]['$prev'] = arr[i-1]['$kuid']

    def _unlink_list_items(self, content):
        arr = content['survey']
        for row in arr:
            if '$prev' in row:
                del row['$prev']

    def _remove_empty_expressions(self, content):
        remove_empty_expressions_in_place(content)

    def _make_default_translation_first(self, content):
        # The form builder only shows the first language, so make sure the
        # default language is always at the top of the translations list. The
        # new translations UI, on the other hand, shows all languages:
        # https://github.com/kobotoolbox/kpi/issues/1273
        try:
            default_translation_name = content['settings']['default_language']
        except KeyError:
            # No `default_language`; don't do anything
            return
        else:
            self._prioritize_translation(content, default_translation_name)

    def _strip_empty_rows(self, content, vals=None):
        if vals is None:
            vals = {
                'survey': 'type',
                'choices': 'list_name',
            }
        for sheet_name, required_key in vals.items():
            arr = content.get(sheet_name, [])
            arr[:] = [row for row in arr if required_key in row]

    def pop_setting(self, content, *args):
        if 'settings' in content:
            return content['settings'].pop(*args)

    def _rename_null_translation(self, content, new_name):
        if new_name in content['translations']:
            raise ValueError('Cannot save translation with duplicate '
                             'name: {}'.format(new_name))

        try:
            _null_index = content['translations'].index(None)
        except ValueError:
            raise ValueError('Cannot save translation name: {}'.format(
                             new_name))
        content['translations'][_null_index] = new_name

    def _has_translations(self, content, min_count=1):
        return len(content.get('translations', [])) >= min_count

    def update_translation_list(self, translation_list):
        existing_ts = self.content.get('translations', [])
        params = compare_translations(existing_ts,
                                      translation_list)
        if None in translation_list and translation_list[0] is not None:
            raise ValueError('Unnamed translation must be first in '
                             'list of translations')
        if TRANSLATIONS_OUT_OF_ORDER in params:
            self._reorder_translations(self.content, translation_list)
        elif TRANSLATION_RENAMED in params:
            _change = params[TRANSLATION_RENAMED]['changes'][0]
            self._rename_translation(self.content, _change['from'],
                                     _change['to'])
        elif TRANSLATION_ADDED in params:
            if None in existing_ts:
                raise ValueError('cannot add translation if an unnamed translation exists')
            self._prepend_translation(self.content, params[TRANSLATION_ADDED])
        elif TRANSLATION_DELETED in params:
            if params[TRANSLATION_DELETED] != existing_ts[-1]:
                raise ValueError('you can only delete the last translation of the asset')
            self._remove_last_translation(self.content)
        else:
            for chg in [
                        TRANSLATIONS_MULTIPLE_CHANGES,
                        TRANSLATION_CHANGE_UNSUPPORTED,
                        ]:
                if chg in params:
                    raise ValueError(
                        'Unsupported change: "{}": {}'.format(
                            chg,
                            params[chg]
                            )
                    )

    def _prioritize_translation(self, content, translation_name, is_new=False):
        # the translations/languages present this particular content
        _translations = content['translations']
        # the columns that have translations
        _translated = content.get('translated', [])
        if is_new and (translation_name in _translations):
            raise ValueError('cannot add existing translation')
        elif (not is_new) and (translation_name not in _translations):
            # if there are no translations available, don't try to prioritize,
            # just ignore the translation `translation_name`
            if len(_translations) == 1 and _translations[0] is None:
                return
            else:  # Otherwise raise an error.
                # Remove None from translations we want to display to users
                valid_translations = [t for t in _translations if t is not None]
                raise ValueError("`{translation_name}` is specified as the default language, "
                                 "but only these translations are present in the form: `{translations}`".format(
                                    translation_name=translation_name,
                                    translations="`, `".join(valid_translations)
                                    )
                                 )

        _tindex = -1 if is_new else _translations.index(translation_name)
        if is_new or (_tindex > 0):
            for sheet_name in 'survey', 'choices':
                for row in content.get(sheet_name, []):
                    for col in _translated:
                        if is_new:
                            val = '{}'.format(row[col][0])
                        else:
                            try:
                                val = row[col].pop(_tindex)
                            except KeyError:
                                continue
                        row[col].insert(0, val)
            if is_new:
                _translations.insert(0, translation_name)
            else:
                _translations.insert(0, _translations.pop(_tindex))

    def _remove_last_translation(self, content):
        content.get('translations').pop()
        _translated = content.get('translated', [])
        for row in content.get('survey', []):
            for col in _translated:
                row[col].pop()
        for row in content.get('choices', []):
            for col in _translated:
                row[col].pop()

    def _prepend_translation(self, content, translation_name):
        self._prioritize_translation(content, translation_name, is_new=True)

    def _reorder_translations(self, content, translations):
        _ts = translations[:]
        _ts.reverse()
        for _tname in _ts:
            self._prioritize_translation(content, _tname)

    def _rename_translation(self, content, _from, _to):
        _ts = content.get('translations')
        if _to in _ts:
            raise ValueError('Duplicate translation: {}'.format(_to))
        _ts[_ts.index(_from)] = _to


class XlsExportable:
    def ordered_xlsform_content(self,
                                kobo_specific_types=False,
                                append=None):
        # currently, this method depends on "FormpackXLSFormUtils"
        content = copy.deepcopy(self.content)
        if append:
            self._append(content, **append)
        self._standardize(content)
        if not kobo_specific_types:
            self._expand_kobo_qs(content)
            self._autoname(content)
            self._populate_fields_with_autofields(content)
            self._strip_kuids(content)
        content = OrderedDict(content)
        self._xlsform_structure(content, ordered=True, kobo_specific=kobo_specific_types)
        return content

    def to_xls_io(self, versioned=False, **kwargs):
        """
        To append rows to one or more sheets, pass `append` as a
        dictionary of lists of dictionaries in the following format:
            `{'sheet name': [{'column name': 'cell value'}]}`
        Extra settings may be included as a dictionary in the same
        parameter.
            `{'settings': {'setting name': 'setting value'}}`
        """
        if versioned:
            append = kwargs.setdefault('append', {})
            append_survey = append.setdefault('survey', [])
            # We want to keep the order and append `version` at the end.
            append_settings = OrderedDict(append.setdefault('settings', {}))
            append_survey.append(
                {'name': '__version__',
                 'calculation': '\'{}\''.format(self.version_id),
                 'type': 'calculate'}
            )
            append_settings.update({'version': self.version_id})
            kwargs['append']['settings'] = append_settings
        try:
            def _add_contents_to_sheet(sheet, contents):
                cols = []
                for row in contents:
                    for key in row.keys():
                        if key not in cols:
                            cols.append(key)
                for ci, col in enumerate(cols):
                    sheet.write(0, ci, col)
                for ri, row in enumerate(contents):
                    for ci, col in enumerate(cols):
                        val = row.get(col, None)
                        if val:
                            sheet.write(ri + 1, ci, val)
            # The extra rows and settings should persist within this function
            # and its return value *only*. Calling deepcopy() is required to
            # achieve this isolation.
            ss_dict = self.ordered_xlsform_content(**kwargs)
            output = BytesIO()
            with xlsxwriter.Workbook(output) as workbook:
                for sheet_name, contents in ss_dict.items():
                    cur_sheet = workbook.add_worksheet(sheet_name)
                    _add_contents_to_sheet(cur_sheet, contents)
        except Exception as e:
            six.reraise(
                type(e),
                type(e)(
                    "asset.content improperly formatted for XLS "
                    "export: %s" % repr(e)
                ),
                sys.exc_info()[2],
            )

        output.seek(0)
        return output


class Asset(ObjectPermissionMixin,
            DeployableMixin,
            XlsExportable,
            FormpackXLSFormUtils,
            models.Model):
    name = models.CharField(max_length=255, blank=True, default='')
    date_created = models.DateTimeField(auto_now_add=True)
    date_modified = models.DateTimeField(auto_now=True)
    content = JSONBField(default=dict)
    summary = JSONBField(default=dict)
    report_styles = JSONBField(default=dict)
    report_custom = JSONBField(default=dict)
    map_styles = LazyDefaultJSONBField(default=dict)
    map_custom = LazyDefaultJSONBField(default=dict)
    asset_type = models.CharField(
        choices=ASSET_TYPES, max_length=20, default=ASSET_TYPE_SURVEY)
    parent = models.ForeignKey('Asset', related_name='children',
                               null=True, blank=True, on_delete=models.CASCADE)
    owner = models.ForeignKey('auth.User', related_name='assets', null=True,
                              on_delete=models.CASCADE)
    # TODO: remove this flag; support for it has been removed from
    # ObjectPermissionMixin
    editors_can_change_permissions = models.BooleanField(default=False)
    uid = KpiUidField(uid_prefix='a')
    tags = TaggableManager(manager=KpiTaggableManager)
    settings = JSONBField(default=dict)

    # _deployment_data should be accessed through the `deployment` property
    # provided by `DeployableMixin`
    _deployment_data = JSONBField(default=dict)

    objects = AssetManager()

    @property
    def kind(self):
        return 'asset'

    class Meta:

        # Example in Django documentation  represents `ordering` as a list
        # (even if it can be a list or a tuple). We enforce the type to `list`
        # because `rest_framework.filters.OrderingFilter` work with lists.
        # `AssetOrderingFilter` inherits from this class and it is used `
        # in `AssetViewSet to sort the result.
        # It avoids back and forth between types and/or coercing where
        # ordering is needed
        ordering = [
            '-date_modified',
        ]

        permissions = (
            # change_, add_, and delete_asset are provided automatically
            # by Django
            (PERM_VIEW_ASSET, _('Can view asset')),
            (PERM_SHARE_ASSET, _("Can change asset's sharing settings")),
            (PERM_DISCOVER_ASSET, _('Can discover asset in public lists')),
            # Permissions for collected data, i.e. submissions
            (PERM_ADD_SUBMISSIONS, _('Can submit data to asset')),
            (PERM_VIEW_SUBMISSIONS, _('Can view submitted data for asset')),
            (PERM_PARTIAL_SUBMISSIONS, _('Can make partial actions on '
                                         'submitted data for asset '
                                         'for specific users')),
            (PERM_CHANGE_SUBMISSIONS, _('Can modify submitted data for asset')),
            (PERM_DELETE_SUBMISSIONS, _('Can delete submitted data for asset')),
            (PERM_SHARE_SUBMISSIONS, _("Can change sharing settings for "
                                       "asset's submitted data")),
            (PERM_VALIDATE_SUBMISSIONS, _("Can validate submitted data asset")),
            # TEMPORARY Issue #1161: A flag to indicate that permissions came
            # solely from `sync_kobocat_xforms` and not from any user
            # interaction with KPI
            (PERM_FROM_KC_ONLY, 'INTERNAL USE ONLY; DO NOT ASSIGN')
        )

        # Since Django 2.1, 4 permissions are added for each registered model:
        # - add
        # - change
        # - delete
        # - view
        # See https://docs.djangoproject.com/en/2.2/topics/auth/default/#default-permissions
        # for more detail.
        # `view_asset` clashes with newly built-in one.
        # The simplest way to fix this is to keep old behaviour
        default_permissions = ('add', 'change', 'delete')

    # Labels for each `asset_type` as they should be presented to users
    ASSET_TYPE_LABELS = {
        ASSET_TYPE_SURVEY: _('form'),
        ASSET_TYPE_TEMPLATE: _('template'),
        ASSET_TYPE_BLOCK: _('block'),
        ASSET_TYPE_QUESTION: _('question'),
        ASSET_TYPE_TEXT: _('text'),  # unused?
        ASSET_TYPE_EMPTY: _('empty'),  # unused?
        ASSET_TYPE_COLLECTION: _('collection'),
    }

    # Assignable permissions that are stored in the database.
    # The labels are templates used by `get_label_for_permission()`, which you
    # should call instead of accessing this dictionary directly
    ASSIGNABLE_PERMISSIONS_WITH_LABELS = {
        PERM_VIEW_ASSET: _('View ##asset_type_label##'),
        PERM_CHANGE_ASSET: _('Edit ##asset_type_label##'),
        PERM_DISCOVER_ASSET: _('Discover ##asset_type_label##'),
        PERM_ADD_SUBMISSIONS: _('Add submissions'),
        PERM_VIEW_SUBMISSIONS: _('View submissions'),
        PERM_PARTIAL_SUBMISSIONS: _('View submissions only from specific users'),
        PERM_CHANGE_SUBMISSIONS: _('Edit submissions'),
        PERM_DELETE_SUBMISSIONS: _('Delete submissions'),
        PERM_VALIDATE_SUBMISSIONS: _('Validate submissions'),
    }
    ASSIGNABLE_PERMISSIONS = tuple(ASSIGNABLE_PERMISSIONS_WITH_LABELS.keys())
    # Depending on our `asset_type`, only some permissions might be applicable
    ASSIGNABLE_PERMISSIONS_BY_TYPE = {
        ASSET_TYPE_SURVEY: (
            PERM_VIEW_ASSET,
            PERM_CHANGE_ASSET,
            # Only collections may be "discoverable" at this time
            # PERM_DISCOVER_ASSET,
            PERM_ADD_SUBMISSIONS,
            PERM_VIEW_SUBMISSIONS,
            PERM_PARTIAL_SUBMISSIONS,
            PERM_CHANGE_SUBMISSIONS,
            PERM_DELETE_SUBMISSIONS,
            PERM_VALIDATE_SUBMISSIONS,
        ),
        ASSET_TYPE_TEMPLATE: (PERM_VIEW_ASSET, PERM_CHANGE_ASSET),
        ASSET_TYPE_BLOCK: (PERM_VIEW_ASSET, PERM_CHANGE_ASSET),
        ASSET_TYPE_QUESTION: (PERM_VIEW_ASSET, PERM_CHANGE_ASSET),
        ASSET_TYPE_TEXT: (),  # unused?
        ASSET_TYPE_EMPTY: (),  # unused?
        ASSET_TYPE_COLLECTION: (
            PERM_VIEW_ASSET,
            PERM_CHANGE_ASSET,
            PERM_DISCOVER_ASSET,
        ),
    }

    # Calculated permissions that are neither directly assignable nor stored
    # in the database, but instead implied by assignable permissions
    CALCULATED_PERMISSIONS = (
        PERM_SHARE_ASSET,
        PERM_DELETE_ASSET,
        PERM_SHARE_SUBMISSIONS
    )
    # Only certain permissions can be inherited
    HERITABLE_PERMISSIONS = {
        # parent permission: child permission
        PERM_VIEW_ASSET: PERM_VIEW_ASSET,
        PERM_CHANGE_ASSET: PERM_CHANGE_ASSET
    }
    # Granting some permissions implies also granting other permissions
    IMPLIED_PERMISSIONS = {
        # Format: explicit: (implied, implied, ...)
        PERM_CHANGE_ASSET: (PERM_VIEW_ASSET,),
        PERM_DISCOVER_ASSET: (PERM_VIEW_ASSET,),
        PERM_ADD_SUBMISSIONS: (PERM_VIEW_ASSET,),
        PERM_VIEW_SUBMISSIONS: (PERM_VIEW_ASSET,),
        PERM_PARTIAL_SUBMISSIONS: (PERM_VIEW_ASSET,),
        PERM_CHANGE_SUBMISSIONS: (PERM_VIEW_SUBMISSIONS,),
        PERM_DELETE_SUBMISSIONS: (PERM_VIEW_SUBMISSIONS,),
        PERM_VALIDATE_SUBMISSIONS: (PERM_VIEW_SUBMISSIONS,)
    }

    CONTRADICTORY_PERMISSIONS = {
        PERM_PARTIAL_SUBMISSIONS: (
            PERM_VIEW_SUBMISSIONS,
            PERM_CHANGE_SUBMISSIONS,
            PERM_DELETE_SUBMISSIONS,
            PERM_VALIDATE_SUBMISSIONS,
        ),
        PERM_VIEW_SUBMISSIONS: (PERM_PARTIAL_SUBMISSIONS,),
        PERM_CHANGE_SUBMISSIONS: (PERM_PARTIAL_SUBMISSIONS,),
        PERM_DELETE_SUBMISSIONS: (PERM_PARTIAL_SUBMISSIONS,),
        PERM_VALIDATE_SUBMISSIONS: (PERM_PARTIAL_SUBMISSIONS,),
    }

    # Some permissions must be copied to KC
    KC_PERMISSIONS_MAP = {  # keys are KPI's codenames, values are KC's
        PERM_CHANGE_SUBMISSIONS: 'change_xform',  # "Can Edit" in KC UI
        PERM_VIEW_SUBMISSIONS: 'view_xform',  # "Can View" in KC UI
        PERM_ADD_SUBMISSIONS: 'report_xform',  # "Can submit to" in KC UI
        PERM_DELETE_SUBMISSIONS: 'delete_data_xform',  # "Can Delete Data" in KC UI
        PERM_VALIDATE_SUBMISSIONS: 'validate_xform',  # "Can Validate" in KC UI
    }
    KC_CONTENT_TYPE_KWARGS = {'app_label': 'logger', 'model': 'xform'}
    # KC records anonymous access as flags on the `XForm`
    KC_ANONYMOUS_PERMISSIONS_XFORM_FLAGS = {
        PERM_VIEW_SUBMISSIONS: {'shared': True, 'shared_data': True}
    }

    def __init__(self, *args, **kwargs):
        super().__init__(*args, **kwargs)
        self.__previous_parent_id = self.parent_id

    def __str__(self):
        return '{} ({})'.format(self.name, self.uid)

    def adjust_content_on_save(self):
        """
        This is called on save by default if content exists.
        Can be disabled / skipped by calling with parameter:
        asset.save(adjust_content=False)
        """
        self._standardize(self.content)

        self._make_default_translation_first(self.content)
        self._strip_empty_rows(self.content)
        self._assign_kuids(self.content)
        self._autoname(self.content)
        self._unlink_list_items(self.content)
        self._remove_empty_expressions(self.content)

        settings = self.content['settings']
        _title = settings.pop('form_title', None)
        id_string = settings.get('id_string')
        filename = self.summary.pop('filename', None)
        if filename:
            # if we have filename available, set the id_string
            # and/or form_title from the filename.
            if not id_string:
                id_string = sluggify_label(filename)
                settings['id_string'] = id_string
            if not _title:
                _title = filename
        if self.asset_type not in [ASSET_TYPE_SURVEY, ASSET_TYPE_TEMPLATE]:
            # instead of deleting the settings, simply clear them out
            self.content['settings'] = {}

        if _title is not None:
            self.name = _title

    def clone(self, version_uid=None):
        # not currently used, but this is how "to_clone_dict" should work
        return Asset.objects.create(**self.to_clone_dict(version_uid))

    @property
    def deployed_versions(self):
        return self.asset_versions.filter(deployed=True).order_by(
            '-date_modified')

    @property
    def discoverable_when_public(self):
        # This property is only needed when `self` is a collection.
        # We want to make a distinction between a collection which is not
        # discoverable and an asset which is not a collection
        # (which implies cannot be discoverable)
        if self.asset_type != ASSET_TYPE_COLLECTION:
            return None

        return self.permissions.filter(permission__codename=PERM_DISCOVER_ASSET,
                                       user_id=settings.ANONYMOUS_USER_ID).exists()

    def get_filters_for_partial_perm(self, user_id, perm=PERM_VIEW_SUBMISSIONS):
        """
        Returns the list of filters for a specific permission `perm`
        and this specific asset.
        :param user_id:
        :param perm: see `constants.*_SUBMISSIONS`
        :return:
        """
        if not perm.endswith(SUFFIX_SUBMISSIONS_PERMS) or perm == PERM_PARTIAL_SUBMISSIONS:
            raise BadPermissionsException(_('Only partial permissions for '
                                            'submissions are supported'))

        perms = self.get_partial_perms(user_id, with_filters=True)
        if perms:
            return perms.get(perm)
        return None

    def get_label_for_permission(
        self, permission_or_codename: Union[Permission, str]
    ) -> str:
        """
        Get the correct label for a permission (object or codename) based on
        the type of this asset
        """
        try:
            codename = permission_or_codename.codename
            permission = permission_or_codename
        except AttributeError:
            codename = permission_or_codename
            permission = None

        try:
            label = self.ASSIGNABLE_PERMISSIONS_WITH_LABELS[codename]
        except KeyError:
<<<<<<< HEAD
            if permission:
                label = permission.name
            else:
                cached_code_names = get_cached_code_names()
                label = cached_code_names[codename]['name']

=======
            if not permission:
                # Seems expensive. Cache it?
                permission = Permission.objects.get(
                    # `content_type` and `codename` are `unique_together`
                    # https://github.com/django/django/blob/e893c0ad8b0b5b0a1e5be3345c287044868effc4/django/contrib/auth/models.py#L69
                    content_type=ContentType.objects.get_for_model(self),
                    codename=codename
                )
            label = permission.name
>>>>>>> 2942a861
        label = label.replace(
            '##asset_type_label##',
            # Raises TypeError if not coerced explicitly
            str(self.ASSET_TYPE_LABELS[self.asset_type])
        )
        return label

    def get_partial_perms(self, user_id, with_filters=False):
        """
        Returns the list of permissions the user is restricted to,
        for this specific asset.
        If `with_filters` is `True`, it returns a dict of permissions (as keys) and
        the filters (as values) to apply on query to narrow down the results.

        For example:
        `get_partial_perms(user1_obj.id)` would return
        ```
        ['view_submissions',]
        ```

        `get_partial_perms(user1_obj.id, with_filters=True)` would return
        ```
        {
            'view_submissions: [
                {'_submitted_by': {'$in': ['user1', 'user2']}},
                {'_submitted_by': 'user3'}
            ],
        }
        ```

        If user doesn't have any partial permissions, it returns `None`.

        :param user_obj: auth.User
        :param with_filters: boolean. Optional

        :return: list|dict|None
        """

        perms = self.asset_partial_permissions.filter(user_id=user_id)\
            .values_list("permissions", flat=True).first()

        if perms:
            if with_filters:
                return perms
            else:
                return list(perms)

        return None

    @property
    def has_active_hooks(self):
        """
        Returns if asset has active hooks.
        Useful to update `kc.XForm.has_kpi_hooks` field.
        :return: {boolean}
        """
        return self.hooks.filter(active=True).exists()

    def has_subscribed_user(self, user_id):
        # This property is only needed when `self` is a collection.
        # We want to make a distinction between a collection which does not have
        # the subscribed user and an asset which is not a collection
        # (which implies cannot have subscriptions)
        if self.asset_type != ASSET_TYPE_COLLECTION:
            return None

        # ToDo: See if using a loop can reduce the number of SQL queries.
        return self.userassetsubscription_set.filter(user_id=user_id).exists()

    @property
    def latest_deployed_version(self):
        return self.deployed_versions.first()

    @property
    def latest_version(self):
        versions = None
        try:
            versions = self.prefetched_latest_versions
        except AttributeError:
            versions = self.asset_versions.order_by('-date_modified')
        try:
            return versions[0]
        except IndexError:
            return None

    @staticmethod
    def optimize_queryset_for_list(queryset):
        """ Used by serializers to improve performance when listing assets """
        queryset = queryset.defer(
            # Avoid pulling these from the database because they are often huge
            # and we don't need them for list views.
            'content', 'report_styles'
        ).select_related(
            # We only need `username`, but `select_related('owner__username')`
            # actually pulled in the entire `auth_user` table under Django 1.8.
            # In Django 1.9+, "select_related() prohibits non-relational fields
            # for nested relations."
            'owner',
        ).prefetch_related(
            'permissions__permission',
            'permissions__user',
            # `Prefetch(..., to_attr='prefetched_list')` stores the prefetched
            # related objects in a list (`prefetched_list`) that we can use in
            # other methods to avoid additional queries; see:
            # https://docs.djangoproject.com/en/1.8/ref/models/querysets/#prefetch-objects
            Prefetch('tags', to_attr='prefetched_tags'),
            Prefetch(
                'asset_versions',
                queryset=AssetVersion.objects.order_by(
                    '-date_modified'
                ).only('uid', 'asset', 'date_modified', 'deployed'),
                to_attr='prefetched_latest_versions',
            ),
        )
        return queryset

    def rename_translation(self, _from, _to):
        if not self._has_translations(self.content, 2):
            raise ValueError('no translations available')
        self._rename_translation(self.content, _from, _to)

    # todo: test and implement this method
    # todo 2019-04-25: Still needed, `revert_to_version` does the same?
    # def restore_version(self, uid):
    #     _version_to_restore = self.asset_versions.get(uid=uid)
    #     self.content = _version_to_restore.version_content
    #     self.name = _version_to_restore.name

    def revert_to_version(self, version_uid):
        av = self.asset_versions.get(uid=version_uid)
        self.content = av.version_content
        self.save()

    def save(self, *args, **kwargs):

        is_new = self.pk is None
        update_parent_languages = kwargs.pop('update_parent_languages', True)

        if self.asset_type not in ASSET_TYPES_WITH_CONTENT:
            # so long as all of the operations in this overridden `save()`
            # method pertain to content, bail out if it's impossible for this
            # asset to have content in the first place
            super().save(*args, **kwargs)
            return

        if self.content is None:
            self.content = {}

        # in certain circumstances, we don't want content to
        # be altered on save. (e.g. on asset.deploy())
        if kwargs.pop('adjust_content', True):
            self.adjust_content_on_save()

        # populate summary
        self._populate_summary()

        # infer asset_type only between question and block
        if self.asset_type in [ASSET_TYPE_QUESTION, ASSET_TYPE_BLOCK]:
            try:
                row_count = int(self.summary.get('row_count'))
            except TypeError:
                pass
            else:
                if row_count == 1:
                    self.asset_type = ASSET_TYPE_QUESTION
                elif row_count > 1:
                    self.asset_type = ASSET_TYPE_BLOCK

        self._populate_report_styles()

        _create_version = kwargs.pop('create_version', True)
        super().save(*args, **kwargs)

        # Update languages for parent and previous parent.
        # e.g. if an survey has been moved from one collection to another,
        # we want both collections to be updated.
        if self.parent is not None and update_parent_languages:
            if self.parent_id != self.__previous_parent_id and \
               self.__previous_parent_id is not None:
                try:
                    previous_parent = Asset.objects.get(
                        pk=self.__previous_parent_id)
                    previous_parent.update_languages()
                    self.__previous_parent_id = self.parent_id
                except Asset.DoesNotExist:
                    pass

            # If object is new, we can add its languages to its parent without
            # worrying about removing its old values. It avoids an extra query.
            if is_new:
                self.parent.update_languages([self])
            else:
                # Otherwise, because we cannot know which languages are from
                # this object, update will be perform with all parent's children.
                self.parent.update_languages()

        if _create_version:
            self.asset_versions.create(name=self.name,
                                       version_content=self.content,
                                       _deployment_data=self._deployment_data,
                                       # asset_version.deployed is set in the
                                       # DeploymentSerializer
                                       deployed=False,
                                       )

    @property
    def snapshot(self):
        return self._snapshot(regenerate=False)

    @property
    def tag_string(self):
        try:
            tag_list = self.prefetched_tags
        except AttributeError:
            tag_names = self.tags.values_list('name', flat=True)
        else:
            tag_names = [t.name for t in tag_list]
        return ','.join(tag_names)

    @tag_string.setter
    def tag_string(self, value):
        intended_tags = value.split(',')
        self.tags.set(*intended_tags)

    def to_clone_dict(self, version_uid=None, version=None):
        """
        Returns a dictionary of the asset based on version_uid or version.
        If `version` is specified, there are no needs to provide `version_uid` and make another request to DB.
        :param version_uid: string
        :param version: AssetVersion
        :return: dict
        """

        if not isinstance(version, AssetVersion):
            if version_uid:
                version = self.asset_versions.get(uid=version_uid)
            else:
                version = self.asset_versions.first()

        return {
            'name': version.name,
            'content': version.version_content,
            'asset_type': self.asset_type,
            'tag_string': self.tag_string,
        }

    def to_ss_structure(self):
        return flatten_content(self.content, in_place=False)

    def update_languages(self, children=None):
        """
        Updates object's languages by aggregating all its children's languages

        Args:
            children (list<Asset>): Optional. When specified, `children`'s languages
            are merged with `self`'s languages. Otherwise, when it's `None`,
            DB is fetched to build the list according to `self.children`

        """
        # If object is not a collection, it should not have any children.
        # No need to go further.
        if self.asset_type != ASSET_TYPE_COLLECTION:
            return

        obj_languages = self.summary.get('languages', [])
        languages = set()

        if children:
            languages = set(obj_languages)
            children_languages = [child.summary.get('languages')
                                  for child in children
                                  if child.summary.get('languages')]
        else:
            children_languages = list(self.children
                                      .values_list('summary__languages',
                                                   flat=True)
                                      .exclude(Q(summary__languages=[]) |
                                               Q(summary__languages=[None]))
                                      .order_by())

        if children_languages:
            # Flatten `children_languages` to 1-dimension list.
            languages.update(reduce(add, children_languages))

        languages.discard(None)
        # Object of type set is not JSON serializable
        languages = list(languages)

        # If languages are still the same, no needs to update the object
        if sorted(obj_languages) == sorted(languages):
            return

        self.summary['languages'] = languages
        self.save(update_fields=['summary'])

    @property
    def version__content_hash(self):
        # Avoid reading the property `self.latest_version` more than once, since
        # it may execute a database query each time it's read
        latest_version = self.latest_version
        if latest_version:
            return latest_version.content_hash

    @property
    def version_id(self):
        # Avoid reading the property `self.latest_version` more than once, since
        # it may execute a database query each time it's read
        latest_version = self.latest_version
        if latest_version:
            return latest_version.uid

    def _populate_report_styles(self):
        default = self.report_styles.get(DEFAULT_REPORTS_KEY, {})
        specifieds = self.report_styles.get(SPECIFIC_REPORTS_KEY, {})
        kuids_to_variable_names = self.report_styles.get('kuid_names', {})
        for (index, row) in enumerate(self.content.get('survey', [])):
            if '$kuid' not in row:
                if 'name' in row:
                    row['$kuid'] = json_hash([self.uid, row['name']])
                else:
                    row['$kuid'] = json_hash([self.uid, index, row])
            _identifier = row.get('name', row['$kuid'])
            kuids_to_variable_names[_identifier] = row['$kuid']
            if _identifier not in specifieds:
                specifieds[_identifier] = {}
        self.report_styles = {
            DEFAULT_REPORTS_KEY: default,
            SPECIFIC_REPORTS_KEY: specifieds,
            'kuid_names': kuids_to_variable_names,
        }

    def _populate_summary(self):
        if self.content is None:
            self.content = {}
            self.summary = {}
            return
        analyzer = AssetContentAnalyzer(**self.content)
        self.summary = analyzer.summary

    @transaction.atomic
    def _snapshot(self, regenerate=True):
        asset_version = self.latest_version

        try:
            snapshot = AssetSnapshot.objects.get(asset=self,
                                                 asset_version=asset_version)
            if regenerate:
                snapshot.delete()
                snapshot = False
        except AssetSnapshot.MultipleObjectsReturned:
            # how did multiple snapshots get here?
            snaps = AssetSnapshot.objects.filter(asset=self,
                                                 asset_version=asset_version)
            snaps.delete()
            snapshot = False
        except AssetSnapshot.DoesNotExist:
            snapshot = False

        if not snapshot:
            if self.name != '':
                form_title = self.name
            else:
                _settings = self.content.get('settings', {})
                form_title = _settings.get('id_string', 'Untitled')

            self._append(self.content, settings={
                'form_title': form_title,
            })
            snapshot = AssetSnapshot.objects.create(asset=self,
                                                    asset_version=asset_version,
                                                    source=self.content)
        return snapshot

    def _update_partial_permissions(self, user_id, perm, remove=False,
                                    partial_perms=None):
        """
        Updates partial permissions relation table according to `perm`.

        If `perm` == `PERM_PARTIAL_SUBMISSIONS`, then
        If `partial_perms` is not `None`, it should be a dict with filters mapped to
        their corresponding permission.
        Each filter is used to narrow down results when querying Mongo.
        e.g.:
        ```
            {
                'view_submissions': [{
                    '_submitted_by': {
                        '$in': [
                            'someuser',
                            'anotheruser'
                        ]
                    }
                }],
            }
        ```

        Even if we can only restrict an user to view another's submissions so far,
        this code wants to be future-proof and supports other permissions such as:
            - `change_submissions`
            - `validate_submissions`
        `partial_perms` could be passed as:
        ```
            {
                'change_submissions': [{
                    '_submitted_by': {
                        '$in': [
                            'someuser',
                            'anotheruser'
                        ]
                    }
                }]
                'validate_submissions': [{
                    '_submitted_by': 'someuser'
                }],
            }
        ```

        :param user_id: int.
        :param perm: str. see Asset.ASSIGNABLE_PERMISSIONS
        :param remove: boolean. Default is false.
        :param partial_perms: dict. Default is None.
        :return:
        """

        def clean_up_table():
            # Because of the unique constraint, there should be only
            # one record that matches this query.
            # We don't look for record existence to avoid extra query.
            self.asset_partial_permissions.filter(user_id=user_id).delete()

        if perm == PERM_PARTIAL_SUBMISSIONS:

            if remove:
                clean_up_table()
                return

            if user_id == self.owner.pk:
                raise BadPermissionsException(
                    _("Can not assign '{}' permission to owner".format(perm)))

            if not partial_perms:
                raise BadPermissionsException(
                    _("Can not assign '{}' permission. "
                      "Partial permissions are missing.".format(perm)))

            new_partial_perms = {}
            for partial_perm, filters in partial_perms.items():
                implied_perms = [implied_perm
                                 for implied_perm in
                                 self.get_implied_perms(partial_perm)
                                 if implied_perm.endswith(SUFFIX_SUBMISSIONS_PERMS)
                                 ]
                implied_perms.append(partial_perm)
                for implied_perm in implied_perms:
                    if implied_perm not in new_partial_perms:
                        new_partial_perms[implied_perm] = []
                    new_partial_perms[implied_perm] += filters

            AssetUserPartialPermission.objects.update_or_create(
                asset_id=self.pk,
                user_id=user_id,
                defaults={'permissions': new_partial_perms})

        elif perm in self.CONTRADICTORY_PERMISSIONS.get(PERM_PARTIAL_SUBMISSIONS):
            clean_up_table()


class AssetSnapshot(models.Model, XlsExportable, FormpackXLSFormUtils):
    """
    This model serves as a cache of the XML that was exported by the installed
    version of pyxform.

    TODO: come up with a policy to clear this cache out.
    DO NOT: depend on these snapshots existing for more than a day
    until a policy is set.
    Done with https://github.com/kobotoolbox/kpi/pull/2434.
    Remove above lines when PR is merged
    """
    xml = models.TextField()
    source = JSONBField(default=dict)
    details = JSONBField(default=dict)
    owner = models.ForeignKey('auth.User', related_name='asset_snapshots',
                              null=True, on_delete=models.CASCADE)
    asset = models.ForeignKey(Asset, null=True, on_delete=models.CASCADE)
    _reversion_version_id = models.IntegerField(null=True)
    asset_version = models.OneToOneField('AssetVersion',
                                         on_delete=models.CASCADE,
                                         null=True)
    date_created = models.DateTimeField(auto_now_add=True)
    uid = KpiUidField(uid_prefix='s')

    @property
    def content(self):
        return self.source

    def save(self, *args, **kwargs):
        if self.asset is not None:
            # Previously, `self.source` was a nullable field. It must now
            # either contain valid content or be an empty dictionary.
            assert self.asset is not None
            if not self.source:
                if self.asset_version is None:
                    self.asset_version = self.asset.latest_version
                self.source = self.asset_version.version_content
            if self.owner is None:
                self.owner = self.asset.owner
        _note = self.details.pop('note', None)
        _source = copy.deepcopy(self.source)
        self._standardize(_source)
        self._make_default_translation_first(_source)
        self._strip_empty_rows(_source)
        self._autoname(_source)
        self._remove_empty_expressions(_source)
        _settings = _source.get('settings', {})
        form_title = _settings.get('form_title')
        id_string = _settings.get('id_string')

        self.xml, self.details = \
            self.generate_xml_from_source(_source,
                                          include_note=_note,
                                          root_node_name='data',
                                          form_title=form_title,
                                          id_string=id_string)
        self.source = _source
        return super().save(*args, **kwargs)

    def generate_xml_from_source(self,
                                 source,
                                 include_note=False,
                                 root_node_name='snapshot_xml',
                                 form_title=None,
                                 id_string=None):
        if form_title is None:
            form_title = 'Snapshot XML'
        if id_string is None:
            id_string = 'snapshot_xml'

        if include_note and 'survey' in source:
            _translations = source.get('translations', [])
            _label = include_note
            if len(_translations) > 0:
                _label = [_label for t in _translations]
            source['survey'].append({'type': 'note',
                                     'name': 'prepended_note',
                                     'label': _label})

        source_copy = copy.deepcopy(source)
        self._expand_kobo_qs(source_copy)
        self._populate_fields_with_autofields(source_copy)
        self._strip_kuids(source_copy)

        warnings = []
        details = {}
        try:
            xml = FormPack({'content': source_copy},
                           root_node_name=root_node_name,
                           id_string=id_string,
                           title=form_title)[0].to_xml(warnings=warnings)

            details.update({
                'status': 'success',
                'warnings': warnings,
            })
        except Exception as err:
            err_message = str(err)
            logging.error('Failed to generate xform for asset', extra={
                'src': source,
                'id_string': id_string,
                'uid': self.uid,
                '_msg': err_message,
                'warnings': warnings,
            })
            xml = ''
            details.update({
                'status': 'failure',
                'error_type': type(err).__name__,
                'error': err_message,
                'warnings': warnings,
            })
        return xml, details


class UserAssetSubscription(models.Model):
    """ Record a user's subscription to a publicly-discoverable collection,
    i.e. one where the anonymous user has been granted `discover_asset` """
    asset = models.ForeignKey(Asset, on_delete=models.CASCADE)
    user = models.ForeignKey('auth.User', on_delete=models.CASCADE)
    uid = KpiUidField(uid_prefix='b')

    class Meta:
        unique_together = ('asset', 'user')<|MERGE_RESOLUTION|>--- conflicted
+++ resolved
@@ -746,24 +746,12 @@
         try:
             label = self.ASSIGNABLE_PERMISSIONS_WITH_LABELS[codename]
         except KeyError:
-<<<<<<< HEAD
             if permission:
                 label = permission.name
             else:
                 cached_code_names = get_cached_code_names()
                 label = cached_code_names[codename]['name']
 
-=======
-            if not permission:
-                # Seems expensive. Cache it?
-                permission = Permission.objects.get(
-                    # `content_type` and `codename` are `unique_together`
-                    # https://github.com/django/django/blob/e893c0ad8b0b5b0a1e5be3345c287044868effc4/django/contrib/auth/models.py#L69
-                    content_type=ContentType.objects.get_for_model(self),
-                    codename=codename
-                )
-            label = permission.name
->>>>>>> 2942a861
         label = label.replace(
             '##asset_type_label##',
             # Raises TypeError if not coerced explicitly
@@ -771,12 +759,15 @@
         )
         return label
 
-    def get_partial_perms(self, user_id, with_filters=False):
+    def get_partial_perms(
+        self, user_id: int, with_filters: bool = False
+    ) -> Union[list, dict, None]:
         """
         Returns the list of permissions the user is restricted to,
         for this specific asset.
-        If `with_filters` is `True`, it returns a dict of permissions (as keys) and
-        the filters (as values) to apply on query to narrow down the results.
+        If `with_filters` is `True`, it returns a dict of permissions (as keys)
+        and the filters (as values) to apply on query to narrow down
+        the results.
 
         For example:
         `get_partial_perms(user1_obj.id)` would return
@@ -795,11 +786,6 @@
         ```
 
         If user doesn't have any partial permissions, it returns `None`.
-
-        :param user_obj: auth.User
-        :param with_filters: boolean. Optional
-
-        :return: list|dict|None
         """
 
         perms = self.asset_partial_permissions.filter(user_id=user_id)\
