import re
import copy
from django.apps import apps
from django.conf import settings
from collections import defaultdict
from django.db import models, transaction
from django.shortcuts import _get_queryset
from django.contrib.contenttypes.models import ContentType
from django.contrib.contenttypes.fields import GenericForeignKey
from django.contrib.auth.models import User, AnonymousUser, Permission
from django.core.exceptions import ValidationError, ImproperlyConfigured

from ..fields import KpiUidField
from ..deployment_backends.kc_access.utils import (
    remove_applicable_kc_permissions,
    assign_applicable_kc_permissions
)


def perm_parse(perm, obj=None):
    if obj is not None:
        obj_app_label = ContentType.objects.get_for_model(obj).app_label
    else:
        obj_app_label = None
    try:
        app_label, codename = perm.split('.', 1)
        if obj_app_label is not None and app_label != obj_app_label:
            raise ValidationError('The given object does not belong to the app '
                                  'specified in the permission string.')
    except ValueError:
        app_label = obj_app_label
        codename = perm
    return app_label, codename

<<<<<<< HEAD
=======
def get_models_with_object_permissions():
    """
    Return a list of all models that inherit from `ObjectPermissionMixin`
    """
    models = []
    for model in apps.get_models():
      if issubclass(model, ObjectPermissionMixin):
        models.append(model)
    return models
>>>>>>> 0c49d3a1

def get_all_objects_for_user(user, klass):
    ''' Return all objects of type klass to which user has been assigned any
    permission. '''
    return klass.objects.filter(pk__in=ObjectPermission.objects.filter(
        user=user,
        content_type=ContentType.objects.get_for_model(klass)
    ).values_list('object_id', flat=True))


def get_objects_for_user(user, perms, klass=None):
    """
    A simplified version of django-guardian's get_objects_for_user shortcut.
    Returns queryset of objects for which a given ``user`` has *all*
    permissions present at ``perms``.
    :param user: ``User`` or ``AnonymousUser`` instance for which objects would
      be returned.
    :param perms: single permission string, or sequence of permission strings
      which should be checked.
      If ``klass`` parameter is not given, those should be full permission
      names rather than only codenames (i.e. ``auth.change_user``). If more than
      one permission is present within sequence, their content type **must** be
      the same or ``ValidationError`` exception will be raised.
    :param klass: may be a Model, Manager or QuerySet object. If not given
      this parameter will be computed based on given ``params``.
    """
    if isinstance(perms, basestring):
        perms = [perms]
    ctype = None
    app_label = None
    codenames = set()

    # Compute codenames set and ctype if possible
    for perm in perms:
        if '.' in perm:
            new_app_label, codename = perm.split('.', 1)
            if app_label is not None and app_label != new_app_label:
                raise ValidationError("Given perms must have same app "
                    "label (%s != %s)" % (app_label, new_app_label))
            else:
                app_label = new_app_label
        else:
            codename = perm
        codenames.add(codename)
        if app_label is not None:
            new_ctype = ContentType.objects.get(app_label=app_label,
                                                permission__codename=codename)
            if ctype is not None and ctype != new_ctype:
                raise ValidationError("Computed ContentTypes do not match "
                                      "(%s != %s)" % (ctype, new_ctype))
            else:
                ctype = new_ctype

    # Compute queryset and ctype if still missing
    if ctype is None and klass is None:
        raise ValidationError("Cannot determine content type")
    elif ctype is None and klass is not None:
        queryset = _get_queryset(klass)
        ctype = ContentType.objects.get_for_model(queryset.model)
    elif ctype is not None and klass is None:
        queryset = _get_queryset(ctype.model_class())
    else:
        queryset = _get_queryset(klass)
        if ctype.model_class() != queryset.model:
            raise ValidationError("Content type for given perms and "
                "klass differs")

    # At this point, we should have both ctype and queryset and they should
    # match which means: ctype.model_class() == queryset.model
    # we should also have ``codenames`` list

    # Check if the user is anonymous. The
    # django.contrib.auth.models.AnonymousUser object doesn't work for
    # queries, and it's nice to be able to pass in request.user blindly.
    if user.is_anonymous():
        user = get_anonymous_user()

    # Now we should extract list of pk values for which we would filter queryset
    user_obj_perms_queryset = (ObjectPermission.objects
        .filter(user=user)
        .filter(permission__content_type=ctype)
        .filter(permission__codename__in=codenames)
        .filter(deny=False))

    if len(codenames) > 1:
        counts = user_obj_perms_queryset.values('object_id').annotate(
            object_pk_count=models.Count('object_id'))
        user_obj_perms_queryset = counts.filter(object_pk_count__gte=len(codenames))

    values = user_obj_perms_queryset.values_list('object_id', flat=True)
    values = list(values)
    objects = queryset.filter(pk__in=values)

    return objects


def get_anonymous_user():
    ''' Return a real User in the database to represent AnonymousUser. '''
    try:
        user = User.objects.get(pk=settings.ANONYMOUS_USER_ID)
    except User.DoesNotExist:
        username = getattr(
            settings,
            'ANONYMOUS_DEFAULT_USERNAME_VALUE',
            'AnonymousUser'
        )
        user = User.objects.create(
            pk=settings.ANONYMOUS_USER_ID,
            username=username
        )
    return user


class ObjectPermissionManager(models.Manager):
    def _rewrite_query_args(self, method, content_object, **kwargs):
        ''' Rewrite content_object into object_id and content_type, then pass
        those together with **kwargs to the given method. '''
        content_type = ContentType.objects.get_for_model(content_object)
        kwargs['object_id'] = content_object.pk
        kwargs['content_type'] = content_type
        return method(**kwargs)

    def get_for_object(self, content_object, **kwargs):
        ''' Wrapper to allow get() queries using a generic foreign key. '''
        return self._rewrite_query_args(
            super(ObjectPermissionManager, self).get,
            content_object, **kwargs
        )

    def filter(self, *args, **kwargs):
        return super(ObjectPermissionManager, self).filter(*args, **kwargs)

    def filter_for_object(self, content_object, **kwargs):
        ''' Wrapper to allow filter() queries using a generic foreign key. '''
        return self._rewrite_query_args(
            super(ObjectPermissionManager, self).filter,
            content_object, **kwargs
        )

    def get_or_create_for_object(self, content_object, **kwargs):
        ''' Wrapper to allow get_or_create() calls using a generic foreign
        key. '''
        return self._rewrite_query_args(
            super(ObjectPermissionManager, self).get_or_create,
            content_object, **kwargs
        )


class ObjectPermission(models.Model):
    ''' An application of an auth.Permission instance to a specific
    content_object. Call ObjectPermission.objects.get_for_object() or
    filter_for_object() to run queries using the content_object field. '''
    user = models.ForeignKey('auth.User')
    permission = models.ForeignKey('auth.Permission')
    deny = models.BooleanField(
        default=False,
        help_text='Blocks inheritance of this permission when set to True'
    )
    inherited = models.BooleanField(default=False)
    object_id = models.PositiveIntegerField()
    # We can't do something like GenericForeignKey('permission__content_type'),
    # so duplicate the content_type field here.
    content_type = models.ForeignKey(ContentType)
    content_object = GenericForeignKey('content_type', 'object_id')
    uid = KpiUidField(uid_prefix='p')
    objects = ObjectPermissionManager()

    @property
    def kind(self):
        return 'objectpermission'

    class Meta:
        unique_together = ('user', 'permission', 'deny', 'inherited',
            'object_id', 'content_type')

    def save(self, *args, **kwargs):
        if self.permission.content_type_id is not self.content_type_id:
            raise ValidationError('The content type of the permission does '
                'not match that of the object.')
        super(ObjectPermission, self).save(*args, **kwargs)

    def __unicode__(self):
        for required_field in ('user', 'permission'):
            if not hasattr(self, required_field):
                return u'incomplete ObjectPermission'
        return u'{}{} {} {}'.format(
            'inherited ' if self.inherited else '',
            unicode(self.permission.codename),
            'denied from' if self.deny else 'granted to',
            unicode(self.user)
        )


class ObjectPermissionMixin(object):
    ''' A mixin class that adds the methods necessary for object-level
    permissions to a model (either models.Model or MPTTModel). The model must
    define parent, ASSIGNABLE_PERMISSIONS, CALCULATED_PERMISSIONS, and, if
    parent references a different model, MAPPED_PARENT_PERMISSIONS. A
    post_delete signal receiver should also clean up any ObjectPermission
    records associated with the model instance.  The MRO is important, so be
    sure to include this mixin before the base class in your model definition,
    e.g.
        class MyAwesomeModel(ObjectPermissionMixin, models.Model)
    '''
    def get_assignable_permissions(self):
        ''' The "versioned app registry" used during migrations apparently does
        not store non-database attributes, so this awful workaround is needed
        '''
        try:
            return self.ASSIGNABLE_PERMISSIONS
        except AttributeError:
            return apps.get_model(
                self._meta.app_label, self._meta.model_name
            ).ASSIGNABLE_PERMISSIONS

    @transaction.atomic
    def copy_permissions_from(self, source_object):
        """
        Copies permissions from `source_object` to `self` object.
        Both objects must have the same type.

        :param source_object: mixed (Asset, Collection)
        :return: Boolean
        """

        # We can only copy permissions between objects from the same type.
        if type(source_object) is type(self):
            # First delete all permissions of the target asset.
            self.permissions.all().delete()
            # Then copy all permissions from source to target asset
            source_permissions = list(source_object.permissions.all())
            for source_permission in source_permissions:
                self.assign_perm(
                    user_obj=source_permission.user,
                    perm=source_permission.permission.codename,
                    deny=source_permission.deny)
            self._recalculate_inherited_perms()
            return True
        else:
            return False

    @transaction.atomic
    def save(self, *args, **kwargs):
        # Make sure we exist in the database before proceeding
        super(ObjectPermissionMixin, self).save(*args, **kwargs)
        # Recalculate self and all descendants, re-fetching ourself first to
        # guard against stale MPTT values
        fresh_self = type(self).objects.get(pk=self.pk)
        # TODO: Don't do this when the modification is trivial, e.g. a
        # collection was renamed
        fresh_self._recalculate_inherited_perms()
        fresh_self.recalculate_descendants_perms()

    def _filter_anonymous_perms(self, unfiltered_set):
        ''' Restrict a set of tuples in the format (user_id, permission_id) to
        only those permissions that apply to the content_type of this object
        and are listed in settings.ALLOWED_ANONYMOUS_PERMISSIONS. '''
        content_type = ContentType.objects.get_for_model(self)
        # Translate settings.ALLOWED_ANONYMOUS_PERMISSIONS to primary keys
        codenames = set()
        for perm in settings.ALLOWED_ANONYMOUS_PERMISSIONS:
            app_label, codename = perm_parse(perm)
            if app_label == content_type.app_label:
                codenames.add(codename)
        allowed_permissions = Permission.objects.filter(
            content_type=content_type, codename__in=codenames
        ).values_list('pk', flat=True)
        filtered_set = copy.copy(unfiltered_set)
        for user_id, permission_id in unfiltered_set:
            if user_id == settings.ANONYMOUS_USER_ID:
                if permission_id not in allowed_permissions:
                    filtered_set.remove((user_id, permission_id))
        return filtered_set

    def _get_effective_perms(
        self, user=None, codename=None, include_calculated=True
    ):
        ''' Reconcile all grant and deny permissions, and return an
        authoritative set of grant permissions (i.e. deny=False) for the
        current object. '''
        # Including calculated permissions means we can't just pass kwargs
        # through to filter(), but we'll map the ones we understand.
        kwargs = {}
        if user is not None:
            kwargs['user'] = user
        if codename is not None:
            # share_ requires loading change_ from the database
            if codename.startswith('share_'):
                kwargs['permission__codename'] = re.sub(
                    '^share_', 'change_', codename, 1)
            else:
                kwargs['permission__codename'] = codename
        grant_perms = set(ObjectPermission.objects.filter_for_object(self,
            deny=False, **kwargs).values_list('user_id', 'permission_id'))
        deny_perms = set(ObjectPermission.objects.filter_for_object(self,
            deny=True, **kwargs).values_list('user_id', 'permission_id'))
        effective_perms = grant_perms.difference(deny_perms)
        # Sometimes only the explicitly assigned permissions are wanted,
        # e.g. when calculating inherited permissions
        if not include_calculated:
            # Double-check that the list includes only permissions for
            # anonymous users that are allowed by the settings. Other
            # permissions would be denied by has_perm() anyway.
            if user is None or user.pk == settings.ANONYMOUS_USER_ID:
                return self._filter_anonymous_perms(effective_perms)
            else:
                # Anonymous users weren't considered; no filtering is necessary
                return effective_perms

        # Add on the calculated permissions
        content_type = ContentType.objects.get_for_model(self)
        if codename in self.CALCULATED_PERMISSIONS:
            # A sepecific query for a calculated permission should not return
            # any explicitly assigned permissions, e.g. share_ should not
            # include change_
            effective_perms_copy = effective_perms
            effective_perms = set()
        else:
            effective_perms_copy = copy.copy(effective_perms)
        if self.editors_can_change_permissions and (
                codename is None or codename.startswith('share_')
        ):
            # Everyone with change_ should also get share_
            change_permissions = Permission.objects.filter(
                content_type=content_type,
                codename__startswith='change_'
            )
            for change_permission in change_permissions:
                share_permission_codename = re.sub(
                    '^change_', 'share_', change_permission.codename, 1)
                if (codename is not None and
                        share_permission_codename != codename
                ):
                    # If the caller specified `codename`, skip anything that
                    # doesn't match exactly. Necessary because `Asset` has
                    # `*_submissions` in addition to `*_asset`
                    continue
                share_permission = Permission.objects.get(
                    content_type=content_type,
                    codename=share_permission_codename
                )
                for user_id, permission_id in effective_perms_copy:
                    if permission_id == change_permission.pk:
                        effective_perms.add((user_id, share_permission.pk))
        # The owner has the delete_ permission
        if self.owner is not None and (
                user is None or user.pk == self.owner.pk) and (
                codename is None or codename.startswith('delete_')
        ):
            delete_permissions = Permission.objects.filter(
                content_type=content_type,
                codename__startswith='delete_'
            )
            for delete_permission in delete_permissions:
                if (codename is not None and
                        delete_permission.codename != codename
                ):
                    # If the caller specified `codename`, skip anything that
                    # doesn't match exactly. Necessary because `Asset` has
                    # `delete_submissions` in addition to `delete_asset`
                    continue
                effective_perms.add((self.owner.pk, delete_permission.pk))
        # We may have calculated more permissions for anonymous users
        # than they are allowed to have. Remove them.
        if user is None or user.pk == settings.ANONYMOUS_USER_ID:
            return self._filter_anonymous_perms(effective_perms)
        else:
            # Anonymous users weren't considered; no filtering is necessary
            return effective_perms

    def recalculate_descendants_perms(self):
        ''' Recalculate the inherited permissions of all descendants. Expects
        either self.get_mixed_children() or self.get_children() to exist. The
        former will be used preferentially if it exists. '''

        GET_CHILDREN_METHODS = ('get_mixed_children', 'get_children')
        can_have_children = False
        for method in GET_CHILDREN_METHODS:
            if hasattr(self, method):
                can_have_children = True
                break
        if not can_have_children:
            # It's impossible for us to have descendants. Move along...
            return

        # Any potential parents found will be appended to this list
        parents = [self]
        while True:
            try:
                parent = parents.pop()
            except IndexError:
                # No parents left; we're done!
                break
            # Get the effective permissions once per parent so that each child
            # does not have to query the database for the same information
            parent_effective_perms = parent._get_effective_perms(
                include_calculated=False)
            # Get all children, retrieving only the necessary fields from the
            # database. NB: `content` is particularly heavy
            for method in GET_CHILDREN_METHODS:
                if hasattr(parent, method):
                    break
            children = getattr(parent, method)().only(
                'pk', 'owner', 'parent')
            # Delete stale permissions once per parent, instead of per-child
            # TODO: Um, don't have two loops?
            delete_pks_by_content_type = {}
            for child in children:
                content_type = ContentType.objects.get_for_model(child).pk
                pk_list = delete_pks_by_content_type.get(content_type, [])
                pk_list.append(child.pk)
                delete_pks_by_content_type[content_type] = pk_list
            delete_query = models.Q()
            for content_type, pks in delete_pks_by_content_type.iteritems():
                delete_query |= models.Q(
                    content_type=content_type,
                    object_id__in=pks
                )
            # filter(Q()) is like all(); make sure we don't delete with a query
            # like that just because there are no children!
            if len(delete_pks_by_content_type):
                # This doesn't run as a single DELETE query. For once, MySQL
                # wins? https://code.djangoproject.com/ticket/23576#comment:3
                # TODO: Verify this is faster than having children delete
                ObjectPermission.objects.filter(
                    delete_query, inherited=True).delete()
            # Process each child individually, but only write to the database
            # once per parent
            objects_to_create = []
            for child in children:
                for method in GET_CHILDREN_METHODS:
                    if hasattr(child, method):
                        # This child could have its own children; make sure we
                        # check it later
                        parents.append(child)
                        break
                # Recalculate the child's permissions
                new_permissions = child._recalculate_inherited_perms(
                    parent_effective_perms=parent_effective_perms,
                    stale_already_deleted=True,
                    return_instead_of_creating=True
                )
                objects_to_create += new_permissions
            ObjectPermission.objects.bulk_create(objects_to_create)

    def _recalculate_inherited_perms(
            self,
            parent_effective_perms=None,
            stale_already_deleted=False,
            return_instead_of_creating=False,
            translate_perm={} # mutable default parameter serves as cache
    ):
        ''' Copy all of our parent's effective permissions to ourself,
        marking the copies as inherited permissions. The owner's rights are
        also made explicit as "inherited" permissions. '''
        # Start with a clean slate
        if not stale_already_deleted:
            ObjectPermission.objects.filter_for_object(
                self,
                inherited=True
            ).delete()
        content_type = ContentType.objects.get_for_model(self)
        if return_instead_of_creating:
            # Conditionally create this so that Python will raise an exception
            # if we use it when we're not supposed to
            objects_to_return = []
        # The owner gets every assignable permission
        if self.owner is not None:
            for perm in Permission.objects.filter(
                content_type=content_type,
                codename__in=self.get_assignable_permissions()
            ):
                new_permission = ObjectPermission()
                new_permission.content_object = self
                # `user_id` instead of `user` is another workaround for
                # migrations
                new_permission.user_id = self.owner_id
                new_permission.permission = perm
                new_permission.inherited = True
                new_permission.uid = new_permission._meta.get_field(
                    'uid').generate_uid()
                if return_instead_of_creating:
                    objects_to_return.append(new_permission)
                else:
                    new_permission.save()
        # Is there anything to inherit?
        if self.parent is not None:
            # Get our parent's effective permissions from the database if they
            # were not passed in as an argument
            if parent_effective_perms is None:
                parent_effective_perms = self.parent._get_effective_perms(
                    include_calculated=False)
            # All our parent's effective permissions become our inherited
            # permissions. Store translations in the translate_perm dictionary
            # to minimize invocations of the Django machinery
            for user_id, permission_id in parent_effective_perms:
                if user_id == self.owner_id:
                    # The owner already has every assignable permission
                    continue
                if hasattr(self, 'MAPPED_PARENT_PERMISSIONS'):
                    try:
                        translated_id = translate_perm[permission_id]
                    except KeyError:
                        parent_perm = Permission.objects.get(pk=permission_id)
                        try:
                            translated_codename = \
                                self.MAPPED_PARENT_PERMISSIONS[
                                    parent_perm.codename]
                        except KeyError:
                            # We haven't been configured to inherit this
                            # permission from our parent, so skip it
                            continue
                        translated_id = Permission.objects.get(
                            content_type__app_label=\
                                parent_perm.content_type.app_label,
                            codename=translated_codename
                        ).pk
                        translate_perm[permission_id] = translated_id
                    permission_id = translated_id
                elif content_type != ContentType.objects.get_for_model(
                        self.parent
                ):
                    raise ImproperlyConfigured(
                        'Parent of {} is a {}, but the child has not defined '
                        'MAPPED_PARENT_PERMISSIONS.'.format(
                            type(self), type(self.parent))
                    )
                new_permission = ObjectPermission()
                new_permission.content_object = self
                new_permission.user_id = user_id
                new_permission.permission_id = permission_id
                new_permission.inherited = True
                new_permission.uid = new_permission._meta.get_field(
                    'uid').generate_uid()
                if return_instead_of_creating:
                    objects_to_return.append(new_permission)
                else:
                    new_permission.save()
        if return_instead_of_creating:
            return objects_to_return

    def _get_implied_perms(self, explicit_perm, reverse=False):
        """ Determine which permissions are implied by `explicit_perm` based on
        the `IMPLIED_PERMISSIONS` attribute.
        :param explicit_perm str: The `codename` of the explicitly-assigned
            permission.
        :param reverse bool: When `True`, exchange the keys and values of
            `IMPLIED_PERMISSIONS`. Useful for working with `deny=True`
            permissions. Defaults to `False`.
        :rtype: set of `codename`s
        """
        implied_perms_dict = getattr(self, 'IMPLIED_PERMISSIONS', {})
        if reverse:
            reverse_perms_dict = defaultdict(list)
            for src_perm, dest_perms in implied_perms_dict.iteritems():
                for dest_perm in dest_perms:
                    reverse_perms_dict[dest_perm].append(src_perm)
            implied_perms_dict = reverse_perms_dict

        perms_to_process = [explicit_perm]
        result = set()
        while perms_to_process:
            this_explicit_perm = perms_to_process.pop()
            try:
                implied_perms = implied_perms_dict[this_explicit_perm]
            except KeyError:
                continue
            if result.intersection(implied_perms):
                raise ImproperlyConfigured(
                    'Loop in IMPLIED_PERMISSIONS for {}'.format(type(self)))
            perms_to_process.extend(implied_perms)
            result.update(implied_perms)
        return result

    @transaction.atomic
    def assign_perm(
            self, user_obj, perm, deny=False, defer_recalc=False,
            skip_kc=False
    ):
        r"""
            Assign `user_obj` the given `perm` on this object, or break
            inheritance from a parent object. By default, recalculate
            descendant objects' permissions and apply any applicable KC
            permissions.
            :type user_obj: :py:class:`User` or :py:class:`AnonymousUser`
            :param perm str: The `codename` of the `Permission`
            :param deny bool: When `True`, break inheritance from parent object
            :param defer_recalc bool: When `True`, skip recalculating
                descendants
            :param skip_kc bool: When `True`, skip assignment of applicable KC
                permissions
        """
        app_label, codename = perm_parse(perm, self)
        if codename not in self.get_assignable_permissions():
            # Some permissions are calculated and not stored in the database
            raise ValidationError(
                '{} cannot be assigned explicitly to {} objects.'.format(
                    codename, self._meta.model_name)
            )
        if isinstance(user_obj, AnonymousUser) or (
            user_obj.pk == settings.ANONYMOUS_USER_ID
        ):
            # Is an anonymous user allowed to have this permission?
            fq_permission = '{}.{}'.format(app_label, codename)
            if not fq_permission in settings.ALLOWED_ANONYMOUS_PERMISSIONS:
                raise ValidationError(
                    'Anonymous users cannot have the permission {}.'.format(
                        codename)
                )
            # Get the User database representation for AnonymousUser
            user_obj = get_anonymous_user()
        perm_model = Permission.objects.get(
            content_type__app_label=app_label,
            codename=codename
        )
        existing_perms = ObjectPermission.objects.filter_for_object(
            self,
            user=user_obj,
        )
        identical_existing_perm = existing_perms.filter(
            inherited=False,
            permission_id=perm_model.pk,
            deny=deny,
        )
        if identical_existing_perm.exists():
            # The user already has this permission directly applied
            return identical_existing_perm.first()
        # Remove any explicitly-defined contradictory grants or denials
        contradictory_perms = existing_perms.filter(user=user_obj,
            permission_id=perm_model.pk,
            deny=not deny,
            inherited=False
        )
        contradictory_codenames = list(contradictory_perms.values_list(
            'permission__codename', flat=True))
        contradictory_perms.delete()
        # Check if any KC permissions should be removed as well
        if deny and not skip_kc:
            remove_applicable_kc_permissions(
                self, user_obj, contradictory_codenames)
        # Create the new permission
        new_permission = ObjectPermission.objects.create(
            content_object=self,
            user=user_obj,
            permission_id=perm_model.pk,
            deny=deny,
            inherited=False
        )
        # Assign any applicable KC permissions
        if not deny and not skip_kc:
            assign_applicable_kc_permissions(self, user_obj, codename)
        # Resolve implied permissions, e.g. granting change implies granting
        # view
        implied_perms = self._get_implied_perms(codename, reverse=deny)
        for implied_perm in implied_perms:
            self.assign_perm(
                user_obj, implied_perm, deny=deny, defer_recalc=True)
        # We might have been called by ourself to assign a related
        # permission. In that case, don't recalculate here.
        if defer_recalc:
            return new_permission
        # Recalculate all descendants, re-fetching ourself first to guard
        # against stale MPTT values
        fresh_self = type(self).objects.get(pk=self.pk)
        fresh_self.recalculate_descendants_perms()
        return new_permission

    def get_perms(self, user_obj):
        ''' Return a list of codenames of all effective grant permissions that
        user_obj has on this object. '''
        user_perm_ids = self._get_effective_perms(user=user_obj)
        perm_ids = [x[1] for x in user_perm_ids]
        return Permission.objects.filter(pk__in=perm_ids).values_list(
            'codename', flat=True)

    def get_users_with_perms(self, attach_perms=False):
        ''' Return a QuerySet of all users with any effective grant permission
        on this object. If attach_perms=True, then return a dict with
        users as the keys and lists of their permissions as the values. '''
        user_perm_ids = self._get_effective_perms()
        if attach_perms:
            user_perm_dict = {}
            for user_id, perm_id in user_perm_ids:
                perm_list = user_perm_dict.get(user_id, [])
                perm_list.append(Permission.objects.get(pk=perm_id).codename)
                user_perm_dict[user_id] = perm_list
            # Resolve user ids into actual user objects
            user_perm_dict = {User.objects.get(pk=key): value for (key, value)
                in user_perm_dict.iteritems()}
            return user_perm_dict
        else:
            # Use a set to avoid duplicate users
            user_ids = {x[0] for x in user_perm_ids}
            return User.objects.filter(pk__in=user_ids)

    def has_perm(self, user_obj, perm):
        ''' Does user_obj have perm on this object? (True/False) '''
        app_label, codename = perm_parse(perm, self)
        is_anonymous = False
        if isinstance(user_obj, AnonymousUser):
            # Get the User database representation for AnonymousUser
            user_obj = get_anonymous_user()
        if user_obj.pk == settings.ANONYMOUS_USER_ID:
            is_anonymous = True
        # Treat superusers the way django.contrib.auth does
        if user_obj.is_active and user_obj.is_superuser:
            return True
        # Look for matching permissions
        result = len(self._get_effective_perms(
            user=user_obj,
            codename=codename
        )) == 1
        if not result and not is_anonymous:
            # The user-specific test failed, but does the public have access?
            result = self.has_perm(AnonymousUser(), perm)
        if result and is_anonymous:
            # Is an anonymous user allowed to have this permission?
            fq_permission = '{}.{}'.format(app_label, codename)
            if not fq_permission in settings.ALLOWED_ANONYMOUS_PERMISSIONS:
                return False
        return result

    @transaction.atomic
    def remove_perm(self, user_obj, perm, defer_recalc=False, skip_kc=False):
        r"""
            Revoke the given `perm` on this object from `user_obj`. By default,
            recalculate descendant objects' permissions and remove any
            applicable KC permissions.  May delete granted permissions or add
            deny permissions as appropriate:
            Current access      Action
            ==============      ======
            None                None
            Direct              Remove direct permission
            Inherited           Add deny permission
            Direct & Inherited  Remove direct permission; add deny permission
            :type user_obj: :py:class:`User` or :py:class:`AnonymousUser`
            :param perm str: The `codename` of the `Permission`
            :param defer_recalc bool: When `True`, skip recalculating
                descendants
            :param skip_kc bool: When `True`, skip assignment of applicable KC
                permissions
        """
        if isinstance(user_obj, AnonymousUser):
            # Get the User database representation for AnonymousUser
            user_obj = get_anonymous_user()
        app_label, codename = perm_parse(perm, self)
        if codename not in self.get_assignable_permissions():
            # Some permissions are calculated and not stored in the database
            raise ValidationError('{} cannot be removed explicitly.'.format(
                codename)
            )
        all_permissions = ObjectPermission.objects.filter_for_object(
            self,
            user=user_obj,
            permission__codename=codename,
            deny=False
        )
        direct_permissions = all_permissions.filter(inherited=False)
        inherited_permissions = all_permissions.filter(inherited=True)
        # Resolve implied permissions, e.g. revoking view implies revoking
        # change
        implied_perms = self._get_implied_perms(codename, reverse=True)
        for implied_perm in implied_perms:
            self.remove_perm(
                user_obj, implied_perm, defer_recalc=True)
        # Delete directly assigned permissions, if any
        direct_permissions.delete()
        if inherited_permissions.exists():
            # Delete inherited permissions
            inherited_permissions.delete()
            # Add a deny permission to block future inheritance
            self.assign_perm(user_obj, perm, deny=True, defer_recalc=True)
        # Remove any applicable KC permissions
        if not skip_kc:
            remove_applicable_kc_permissions(self, user_obj, codename)
        # We might have been called by ourself to assign a related
        # permission. In that case, don't recalculate here.
        if defer_recalc:
            return
        # Recalculate all descendants, re-fetching ourself first to guard
        # against stale MPTT values
        fresh_self = type(self).objects.get(pk=self.pk)
        fresh_self.recalculate_descendants_perms()<|MERGE_RESOLUTION|>--- conflicted
+++ resolved
@@ -32,8 +32,6 @@
         codename = perm
     return app_label, codename
 
-<<<<<<< HEAD
-=======
 def get_models_with_object_permissions():
     """
     Return a list of all models that inherit from `ObjectPermissionMixin`
@@ -43,7 +41,6 @@
       if issubclass(model, ObjectPermissionMixin):
         models.append(model)
     return models
->>>>>>> 0c49d3a1
 
 def get_all_objects_for_user(user, klass):
     ''' Return all objects of type klass to which user has been assigned any
