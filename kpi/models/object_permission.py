# coding: utf-8
import copy
import re
from collections import defaultdict

from django.apps import apps
from django.conf import settings
from django.contrib.auth.models import User, AnonymousUser, Permission
from django.contrib.contenttypes.fields import GenericForeignKey
from django.contrib.contenttypes.models import ContentType
from django.core.exceptions import ImproperlyConfigured, ValidationError
from django.db import models, transaction
from django.shortcuts import _get_queryset
from django_request_cache import cache_for_request
from rest_framework import serializers

<<<<<<< HEAD
from kpi.constants import ASSET_TYPE_SURVEY, PREFIX_PARTIAL_PERMS
from kpi.exceptions import BadContentTypeException
=======
from kpi.constants import (
    ASSET_TYPES_WITH_CHILDREN,
    ASSET_TYPE_SURVEY,
    PREFIX_PARTIAL_PERMS,
)
>>>>>>> f5ec0fcd
from kpi.deployment_backends.kc_access.utils import (
    remove_applicable_kc_permissions,
    assign_applicable_kc_permissions
)
from kpi.fields.kpi_uid import KpiUidField
from kpi.utils.cache import void_cache_for_request


def perm_parse(perm, obj=None):
    if obj is not None:
        obj_app_label = ContentType.objects.get_for_model(obj).app_label
    else:
        obj_app_label = None
    try:
        app_label, codename = perm.split('.', 1)
        if obj_app_label is not None and app_label != obj_app_label:
            raise ValidationError('The given object does not belong to the app '
                                  'specified in the permission string.')

    except ValueError:
        app_label = obj_app_label
        codename = perm
    return app_label, codename


def get_all_objects_for_user(user, klass):
    """
    Return all objects of type klass to which user has been assigned any
    permission.
    """
    if ('kpi', 'asset') != (klass._meta.app_label, klass._meta.model_name):
        # Transitioning away from generic-relation ObjectPermission
        raise NotImplementedError

    return klass.objects.filter(permissions__user=user).distinct()


def get_objects_for_user(
    user,
    perms,
    klass=None,
    all_perms_required=True,
):
    """
    A simplified version of django-guardian's get_objects_for_user shortcut.
    Returns queryset of objects for which a given ``user`` has *all*
    permissions present at ``perms``.
    :param user: ``User`` or ``AnonymousUser`` instance for which objects would
      be returned.
    :param perms: single permission string, or sequence of permission strings
      which should be checked.
      If ``klass`` parameter is not given, those should be full permission
      names rather than only codenames (i.e. ``auth.change_user``). If more than
      one permission is present within sequence, their content type **must** be
      the same or ``ValidationError`` exception will be raised.
    :param klass: may be a Model, Manager or QuerySet object. If not given
      this parameter will be computed based on given ``params``.
    :param all_perms_required: If False, users should have at least one
      of the `perms`
    """
    app_label = 'kpi'
    if klass is None:
        # referencing `Asset` this way avoids a circular import
        queryset = apps.get_model('kpi.asset').objects.all()
    else:
        queryset = _get_queryset(klass)
        if (app_label, 'asset') != (
            queryset.model._meta.app_label,
            queryset.model._meta.model_name,
        ):
            # Transitioning away from generic-relation ObjectPermission
            raise NotImplementedError

    if isinstance(perms, str):
        perms = [perms]

    codenames = set()
    # Compute codenames set
    for perm in perms:
        if '.' in perm:
            new_app_label, codename = perm.split('.', 1)
<<<<<<< HEAD
            if app_label is not None and app_label != new_app_label:
                raise ValidationError(
                    'Given perms must have same app label '
                    f'({app_label} != {new_app_label})')
            else:
                app_label = new_app_label
        else:
            codename = perm
        codenames.add(codename)
        if app_label is not None:
            new_ctype = ContentType.objects.get(app_label=app_label,
                                                permission__codename=codename)
            if ctype is not None and ctype != new_ctype:
                raise BadContentTypeException(
                    'Computed ContentTypes do not match '
                    f'({ctype} != {new_ctype})')
            else:
                ctype = new_ctype

    # Compute queryset and ctype if still missing
    if ctype is None and klass is None:
        raise BadContentTypeException('Cannot determine content type')
    elif ctype is None and klass is not None:
        queryset = _get_queryset(klass)
        ctype = ContentType.objects.get_for_model(queryset.model)
    elif ctype is not None and klass is None:
        queryset = _get_queryset(ctype.model_class())
    else:
        queryset = _get_queryset(klass)
        if ctype.model_class() != queryset.model:
            raise BadContentTypeException('Content type for given perms and '
                                          'klass differs')

    # At this point, we should have both ctype and queryset and they should
    # match which means: ctype.model_class() == queryset.model
    # we should also have ``codenames`` list
=======
            if app_label != new_app_label:
                # Transitioning away from generic-relation ObjectPermission
                raise NotImplementedError
        else:
            codename = perm
        codenames.add(codename)
>>>>>>> f5ec0fcd

    # Check if the user is anonymous. The
    # django.contrib.auth.models.AnonymousUser object doesn't work for
    # queries, and it's nice to be able to pass in request.user blindly.
    if user.is_anonymous:
        user = get_anonymous_user()

    if all_perms_required:
        for codename in codenames:
            queryset = queryset.filter(
                permissions__user=user,
                permissions__permission__codename=codename,
                permissions__deny=False,
            )
        return queryset.distinct()
    else:
        return queryset.filter(
            permissions__user=user,
            permissions__permission__codename__in=codenames,
            permissions__deny=False,
        ).distinct()


@cache_for_request
def get_anonymous_user():
    """ Return a real User in the database to represent AnonymousUser. """
    try:
        user = User.objects.get(pk=settings.ANONYMOUS_USER_ID)
    except User.DoesNotExist:
        username = getattr(
            settings,
            'ANONYMOUS_DEFAULT_USERNAME_VALUE',
            'AnonymousUser'
        )
        user = User.objects.create(
            pk=settings.ANONYMOUS_USER_ID,
            username=username
        )
    return user


class ObjectPermission(models.Model):
    """
    An object-level permission assignment for an `Asset`.
    It was formerly a generic object-level permission assignment, but the class
    name will change soon to `AssetPermission`.
    """
    user = models.ForeignKey('auth.User', on_delete=models.CASCADE)
    permission = models.ForeignKey('auth.Permission', on_delete=models.CASCADE)
    deny = models.BooleanField(
        default=False,
        help_text='Blocks inheritance of this permission when set to True'
    )
    inherited = models.BooleanField(default=False)
    asset = models.ForeignKey(
        'kpi.Asset', related_name='permissions', on_delete=models.CASCADE
    )
    uid = KpiUidField(uid_prefix='p')

    @property
    def kind(self):
        return 'objectpermission'

    @property
    def label(self):
        return self.asset.get_label_for_permission(self.permission)

    class Meta:
        unique_together = ('user', 'permission', 'deny', 'inherited', 'asset')

    @void_cache_for_request(keys=('__get_all_object_permissions',
                                  '__get_all_user_permissions',))
    def save(self, *args, **kwargs):
<<<<<<< HEAD
        if self.permission.content_type_id is not self.content_type_id:
            raise BadContentTypeException('The content type of the permission '
                                          'does not match that of the object.')
=======
        if ('kpi', 'asset') != (
            self.permission.content_type.app_label,
            self.permission.content_type.model,
        ):
            raise ValidationError(
                'The content type of the permission does '
                'not match that of the object.'
            )
>>>>>>> f5ec0fcd
        super().save(*args, **kwargs)

    @void_cache_for_request(keys=('__get_all_object_permissions',
                                  '__get_all_user_permissions',))
    def delete(self, *args, **kwargs):
        super().delete(*args, **kwargs)

    def __str__(self):
        for required_field in ('user', 'permission'):
            if not hasattr(self, required_field):
                return 'incomplete ObjectPermission'
        return '{}{} {} {}'.format(
            'inherited ' if self.inherited else '',
            str(self.permission.codename),  # TODO Test if cast is still needed
            'denied from' if self.deny else 'granted to',
            str(self.user)  # TODO Test if cast is still needed
        )


class ObjectPermissionMixin:
    """
    A mixin class that adds the methods necessary for object-level permissions
    to a model. The model must define parent, ASSIGNABLE_PERMISSIONS_BY_TYPE,
    CALCULATED_PERMISSIONS, and HERITABLE_PERMISSIONS. A post_delete signal
    receiver should also clean up any ObjectPermission records associated with
    the model instance.  The MRO is important, so be sure to include this mixin
    before the base class in your model definition, e.g.
        class MyAwesomeModel(ObjectPermissionMixin, models.Model)
    """

    CONTRADICTORY_PERMISSIONS = {}

    def get_assignable_permissions(self, with_partial=True):
        """
        The "versioned app registry" used during migrations apparently does
        not store non-database attributes, so this awful workaround is needed

        Returns assignable permissions including permissions prefixed by
        `PREFIX_PARTIAL_PERMS` if `with_partial` is True.

        It can be useful to remove the partial permissions when assigning
        permissions to owner of the object.

        :param with_partial: bool.
        :return: tuple
        """
        try:
            permissions_by_type = self.ASSIGNABLE_PERMISSIONS_BY_TYPE
        except AttributeError:
            permissions_by_type = apps.get_model(
                self._meta.app_label, self._meta.model_name
            ).ASSIGNABLE_PERMISSIONS_BY_TYPE

        # FIXME: since this method is clearly `Asset`-specific, it does not
        # belong in this generic mixin
        assignable_permissions = permissions_by_type[self.asset_type]

        if with_partial is False:
            assignable_permissions = tuple(ap for ap in assignable_permissions
                                           if not ap.startswith(
                                               PREFIX_PARTIAL_PERMS)
                                           )

        return assignable_permissions

    @transaction.atomic
    def copy_permissions_from(self, source_object):
        """
        Copies permissions from `source_object` to `self` object.
        Both objects must have the same type.

        :param source_object: Asset
        :return: Boolean
        """

        # We can only copy permissions between objects from the same type.
        if type(source_object) is type(self):
            # First delete all permissions of the target asset (except owner's).
            self.permissions.exclude(user_id=self.owner_id).delete()
            # Then copy all permissions from source to target asset
            source_permissions = list(source_object.permissions.all())
            for source_permission in source_permissions:
                # Only need to reassign permissions if user is not the owner
                if source_permission.user_id != self.owner_id:
                    kwargs = {
                        'user_obj': source_permission.user,
                        'perm': source_permission.permission.codename,
                        'deny': source_permission.deny
                    }
                    if source_permission.permission.codename.startswith(PREFIX_PARTIAL_PERMS):
                        kwargs.update({
                            'partial_perms': source_object.get_partial_perms(
                                source_permission.user_id, with_filters=True)
                        })
                    self.assign_perm(**kwargs)
            self._recalculate_inherited_perms()
            return True
        else:
            return False

    @transaction.atomic
    def save(self, *args, **kwargs):
        # Make sure we exist in the database before proceeding
        super().save(*args, **kwargs)
        # Recalculate self and all descendants
        # TODO: Don't do this when the modification is trivial, e.g. a
        # collection was renamed
        self._recalculate_inherited_perms()
        self.recalculate_descendants_perms()

    def _filter_anonymous_perms(self, unfiltered_set):
        """
        Restrict a set of tuples in the format (user_id, permission_id) to
        only those permissions that apply to the content_type of this object
        and are listed in settings.ALLOWED_ANONYMOUS_PERMISSIONS.
        """
        content_type = ContentType.objects.get_for_model(self)
        # Translate settings.ALLOWED_ANONYMOUS_PERMISSIONS to primary keys
        codenames = set()
        for perm in settings.ALLOWED_ANONYMOUS_PERMISSIONS:
            app_label, codename = perm_parse(perm)
            if app_label == content_type.app_label:
                codenames.add(codename)
        allowed_permission_ids = Permission.objects.filter(
            content_type_id=content_type.pk, codename__in=codenames
        ).values_list('pk', flat=True)
        filtered_set = copy.copy(unfiltered_set)
        for user_id, permission_id in unfiltered_set:
            if user_id == settings.ANONYMOUS_USER_ID:
                if permission_id not in allowed_permission_ids:
                    filtered_set.remove((user_id, permission_id))
        return filtered_set

    def _get_effective_perms(
        self, user=None, codename=None, include_calculated=True
    ):
        """ Reconcile all grant and deny permissions, and return an
        authoritative set of grant permissions (i.e. deny=False) for the
        current object. """
        # Including calculated permissions means we can't just pass kwargs
        # through to filter(), but we'll map the ones we understand.
        kwargs = {}
        if user is not None:
            kwargs['user'] = user
        if codename is not None:
            # share_ requires loading change_ from the database
            if codename.startswith('share_'):
                kwargs['codename'] = re.sub(
                    '^share_', 'change_', codename, 1)
            else:
                kwargs['codename'] = codename

        grant_perms = self.__get_object_permissions(deny=False, **kwargs)
        deny_perms = self.__get_object_permissions(deny=True, **kwargs)

        effective_perms = grant_perms.difference(deny_perms)
        # Sometimes only the explicitly assigned permissions are wanted,
        # e.g. when calculating inherited permissions
        if not include_calculated:
            # Double-check that the list includes only permissions for
            # anonymous users that are allowed by the settings. Other
            # permissions would be denied by has_perm() anyway.
            if user is None or user.pk == settings.ANONYMOUS_USER_ID:
                return self._filter_anonymous_perms(effective_perms)
            else:
                # Anonymous users weren't considered; no filtering is necessary
                return effective_perms

        # Add on the calculated permissions
        content_type = ContentType.objects.get_for_model(self)
        if codename in self.CALCULATED_PERMISSIONS:
            # A specific query for a calculated permission should not return
            # any explicitly assigned permissions, e.g. share_ should not
            # include change_
            effective_perms_copy = effective_perms
            effective_perms = set()
        else:
            effective_perms_copy = copy.copy(effective_perms)
        if self.editors_can_change_permissions and (
                codename is None or codename.startswith('share_')
        ):
            # Everyone with change_ should also get share_
            change_permissions = self.__get_permissions_for_content_type(
                content_type.pk, codename__startswith='change_')

            for change_perm_pk, change_perm_codename in change_permissions:
                share_permission_codename = re.sub(
                    '^change_', 'share_', change_perm_codename, 1)
                if (codename is not None and
                        share_permission_codename != codename
                ):
                    # If the caller specified `codename`, skip anything that
                    # doesn't match exactly. Necessary because `Asset` has
                    # `*_submissions` in addition to `*_asset`
                    continue
                share_perm_pk, _ = self.__get_permissions_for_content_type(
                    content_type.pk, codename=share_permission_codename
                )[0]
                for user_id, permission_id in effective_perms_copy:
                    if permission_id == change_perm_pk:
                        effective_perms.add((user_id, share_perm_pk))
        # The owner has the delete_ permission
        if self.owner is not None and (
                user is None or user.pk == self.owner.pk) and (
                codename is None or codename.startswith('delete_')
        ):
            delete_permissions = self.__get_permissions_for_content_type(
                content_type.pk, codename__startswith='delete_')
            # FIXME: `Asset`-specific logic does not belong in this generic
            # mixin
            if self.asset_type != ASSET_TYPE_SURVEY:
                delete_permissions = delete_permissions.exclude(
                    codename__endswith="_submissions"
                )
            for delete_perm_pk, delete_perm_codename in delete_permissions:
                if (codename is not None and
                        delete_perm_codename != codename
                ):
                    # If the caller specified `codename`, skip anything that
                    # doesn't match exactly. Necessary because `Asset` has
                    # `delete_submissions` in addition to `delete_asset`
                    continue
                effective_perms.add((self.owner.pk, delete_perm_pk))
        # We may have calculated more permissions for anonymous users
        # than they are allowed to have. Remove them.
        if user is None or user.pk == settings.ANONYMOUS_USER_ID:
            return self._filter_anonymous_perms(effective_perms)
        else:
            # Anonymous users weren't considered; no filtering is necessary
            return effective_perms

    def recalculate_descendants_perms(self):
        if self.asset_type not in ASSET_TYPES_WITH_CHILDREN:
            # It's impossible for us to have descendants. Move along...
            return
        children = list(self.children.only('pk', 'owner', 'parent'))
        if not children:
            return
        effective_perms = self._get_effective_perms(include_calculated=False)
        for child in children:
            # remove stale inherited perms
            child.permissions.filter(inherited=True).delete()
            # calc the new ones
            child._recalculate_inherited_perms(
                parent_effective_perms=effective_perms,
                stale_already_deleted=True,
                #return_instead_of_creating=True
            )
            # recurse!
            child.recalculate_descendants_perms()

    def _recalculate_inherited_perms(
            self,
            parent_effective_perms=None,
            stale_already_deleted=False,
            return_instead_of_creating=False,
            translate_perm={}  # mutable default parameter serves as cache
    ):
        """
        Copy all of our parent's effective permissions to ourself,
        marking the copies as inherited permissions. The owner's rights are
        also made explicit as "inherited" permissions.
        """
        # Start with a clean slate
        if not stale_already_deleted:
            self.permissions.filter(inherited=True).delete()
        content_type = ContentType.objects.get_for_model(self)
        if return_instead_of_creating:
            # Conditionally create this so that Python will raise an exception
            # if we use it when we're not supposed to
            objects_to_return = []
        # The owner gets every assignable permission
        if self.owner is not None:
            for perm in Permission.objects.filter(
                content_type=content_type,
                codename__in=self.get_assignable_permissions(with_partial=False)
            ):
                new_permission = ObjectPermission()
                new_permission.asset = self
                # `user_id` instead of `user` is another workaround for
                # migrations
                new_permission.user_id = self.owner_id
                new_permission.permission = perm
                new_permission.inherited = True
                new_permission.uid = new_permission._meta.get_field(
                    'uid').generate_uid()
                if return_instead_of_creating:
                    objects_to_return.append(new_permission)
                else:
                    new_permission.save()
        # Is there anything to inherit?
        if self.parent is not None:
            # Get our parent's effective permissions from the database if they
            # were not passed in as an argument
            if parent_effective_perms is None:
                parent_effective_perms = self.parent._get_effective_perms(
                    include_calculated=False)
            # All our parent's effective permissions become our inherited
            # permissions. Store translations in the translate_perm dictionary
            # to minimize invocations of the Django machinery
            for user_id, permission_id in parent_effective_perms:
                if user_id == self.owner_id:
                    # The owner already has every assignable permission
                    continue
                try:
                    translated_id = translate_perm[permission_id]
                except KeyError:
                    parent_perm = Permission.objects.get(pk=permission_id)
                    try:
                        translated_codename = self.HERITABLE_PERMISSIONS[
                            parent_perm.codename
                        ]
                    except KeyError:
                        # We haven't been configured to inherit this
                        # permission from our parent, so skip it
                        continue
                    translated_id = Permission.objects.get(
                        content_type__app_label=\
                            parent_perm.content_type.app_label,
                        codename=translated_codename
                    ).pk
                    translate_perm[permission_id] = translated_id
                permission_id = translated_id
                new_permission = ObjectPermission()
                new_permission.asset = self
                new_permission.user_id = user_id
                new_permission.permission_id = permission_id
                new_permission.inherited = True
                new_permission.uid = new_permission._meta.get_field(
                    'uid').generate_uid()
                if return_instead_of_creating:
                    objects_to_return.append(new_permission)
                else:
                    new_permission.save()
        if return_instead_of_creating:
            return objects_to_return

    @classmethod
    def get_implied_perms(cls, explicit_perm, reverse=False, for_instance=None):
        """
        Determine which permissions are implied by `explicit_perm` based on
        the `IMPLIED_PERMISSIONS` attribute.
        :param explicit_perm: str. The `codename` of the explicitly-assigned
            permission.
        :param reverse: bool When `True`, exchange the keys and values of
            `IMPLIED_PERMISSIONS`. Useful for working with `deny=True`
            permissions. Defaults to `False`.
        :rtype: set of `codename`s
        """
        # TODO: document `for_instance` NOMERGE
        implied_perms_dict = getattr(cls, 'IMPLIED_PERMISSIONS', {})
        if reverse:
            reverse_perms_dict = defaultdict(list)
            for src_perm, dest_perms in implied_perms_dict.items():
                for dest_perm in dest_perms:
                    reverse_perms_dict[dest_perm].append(src_perm)
            implied_perms_dict = reverse_perms_dict

        perms_to_process = [explicit_perm]
        result = set()
        while perms_to_process:
            this_explicit_perm = perms_to_process.pop()
            try:
                implied_perms = implied_perms_dict[this_explicit_perm]
            except KeyError:
                continue
            if result.intersection(implied_perms):
                raise ImproperlyConfigured(
                    'Loop in IMPLIED_PERMISSIONS for {}'.format(cls))
            perms_to_process.extend(implied_perms)
            result.update(implied_perms)

        if for_instance:
            # Include only permissions that can be assigned to this asset type
            # FIXME: since this method is clearly `Asset`-specific, it does not
            # belong in this generic mixin
            return result.intersection(
                cls.ASSIGNABLE_PERMISSIONS_BY_TYPE[for_instance.asset_type]
            )
        else:
            return result

    @classmethod
    def get_all_implied_perms(cls, for_instance=None):
        """
        Return a dictionary with permission codenames as keys and a complete
        list of implied permissions as each value. For example, given a model
        with:
        ```
        IMPLIED_PERMISSIONS = {
            'view_submissions': ('view_asset'),
            'change_submissions': ('view_submissions'),
        }
        ```
        this method will return
        ```
        {
            'view_submissions': ['view_asset'],
            'change_submissions': ['view_asset', 'view_submission']
        }
        ```
        instead of
        ```
        {
            'view_submissions': ['view_asset'],
            'change_submissions': ['view_submissions']
        }
        ```
        """
        # TODO: document `for_instance` NOMERGE
        return {
            codename: list(cls.get_implied_perms(codename, for_instance))
            for codename in cls.IMPLIED_PERMISSIONS.keys()
        }

    @transaction.atomic
    def assign_perm(self, user_obj, perm, deny=False, defer_recalc=False,
                    skip_kc=False, partial_perms=None):
        r"""
            Assign `user_obj` the given `perm` on this object, or break
            inheritance from a parent object. By default, recalculate
            descendant objects' permissions and apply any applicable KC
            permissions.
            :type user_obj: :py:class:`User` or :py:class:`AnonymousUser`
            :param perm: str. The `codename` of the `Permission`
            :param deny: bool. When `True`, break inheritance from parent object
            :param defer_recalc: bool. When `True`, skip recalculating
                descendants
            :param skip_kc: bool. When `True`, skip assignment of applicable KC
                permissions
            :param partial_perms: dict. Filters used to narrow down query for
              partial permissions
        """
        app_label, codename = perm_parse(perm, self)
        if codename not in self.get_assignable_permissions():
            # Some permissions are calculated and not stored in the database
            raise serializers.ValidationError({
                'permission': f'{codename} cannot be assigned explicitly to {self}'
            })
        if isinstance(user_obj, AnonymousUser) or (
            user_obj.pk == settings.ANONYMOUS_USER_ID
        ):
            # Is an anonymous user allowed to have this permission?
            fq_permission = f'{app_label}.{codename}'
            if (
                not deny
                and fq_permission not in settings.ALLOWED_ANONYMOUS_PERMISSIONS
            ):
                raise serializers.ValidationError(
                    f'Anonymous users cannot be granted the permission {codename}.'
                )
            # Get the User database representation for AnonymousUser
            user_obj = get_anonymous_user()
        perm_model = Permission.objects.get(
            content_type__app_label=app_label,
            codename=codename
        )
        existing_perms = self.permissions.filter(user=user_obj)
        identical_existing_perm = existing_perms.filter(
            inherited=False,
            permission_id=perm_model.pk,
            deny=deny,
        )
        if identical_existing_perm.exists():
            # We need to always update partial permissions because
            # they may have changed even if `perm` is the same.
            self._update_partial_permissions(user_obj.pk, perm,
                                             partial_perms=partial_perms)
            # The user already has this permission directly applied
            return identical_existing_perm.first()

        # Remove any explicitly-defined contradictory grants or denials
        contradictory_filters = models.Q(
            user=user_obj,
            permission_id=perm_model.pk,
            deny=not deny,
            inherited=False
        )
        if not deny and perm in self.CONTRADICTORY_PERMISSIONS.keys():
            contradictory_filters |= models.Q(
                user=user_obj,
                permission__codename__in=self.CONTRADICTORY_PERMISSIONS.get(perm),
            )
        contradictory_perms = existing_perms.filter(contradictory_filters)
        contradictory_codenames = list(contradictory_perms.values_list(
            'permission__codename', flat=True))

        contradictory_perms.delete()
        # Check if any KC permissions should be removed as well
        if deny and not skip_kc:
            remove_applicable_kc_permissions(
                self, user_obj, contradictory_codenames)
        # Create the new permission
        new_permission = ObjectPermission.objects.create(
            asset=self,
            user=user_obj,
            permission_id=perm_model.pk,
            deny=deny,
            inherited=False
        )
        # Assign any applicable KC permissions
        if not deny and not skip_kc:
            assign_applicable_kc_permissions(self, user_obj, codename)
        # Resolve implied permissions, e.g. granting change implies granting
        # view
        implied_perms = self.get_implied_perms(
            codename, reverse=deny, for_instance=self
        )
        for implied_perm in implied_perms:
            self.assign_perm(
                user_obj, implied_perm, deny=deny, defer_recalc=True)
        # We might have been called by ourselves to assign a related
        # permission. In that case, don't recalculate here.
        if defer_recalc:
            return new_permission

        self._update_partial_permissions(user_obj.pk, perm,
                                         partial_perms=partial_perms)

        # Recalculate all descendants
        self.recalculate_descendants_perms()
        return new_permission

    def get_perms(self, user_obj):
        """ Return a list of codenames of all effective grant permissions that
        user_obj has on this object. """
        user_perm_ids = self._get_effective_perms(user=user_obj)
        perm_ids = [x[1] for x in user_perm_ids]
        return Permission.objects.filter(pk__in=perm_ids).values_list(
            'codename', flat=True)

    def get_partial_perms(self, user_id, with_filters=False):
        """
        Returns the list of partial permissions related to the user.

        Should implemented on classes that inherit from this mixin
        """
        return []

    def get_filters_for_partial_perm(self, user_id, perm=None):
        """
        Returns the list of (Mongo) filters for a specific permission `perm`
        and this specific object.

        Should implemented on classes that inherit from this mixin
        """
        return None

    def get_users_with_perms(self, attach_perms=False):
        """ Return a QuerySet of all users with any effective grant permission
        on this object. If attach_perms=True, then return a dict with
        users as the keys and lists of their permissions as the values. """
        user_perm_ids = self._get_effective_perms()
        if attach_perms:
            user_perm_dict = {}
            for user_id, perm_id in user_perm_ids:
                perm_list = user_perm_dict.get(user_id, [])
                perm_list.append(Permission.objects.get(pk=perm_id).codename)
                user_perm_dict[user_id] = sorted(perm_list)
            # Resolve user ids into actual user objects
            user_perm_dict = {User.objects.get(pk=key): value for key, value
                              in user_perm_dict.items()}
            return user_perm_dict
        else:
            # Use a set to avoid duplicate users
            user_ids = {x[0] for x in user_perm_ids}
            return User.objects.filter(pk__in=user_ids)

    def has_perm(self, user_obj, perm):
        """ Does user_obj have perm on this object? (True/False) """
        app_label, codename = perm_parse(perm, self)
        is_anonymous = False
        if isinstance(user_obj, AnonymousUser):
            # Get the User database representation for AnonymousUser
            user_obj = get_anonymous_user()
        if user_obj.pk == settings.ANONYMOUS_USER_ID:
            is_anonymous = True
        # Treat superusers the way django.contrib.auth does
        if user_obj.is_active and user_obj.is_superuser:
            return True
        # Look for matching permissions
        result = len(self._get_effective_perms(
            user=user_obj,
            codename=codename
        )) == 1
        if not result and not is_anonymous:
            # The user-specific test failed, but does the public have access?
            result = self.has_perm(AnonymousUser(), perm)
        if result and is_anonymous:
            # Is an anonymous user allowed to have this permission?
            fq_permission = '{}.{}'.format(app_label, codename)
            if fq_permission not in settings.ALLOWED_ANONYMOUS_PERMISSIONS:
                return False
        return result

    @transaction.atomic
    def remove_perm(self, user_obj, perm, defer_recalc=False, skip_kc=False):
        r"""
            Revoke the given `perm` on this object from `user_obj`. By default,
            recalculate descendant objects' permissions and remove any
            applicable KC permissions.  May delete granted permissions or add
            deny permissions as appropriate:
            Current access      Action
            ==============      ======
            None                None
            Direct              Remove direct permission
            Inherited           Add deny permission
            Direct & Inherited  Remove direct permission; add deny permission
            :type user_obj: :py:class:`User` or :py:class:`AnonymousUser`
            :param perm str: The `codename` of the `Permission`
            :param defer_recalc bool: When `True`, skip recalculating
                descendants
            :param skip_kc bool: When `True`, skip assignment of applicable KC
                permissions
        """
        if isinstance(user_obj, AnonymousUser):
            # Get the User database representation for AnonymousUser
            user_obj = get_anonymous_user()
        app_label, codename = perm_parse(perm, self)
        if codename not in self.get_assignable_permissions():
            # Some permissions are calculated and not stored in the database
<<<<<<< HEAD
            raise serializers.ValidationError({
                'permission': f'{codename} cannot be removed explicitly.'
            })
        all_permissions = ObjectPermission.objects.filter_for_object(
            self,
=======
            raise ValidationError('{} cannot be removed explicitly.'.format(
                codename)
            )
        all_permissions = self.permissions.filter(
>>>>>>> f5ec0fcd
            user=user_obj,
            permission__codename=codename,
            deny=False
        )
        direct_permissions = all_permissions.filter(inherited=False)
        inherited_permissions = all_permissions.filter(inherited=True)
        # Resolve implied permissions, e.g. revoking view implies revoking
        # change
        implied_perms = self.get_implied_perms(
            codename, reverse=True, for_instance=self
        )
        for implied_perm in implied_perms:
            self.remove_perm(
                user_obj, implied_perm, defer_recalc=True)
        # Delete directly assigned permissions, if any
        direct_permissions.delete()
        if inherited_permissions.exists():
            # Delete inherited permissions
            inherited_permissions.delete()
            # Add a deny permission to block future inheritance
            self.assign_perm(user_obj, perm, deny=True, defer_recalc=True)
        # Remove any applicable KC permissions
        if not skip_kc:
            remove_applicable_kc_permissions(self, user_obj, codename)

        # We might have been called by ourself to assign a related
        # permission. In that case, don't recalculate here.
        if defer_recalc:
            return

        self._update_partial_permissions(user_obj.pk, perm, remove=True)
        # Recalculate all descendants
        self.recalculate_descendants_perms()

    def _update_partial_permissions(self, user_id, perm, remove=False,
                                    partial_perms=None):
        # Class is not an abstract class. Just pass.
        # Let the dev implement within the classes that inherit from this mixin
        pass

    @staticmethod
    @cache_for_request
    def __get_all_object_permissions(object_id):
        """
        Retrieves all object permissions and builds an dict with user ids as keys.
        Useful to retrieve permissions for several users in a row without
        hitting DB again & again (thanks to `@cache_for_request`)

        Because `django_cache_request` creates its keys based on method's arguments,
        it's important to minimize its number to hit the cache as much as possible.
        This method should be called when object permissions for a specific object
        are needed several times in a row (within the same request).

        It will hit the DB once for this object. If object permissions are needed
        for an another user, in subsequent calls, they can be easily retrieved
        by the returned dict keys.

        Args:
            object_id (int): Object's pk

        Returns:
            dict: {
                '<user_id>': [
                    (permission_id, permission_codename, deny),
                    (permission_id, permission_codename, deny),
                    ...
                ],
                '<user_id>': [
                    (permission_id, permission_codename, deny),
                    (permission_id, permission_codename, deny),
                    ...
                ]
            }
        """
        records = ObjectPermission.objects. \
            filter(asset_id=object_id). \
            values('user_id',
                   'permission_id',
                   'permission__codename',
                   'deny')
        object_permissions_per_user = defaultdict(list)
        for record in records:
            object_permissions_per_user[record['user_id']].append((
                record['permission_id'],
                record['permission__codename'],
                record['deny'],
            ))

        return object_permissions_per_user

    @staticmethod
    @cache_for_request
    def __get_all_user_permissions(user_id):
        """
        Retrieves all object permissions and builds an dict with object ids as keys.
        Useful to retrieve permissions (thanks to `@cache_for_request`)
        for several objects in a row without fetching data from data again & again

        Because `django_cache_request` creates its keys based on method's arguments,
        it's important to minimize their number to hit the cache as much as possible.
        This method should be called when object permissions for a specific user
        are needed several times in a row (within the same request).

        It will hit the DB once for this user. If object permissions are needed
        for an another object (i.e. `Asset`), in subsequent calls,
        they can be easily retrieved by the returned dict keys.

        Args:
            user_id (int): User's pk

        Returns:
            dict: {
                '<object_id>': [
                    (permission_id, permission_codename, deny),
                    (permission_id, permission_codename, deny),
                    ...
                ],
                '<object_id>': [
                    (permission_id, permission_codename, deny),
                    (permission_id, permission_codename, deny),
                    ...
                ]
            }
        """
        records = ObjectPermission.objects.filter(user=user_id).values(
            'asset_id', 'permission_id', 'permission__codename', 'deny'
        )
        object_permissions_per_object = defaultdict(list)
        for record in records:
            object_permissions_per_object[record['asset_id']].append((
                record['permission_id'],
                record['permission__codename'],
                record['deny'],
            ))

        return object_permissions_per_object

    def __get_object_permissions(self, deny, user=None, codename=None):
        """
        Returns a set of user ids and object permission ids related to
        object `self`.

        Args:
            deny (bool): If `True`, returns denied permissions
            user (User)
            codename (str)

        Returns:
            set: [(User's pk, Permission's pk)]
        """

        def build_dict(user_id_, object_permissions_):
            perms_ = []
            if object_permissions_:
                for permission_id, codename_, deny_ in object_permissions_:
                    if (deny_ is not deny or
                            codename is not None and
                            codename != codename_):
                        continue
                    perms_.append((user_id_, permission_id))
            return perms_

        perms = []
        # If User is not none, retrieve all permissions for this user
        # grouped by object ids, otherwise, retrieve all permissions for this object
        # grouped by user ids.
        if user is not None:
            user_id = user.pk if not user.is_anonymous \
                else settings.ANONYMOUS_USER_ID
            all_object_permissions = self.__get_all_user_permissions(
                user_id=user_id
            )
            perms = build_dict(user_id, all_object_permissions.get(self.pk))

            if not perms:
                # Try AnonymousUser's permissions in case user does not have any.
                all_object_permissions = self.__get_all_user_permissions(
                    user_id=settings.ANONYMOUS_USER_ID
                )
                perms = build_dict(user_id, all_object_permissions.get(self.pk))
        else:
            all_object_permissions = self.__get_all_object_permissions(
                object_id=self.pk
            )
            for user_id, object_permissions in all_object_permissions.items():
                perms += build_dict(user_id, object_permissions)

        return set(perms)

    @staticmethod
    @cache_for_request
    def __get_permissions_for_content_type(content_type_id,
                                           codename=None,
                                           codename__startswith=None):
        """
        Gets permissions for specific content type and permission's codename
        This method is cached per request because it can be called several times
        in a row in the same request.

        Args:
            content_type_id (int): ContentType primary key
            codename (str)
            codename__startswith (str)

        Returns:
            mixed: If `first` is `True` returns a tuple.
                   Otherwise a list of tuples
                   The tuple consists of permission's pk and its codename.
        """
        filters = {'content_type_id': content_type_id}
        if codename is not None:
            filters['codename'] = codename

        if codename__startswith is not None:
            filters['codename__startswith'] = codename__startswith

        permissions = Permission.objects.filter(**filters). \
            values_list('pk', 'codename')

        return permissions<|MERGE_RESOLUTION|>--- conflicted
+++ resolved
@@ -14,16 +14,13 @@
 from django_request_cache import cache_for_request
 from rest_framework import serializers
 
-<<<<<<< HEAD
 from kpi.constants import ASSET_TYPE_SURVEY, PREFIX_PARTIAL_PERMS
 from kpi.exceptions import BadContentTypeException
-=======
 from kpi.constants import (
     ASSET_TYPES_WITH_CHILDREN,
     ASSET_TYPE_SURVEY,
     PREFIX_PARTIAL_PERMS,
 )
->>>>>>> f5ec0fcd
 from kpi.deployment_backends.kc_access.utils import (
     remove_applicable_kc_permissions,
     assign_applicable_kc_permissions
@@ -105,51 +102,12 @@
     for perm in perms:
         if '.' in perm:
             new_app_label, codename = perm.split('.', 1)
-<<<<<<< HEAD
-            if app_label is not None and app_label != new_app_label:
-                raise ValidationError(
-                    'Given perms must have same app label '
-                    f'({app_label} != {new_app_label})')
-            else:
-                app_label = new_app_label
-        else:
-            codename = perm
-        codenames.add(codename)
-        if app_label is not None:
-            new_ctype = ContentType.objects.get(app_label=app_label,
-                                                permission__codename=codename)
-            if ctype is not None and ctype != new_ctype:
-                raise BadContentTypeException(
-                    'Computed ContentTypes do not match '
-                    f'({ctype} != {new_ctype})')
-            else:
-                ctype = new_ctype
-
-    # Compute queryset and ctype if still missing
-    if ctype is None and klass is None:
-        raise BadContentTypeException('Cannot determine content type')
-    elif ctype is None and klass is not None:
-        queryset = _get_queryset(klass)
-        ctype = ContentType.objects.get_for_model(queryset.model)
-    elif ctype is not None and klass is None:
-        queryset = _get_queryset(ctype.model_class())
-    else:
-        queryset = _get_queryset(klass)
-        if ctype.model_class() != queryset.model:
-            raise BadContentTypeException('Content type for given perms and '
-                                          'klass differs')
-
-    # At this point, we should have both ctype and queryset and they should
-    # match which means: ctype.model_class() == queryset.model
-    # we should also have ``codenames`` list
-=======
             if app_label != new_app_label:
                 # Transitioning away from generic-relation ObjectPermission
                 raise NotImplementedError
         else:
             codename = perm
         codenames.add(codename)
->>>>>>> f5ec0fcd
 
     # Check if the user is anonymous. The
     # django.contrib.auth.models.AnonymousUser object doesn't work for
@@ -223,11 +181,6 @@
     @void_cache_for_request(keys=('__get_all_object_permissions',
                                   '__get_all_user_permissions',))
     def save(self, *args, **kwargs):
-<<<<<<< HEAD
-        if self.permission.content_type_id is not self.content_type_id:
-            raise BadContentTypeException('The content type of the permission '
-                                          'does not match that of the object.')
-=======
         if ('kpi', 'asset') != (
             self.permission.content_type.app_label,
             self.permission.content_type.model,
@@ -236,7 +189,6 @@
                 'The content type of the permission does '
                 'not match that of the object.'
             )
->>>>>>> f5ec0fcd
         super().save(*args, **kwargs)
 
     @void_cache_for_request(keys=('__get_all_object_permissions',
@@ -858,18 +810,11 @@
         app_label, codename = perm_parse(perm, self)
         if codename not in self.get_assignable_permissions():
             # Some permissions are calculated and not stored in the database
-<<<<<<< HEAD
             raise serializers.ValidationError({
                 'permission': f'{codename} cannot be removed explicitly.'
             })
-        all_permissions = ObjectPermission.objects.filter_for_object(
+        all_permissions = self.permissions.filter(
             self,
-=======
-            raise ValidationError('{} cannot be removed explicitly.'.format(
-                codename)
-            )
-        all_permissions = self.permissions.filter(
->>>>>>> f5ec0fcd
             user=user_obj,
             permission__codename=codename,
             deny=False
