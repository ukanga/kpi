--- conflicted
+++ resolved
@@ -85,11 +85,7 @@
 deepmerge
 
 # MFA
-<<<<<<< HEAD
 django-trench
-=======
-django-trench==0.2.3
 
 # Python 3.8 support
-backports.zoneinfo; python_version < '3.9'
->>>>>>> 8711c2cf
+backports.zoneinfo; python_version < '3.9'