--- conflicted
+++ resolved
@@ -38,19 +38,13 @@
     # via
     #   boto3
     #   s3transfer
-<<<<<<< HEAD
+cachetools==5.1.0
+    # via google-auth
 celery[redis]==5.2.6
     # via
     #   -r dependencies/pip/requirements.in
     #   django-celery-beat
 certifi==2021.10.8
-=======
-cachetools==5.0.0
-    # via google-auth
-celery[redis]==4.3.0
-    # via -r dependencies/pip/requirements.in
-certifi==2019.9.11
->>>>>>> 6bdda473
     # via requests
 cffi==1.15.0
     # via cryptography
@@ -74,13 +68,7 @@
     #   pyopenssl
 cssselect==1.1.0
     # via pyquery
-<<<<<<< HEAD
 deepmerge==1.0.1
-=======
-decorator==4.4.2
-    # via moviepy
-deepmerge==0.3.0
->>>>>>> 6bdda473
     # via -r dependencies/pip/requirements.in
 defusedxml==0.7.1
     # via
@@ -188,58 +176,44 @@
     # via
     #   -r dependencies/pip/requirements.in
     #   formpack
-<<<<<<< HEAD
-idna==3.3
-    # via requests
-jmespath==1.0.0
-=======
-google-api-core[grpc]==2.5.0
+google-api-core[grpc]==2.8.0
     # via
     #   google-cloud-core
     #   google-cloud-speech
     #   google-cloud-storage
     #   google-cloud-translate
-google-auth==2.6.0
+google-auth==2.6.6
     # via
     #   google-api-core
     #   google-cloud-core
     #   google-cloud-storage
-google-cloud-core==2.2.2
+google-cloud-core==2.3.0
     # via
     #   google-cloud-storage
     #   google-cloud-translate
-google-cloud-speech==2.12.0
-    # via -r dependencies/pip/requirements.in
-google-cloud-storage==2.1.0
-    # via -r dependencies/pip/requirements.in
-google-cloud-translate==3.6.1
+google-cloud-speech==2.14.0
+    # via -r dependencies/pip/requirements.in
+google-cloud-storage==2.3.0
+    # via -r dependencies/pip/requirements.in
+google-cloud-translate==3.7.3
     # via -r dependencies/pip/requirements.in
 google-crc32c==1.3.0
     # via google-resumable-media
-google-resumable-media==2.2.1
+google-resumable-media==2.3.3
     # via google-cloud-storage
-googleapis-common-protos==1.54.0
+googleapis-common-protos==1.56.1
     # via
     #   google-api-core
     #   grpcio-status
-grpcio==1.43.0
+grpcio==1.46.1
     # via
     #   google-api-core
     #   grpcio-status
-grpcio-status==1.43.0
+grpcio-status==1.46.1
     # via google-api-core
-idna==2.8
+idna==3.3
     # via requests
-imageio==2.16.0
-    # via moviepy
-imageio-ffmpeg==0.4.5
-    # via moviepy
-importlib-metadata==1.7.0
-    # via
-    #   kombu
-    #   path-py
-jmespath==0.9.4
->>>>>>> 6bdda473
+jmespath==1.0.0
     # via
     #   boto3
     #   botocore
@@ -256,13 +230,7 @@
     # via
     #   -r dependencies/pip/requirements.in
     #   celery
-<<<<<<< HEAD
 lxml==4.8.0
-=======
-libcst==0.4.1
-    # via google-cloud-speech
-lxml==4.4.1
->>>>>>> 6bdda473
     # via
     #   -r dependencies/pip/requirements.in
     #   formpack
@@ -271,27 +239,9 @@
     # via
     #   -r dependencies/pip/requirements.in
     #   django-markdownx
-<<<<<<< HEAD
 ndg-httpsclient==0.5.1
     # via -r dependencies/pip/requirements.in
 oauthlib==3.2.0
-=======
-more-itertools==7.2.0
-    # via
-    #   pytest
-    #   zipp
-moviepy==1.0.3
-    # via -r dependencies/pip/requirements.in
-mypy-extensions==0.4.3
-    # via typing-inspect
-ndg-httpsclient==0.5.1
-    # via -r dependencies/pip/requirements.in
-numpy==1.22.2
-    # via
-    #   imageio
-    #   moviepy
-oauthlib==3.1.0
->>>>>>> 6bdda473
     # via
     #   -r dependencies/pip/requirements.in
     #   django-oauth-toolkit
@@ -307,48 +257,32 @@
     # via path-py
 path-py==12.5.0
     # via formpack
-<<<<<<< HEAD
 pillow==9.1.0
     # via django-markdownx
 prompt-toolkit==3.0.29
     # via click-repl
-psycopg2==2.8.6
-=======
-pillow==9.0.1
-    # via
-    #   django-markdownx
-    #   imageio
-pluggy==0.13.1
-    # via pytest
-proglog==0.1.9
-    # via moviepy
-proto-plus==1.20.1
+proto-plus==1.20.4
     # via
     #   google-cloud-speech
     #   google-cloud-translate
-protobuf==3.19.4
+protobuf==3.20.1
     # via
     #   google-api-core
     #   google-cloud-storage
     #   googleapis-common-protos
     #   grpcio-status
     #   proto-plus
-psycopg2==2.8.4
->>>>>>> 6bdda473
+psycopg2==2.8.6
     # via -r dependencies/pip/requirements.in
 pyasn1==0.4.8
     # via
     #   -r dependencies/pip/requirements.in
     #   ndg-httpsclient
-<<<<<<< HEAD
-pycparser==2.21
-=======
     #   pyasn1-modules
     #   rsa
 pyasn1-modules==0.2.8
     # via google-auth
-pycparser==2.19
->>>>>>> 6bdda473
+pycparser==2.21
     # via cffi
 pygments==2.11.2
     # via -r dependencies/pip/requirements.in
@@ -364,11 +298,7 @@
     # via django-trench
 pyparsing==3.0.7
     # via packaging
-<<<<<<< HEAD
 pyquery==1.4.3
-=======
-pyquery==1.4.1
->>>>>>> 6bdda473
     # via formpack
 pyrsistent==0.18.1
     # via jsonschema
@@ -391,15 +321,8 @@
     #   -r dependencies/pip/requirements.in
     #   formpack
 pyyaml==6.0
-<<<<<<< HEAD
     # via oyaml
 redis==4.2.2
-=======
-    # via
-    #   libcst
-    #   oyaml
-redis==3.3.11
->>>>>>> 6bdda473
     # via
     #   celery
     #   django-redis-sessions
@@ -409,40 +332,25 @@
     #   django-oauth-toolkit
     #   google-api-core
     #   google-cloud-storage
-    #   moviepy
     #   responses
     #   smsapi-client
     #   twilio
     #   yubico-client
 responses==0.20.0
     # via -r dependencies/pip/requirements.in
-<<<<<<< HEAD
-s3transfer==0.5.2
-=======
 rsa==4.8
     # via google-auth
-s3transfer==0.2.1
->>>>>>> 6bdda473
+s3transfer==0.5.2
     # via boto3
 shortuuid==1.0.8
     # via -r dependencies/pip/requirements.in
 six==1.16.0
     # via
-<<<<<<< HEAD
     #   click-repl
-=======
-    #   cryptography
-    #   django-extensions
     #   google-auth
     #   grpcio
->>>>>>> 6bdda473
     #   jsonschema
     #   python-dateutil
-<<<<<<< HEAD
-=======
-    #   responses
-    #   ssrf-protect
->>>>>>> 6bdda473
 smsapi-client==2.5.0
     # via django-trench
 sqlparse==0.4.2
@@ -458,22 +366,8 @@
     # via formpack
 tabulate==0.8.9
     # via -r dependencies/pip/requirements.in
-<<<<<<< HEAD
 twilio==7.8.0
-=======
-tqdm==4.62.3
-    # via
-    #   moviepy
-    #   proglog
-twilio==7.3.0
->>>>>>> 6bdda473
     # via django-trench
-typing-extensions==4.1.1
-    # via
-    #   libcst
-    #   typing-inspect
-typing-inspect==0.7.1
-    # via libcst
 unicodecsv==0.14.1
     # via -r dependencies/pip/requirements.in
 urllib3==1.26.9
