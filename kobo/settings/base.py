# coding: utf-8
import json
import os
import string
import subprocess
from mimetypes import add_type
from datetime import timedelta
from urllib.parse import quote_plus

import dj_database_url
import django.conf.locale
from celery.schedules import crontab
from django.conf.global_settings import LOGIN_URL
from django.urls import reverse_lazy
from django.utils.translation import get_language_info
from pymongo import MongoClient

from kpi.utils.redis_helper import RedisHelper
from ..static_lists import EXTRA_LANG_INFO, SECTOR_CHOICE_DEFAULTS

# Build paths inside the project like this: os.path.join(BASE_DIR, ...)
settings_dirname = os.path.dirname(os.path.abspath(__file__))
parent_dirname = os.path.dirname(settings_dirname)
BASE_DIR = os.path.abspath(os.path.dirname(parent_dirname))


# SECURITY WARNING: keep the secret key used in production secret!
SECRET_KEY = os.environ.get('DJANGO_SECRET_KEY', '@25)**hc^rjaiagb4#&q*84hr*uscsxwr-cv#0joiwj$))obyk')

# Optionally treat proxied connections as secure.
# See: https://docs.djangoproject.com/en/1.8/ref/settings/#secure-proxy-ssl-header.
# Example environment: `export SECURE_PROXY_SSL_HEADER='HTTP_X_FORWARDED_PROTO, https'`.
# SECURITY WARNING: If enabled, outer web server must filter out the `X-Forwarded-Proto` header.
if 'SECURE_PROXY_SSL_HEADER' in os.environ:
    SECURE_PROXY_SSL_HEADER = tuple((substring.strip() for substring in
                                     os.environ['SECURE_PROXY_SSL_HEADER'].split(',')))

if (
    os.environ.get('PUBLIC_REQUEST_SCHEME', '').lower() == 'https'
    or 'SECURE_PROXY_SSL_HEADER' in os.environ
):
    SESSION_COOKIE_SECURE = True
    CSRF_COOKIE_SECURE = True

# Make Django use NginX $host. Useful when running with ./manage.py runserver_plus
# It avoids adding the debugger webserver port (i.e. `:8000`) at the end of urls.
if os.getenv("USE_X_FORWARDED_HOST", "False") == "True":
    USE_X_FORWARDED_HOST = True

# Domain must not exclude KoBoCAT when sharing sessions
if os.environ.get('SESSION_COOKIE_DOMAIN'):
    SESSION_COOKIE_DOMAIN = os.environ['SESSION_COOKIE_DOMAIN']
    SESSION_COOKIE_NAME = 'kobonaut'

# Limit sessions to 1 week (the default is 2 weeks)
SESSION_COOKIE_AGE = 604800

# SECURITY WARNING: don't run with debug turned on in production!
DEBUG = (os.environ.get('DJANGO_DEBUG', 'False') == 'True')

ALLOWED_HOSTS = os.environ.get('DJANGO_ALLOWED_HOSTS', '*').split(' ')

LOGIN_REDIRECT_URL = 'kpi-root'
LOGOUT_REDIRECT_URL = 'kobo_login'  # Use URL pattern instead of hard-coded value

# Application definition

# The order of INSTALLED_APPS is important for template resolution. When two
# apps both define templates for the same view, the first app listed receives
# precedence
INSTALLED_APPS = (
    # Always put `contenttypes` before `auth`; see
    # https://code.djangoproject.com/ticket/10827
    'django.contrib.contenttypes',
    'django.contrib.auth',
    'django.contrib.sessions',
    'django.contrib.messages',
    'django.contrib.staticfiles',
    'reversion',
    'private_storage',
    'kobo.apps.KpiConfig',
    'hub',
    'loginas',
    'webpack_loader',
    'registration',         # Order is important
    'kobo.apps.admin.NoLoginAdminConfig',  # Must come AFTER registration; replace `django.contrib.admin`
    'django_extensions',
    'taggit',
    'rest_framework',
    'rest_framework.authtoken',
    'oauth2_provider',
    'markitup',
    'django_digest',
    'kobo.apps.superuser_stats.SuperuserStatsAppConfig',
    'kobo.apps.service_health',
    'constance',
    'constance.backends.database',
    'kobo.apps.hook',
    'django_celery_beat',
    'corsheaders',
    'kobo.apps.external_integrations.ExternalIntegrationsAppConfig',
    'markdownx',
    'kobo.apps.help',
    'kobo.apps.shadow_model.ShadowModelAppConfig',
    'trench',
)

MIDDLEWARE = [
    'corsheaders.middleware.CorsMiddleware',
    'django.contrib.sessions.middleware.SessionMiddleware',
    'django.middleware.locale.LocaleMiddleware',
    'django.middleware.common.CommonMiddleware',
    'django.middleware.csrf.CsrfViewMiddleware',
    'django.contrib.auth.middleware.AuthenticationMiddleware',
    'django.contrib.messages.middleware.MessageMiddleware',
    'django.middleware.clickjacking.XFrameOptionsMiddleware',
    'hub.middleware.UsernameInResponseHeaderMiddleware',
    'django_userforeignkey.middleware.UserForeignKeyMiddleware',
    'django_request_cache.middleware.RequestCacheMiddleware',
]

if os.environ.get('DEFAULT_FROM_EMAIL'):
    DEFAULT_FROM_EMAIL = os.environ.get('DEFAULT_FROM_EMAIL')
    SERVER_EMAIL = DEFAULT_FROM_EMAIL

# Configuration options that superusers can modify in the Django admin
# interface. Please note that it's not as simple as moving a setting into the
# `CONSTANCE_CONFIG` dictionary: each place where the setting's value is needed
# must use `constance.config.THE_SETTING` instead of
# `django.conf.settings.THE_SETTING`
CONSTANCE_CONFIG = {
    'REGISTRATION_OPEN': (
        True,
        'Allow new users to register accounts for themselves',
    ),
    'TERMS_OF_SERVICE_URL': ('', 'URL for terms of service document'),
    'PRIVACY_POLICY_URL': ('', 'URL for privacy policy'),
    'SOURCE_CODE_URL': (
        'https://github.com/kobotoolbox/',
        'URL of source code repository. When empty, a link will not be shown '
        'in the user interface',
    ),
    'SUPPORT_EMAIL': (
        os.environ.get('KOBO_SUPPORT_EMAIL')
        or os.environ.get('DEFAULT_FROM_EMAIL', 'help@kobotoolbox.org'),
        'Email address for users to contact, e.g. when they encounter '
        'unhandled errors in the application',
    ),
    'SUPPORT_URL': (
        os.environ.get('KOBO_SUPPORT_URL', 'https://support.kobotoolbox.org/'),
        'URL for "KoBoToolbox Help Center"',
    ),
    'COMMUNITY_URL': (
        os.environ.get(
            'KOBO_COMMUNITY_URL', 'https://community.kobotoolbox.org/'
        ),
        'URL for "KoBoToolbox Community Forum"',
    ),
    'ALLOW_UNSECURED_HOOK_ENDPOINTS': (
        True,
        'Allow the use of unsecured endpoints for hooks. '
        '(e.g http://hook.example.com)',
    ),
    'HOOK_MAX_RETRIES': (
        3,
        'Number of times the system will retry to send data to remote server '
        'before giving up',
    ),
    'SSRF_ALLOWED_IP_ADDRESS': (
        '',
        'Whitelisted IP addresses to bypass SSRF protection\nOne per line',
    ),
    'SSRF_DENIED_IP_ADDRESS': (
        '',
        'Blacklisted IP addresses to bypass SSRF protection\nOne per line',
    ),
    'EXPOSE_GIT_REV': (
        False,
        'Display information about the running commit to non-superusers',
    ),
    'CELERY_WORKER_MAX_CONCURRENCY': (
        '',
        'Maximum number of asynchronous worker processes to run. When '
        'unspecified, the default is the number of CPU cores on your server, '
        'down to a minimum of 2 and up to a maximum of 6. You may override '
        'here with larger values',
        # Omit type specification because int doesn't allow an empty default
    ),
    'CELERY_WORKER_MIN_CONCURRENCY': (
        2,
        'Minimum number of asynchronous worker processes to run. If larger '
        'than the maximum, the maximum will be ignored',
        int
    ),
<<<<<<< HEAD
    'MFA_ISSUER_NAME': (
        'KoBoToolbox',
        'Issuer name displayed in multi-factor applications'
    ),
    'MFA_ENABLED': (
        True,
        'Enable two-factor authentication',
    ),
=======
    'USER_METADATA_FIELDS': (
        json.dumps([
            {'name': 'organization', 'required': False},
            {'name': 'organization_website', 'required': False},
            {'name': 'sector', 'required': False},
            {'name': 'gender', 'required': False},
            {'name': 'bio', 'required': False},
            {'name': 'phone_number', 'required': False},
            {'name': 'address', 'required': False},
            {'name': 'city', 'required': False},
            {'name': 'country', 'required': False},
            {'name': 'twitter', 'required': False},
            {'name': 'linkedin', 'required': False},
            {'name': 'instagram', 'required': False},
        ]),
        # The available fields are hard-coded in the front end
        'Display (and optionally require) these metadata fields for users. '
        "Possible fields are 'organization', 'organization_website', "
        "'sector', 'gender', 'bio', 'phone_number', 'address', 'city', "
        "'country', 'twitter', 'linkedin', and 'instagram'",
        # Use custom field for schema validation
        'metadata_fields_jsonschema'
    ),
    'PROJECT_METADATA_FIELDS': (
        json.dumps([
            {'name': 'sector', 'required': False},
            {'name': 'country', 'required': False},
            # {'name': 'operational_purpose', 'required': False},
            # {'name': 'collects_pii', 'required': False},
        ]),
        # The available fields are hard-coded in the front end
        'Display (and optionally require) these metadata fields for projects. '
        "Possible fields are 'sector', 'country', 'operational_purpose', and "
        "'collects_pii'.",
        # Use custom field for schema validation
        'metadata_fields_jsonschema'
    ),
    'SECTOR_CHOICES': (
        '\r\n'.join((s[0] for s in SECTOR_CHOICE_DEFAULTS)),
        "Options available for the 'sector' metadata field, one per line."
    ),
    'OPERATIONAL_PURPOSE_CHOICES': (
        '',
        "Options available for the 'operational purpose of data' metadata "
        'field, one per line.'
    ),
}
CONSTANCE_ADDITIONAL_FIELDS = {
    'metadata_fields_jsonschema': [
        'kpi.fields.jsonschema_form_field.MetadataFieldsListField',
        {'widget': 'django.forms.Textarea'},
    ]
>>>>>>> fcb39330
}
# Tell django-constance to use a database model instead of Redis
CONSTANCE_BACKEND = 'constance.backends.database.DatabaseBackend'


# Warn developers to use `pytest` instead of `./manage.py test`
class DoNotUseRunner:
    def __init__(self, *args, **kwargs):
        raise NotImplementedError('Please run tests with `pytest` instead')


TEST_RUNNER = __name__ + '.DoNotUseRunner'

# used in kpi.models.sitewide_messages
MARKITUP_FILTER = ('markdown.markdown', {'safe_mode': False})

# The backend that handles user authentication must match KoBoCAT's when
# sharing sessions. ModelBackend does not interfere with object-level
# permissions: it always denies object-specific requests (see
# https://github.com/django/django/blob/1.7/django/contrib/auth/backends.py#L44).
# KoBoCAT also lists ModelBackend before
# guardian.backends.ObjectPermissionBackend.
AUTHENTICATION_BACKENDS = (
    'django.contrib.auth.backends.ModelBackend',
    'kpi.backends.ObjectPermissionBackend',
)

ROOT_URLCONF = 'kobo.urls'

WSGI_APPLICATION = 'kobo.wsgi.application'

# What User object should be mapped to AnonymousUser?
ANONYMOUS_USER_ID = -1
# Permissions assigned to AnonymousUser are restricted to the following
ALLOWED_ANONYMOUS_PERMISSIONS = (
    'kpi.view_asset',
    'kpi.discover_asset',
    'kpi.view_submissions',
)

# run heavy migration scripts by default
# NOTE: this should be set to False for major deployments. This can take a long time
SKIP_HEAVY_MIGRATIONS = os.environ.get('SKIP_HEAVY_MIGRATIONS', 'False') == 'True'

# Database
# https://docs.djangoproject.com/en/1.7/ref/settings/#databases

DATABASES = {
    'default': dj_database_url.config(default="sqlite:///%s/db.sqlite3" % BASE_DIR),
}
kobocat_database_url = os.getenv('KC_DATABASE_URL')
if kobocat_database_url:
    DATABASES['kobocat'] = dj_database_url.parse(kobocat_database_url)

DATABASE_ROUTERS = ['kpi.db_routers.DefaultDatabaseRouter']

# Internationalization
# https://docs.djangoproject.com/en/1.8/topics/i18n/

django.conf.locale.LANG_INFO.update(EXTRA_LANG_INFO)

LANGUAGES = [
    (lang_code, get_language_info(lang_code)['name_local'])
        for lang_code in os.environ.get(
            'DJANGO_LANGUAGE_CODES', 'en').split(' ')
]

LANGUAGE_CODE = 'en-us'

TIME_ZONE = 'UTC'

LOCALE_PATHS = (os.path.join(BASE_DIR, 'locale'),)

USE_I18N = True

USE_L10N = True

USE_TZ = True

CAN_LOGIN_AS = lambda request, target_user: request.user.is_superuser

# Impose a limit on the number of records returned by the submission list
# endpoint. This overrides any `?limit=` query parameter sent by a client
SUBMISSION_LIST_LIMIT = 30000

# REMOVE the oldest if a user exceeds this many exports for a particular form
MAXIMUM_EXPORTS_PER_USER_PER_FORM = 10

# Private media file configuration
PRIVATE_STORAGE_ROOT = os.path.join(BASE_DIR, 'media')
PRIVATE_STORAGE_AUTH_FUNCTION = \
    'kpi.utils.private_storage.superuser_or_username_matches_prefix'

# django-markdownx, for in-app messages
MARKDOWNX_UPLOAD_URLS_PATH = reverse_lazy('in-app-message-image-upload')
# Github-flavored Markdown from `py-gfm`,
# ToDo Uncomment when it's compatible with Markdown 3.x
# MARKDOWNX_MARKDOWN_EXTENSIONS = ['mdx_gfm']

# Static files (CSS, JavaScript, Images)
# https://docs.djangoproject.com/en/1.7/howto/static-files/

STATIC_ROOT = os.path.join(BASE_DIR, 'staticfiles')
STATIC_URL = '/static/'
MEDIA_ROOT = os.path.join(BASE_DIR, 'media')
MEDIA_URL = '/' + os.environ.get('KPI_MEDIA_URL', 'media').strip('/') + '/'

# `PUBLIC_MEDIA_PATH` sets the `upload_to` attribute of explicitly-public
# `FileField`s, e.g. in `ConfigurationFile`. The corresponding location on the
# file system (usually `MEDIA_ROOT + PUBLIC_MEDIA_PATH`) should be exposed to
# everyone via NGINX. For more information, see
# https://docs.djangoproject.com/en/2.2/ref/models/fields/#django.db.models.FileField.upload_to
PUBLIC_MEDIA_PATH = '__public/'

# Following the uWSGI mountpoint convention, this should have a leading slash
# but no trailing slash
KPI_PREFIX = os.environ.get('KPI_PREFIX', 'False')
if KPI_PREFIX.lower() == 'false':
    KPI_PREFIX = False
else:
    KPI_PREFIX = '/' + KPI_PREFIX.strip('/')

# KPI_PREFIX should be set in the environment when running in a subdirectory
if KPI_PREFIX and KPI_PREFIX != '/':
    STATIC_URL = KPI_PREFIX + '/' + STATIC_URL.lstrip('/')
    MEDIA_URL = KPI_PREFIX + '/' + MEDIA_URL.lstrip('/')
    LOGIN_URL = KPI_PREFIX + '/' + LOGIN_URL.lstrip('/')
    LOGIN_REDIRECT_URL = KPI_PREFIX + '/' + LOGIN_REDIRECT_URL.lstrip('/')

STATICFILES_DIRS = (
    os.path.join(BASE_DIR, 'jsapp'),
    os.path.join(BASE_DIR, 'static'),
    ('mocha', os.path.join(BASE_DIR, 'node_modules', 'mocha'),),
    ('chai', os.path.join(BASE_DIR, 'node_modules', 'chai'),),
)

if os.path.exists(os.path.join(BASE_DIR, 'dkobo', 'jsapp')):
    STATICFILES_DIRS = STATICFILES_DIRS + (
        os.path.join(BASE_DIR, 'dkobo', 'jsapp'),
        os.path.join(BASE_DIR, 'dkobo', 'dkobo', 'static'),
    )

REST_FRAMEWORK = {
    'URL_FIELD_NAME': 'url',
    'DEFAULT_PAGINATION_CLASS': 'kpi.paginators.Paginated',
    'PAGE_SIZE': 100,
    'DEFAULT_AUTHENTICATION_CLASSES': [
        # SessionAuthentication and BasicAuthentication would be included by
        # default
        'rest_framework.authentication.SessionAuthentication',
        'kpi.authentication.BasicAuthentication',
        'kpi.authentication.TokenAuthentication',
        'oauth2_provider.contrib.rest_framework.OAuth2Authentication',
    ],
    'DEFAULT_RENDERER_CLASSES': [
       'rest_framework.renderers.JSONRenderer',
       'rest_framework.renderers.BrowsableAPIRenderer',
       'kpi.renderers.XMLRenderer',
    ],
    'DEFAULT_VERSIONING_CLASS': 'kpi.versioning.APIVersioning',
}

TEMPLATES = [
    {
        'BACKEND': 'django.template.backends.django.DjangoTemplates',
        'DIRS': [],
        'APP_DIRS': True,
        'OPTIONS': {
            'context_processors': [
                # Default processors per
                # https://docs.djangoproject.com/en/1.8/ref/templates/upgrading/#the-templates-settings
                'django.contrib.auth.context_processors.auth',
                'django.template.context_processors.debug',
                'django.template.context_processors.i18n',
                'django.template.context_processors.media',
                'django.template.context_processors.static',
                'django.template.context_processors.tz',
                'django.contrib.messages.context_processors.messages',
                # Additional processors
                'kpi.context_processors.external_service_tokens',
                'kpi.context_processors.email',
                'kpi.context_processors.sitewide_messages',
                'kpi.context_processors.config',
                'kpi.context_processors.mfa',
            ],
            'debug': os.environ.get('TEMPLATE_DEBUG', 'False') == 'True',
        },
    },
]

GOOGLE_ANALYTICS_TOKEN = os.environ.get('GOOGLE_ANALYTICS_TOKEN')
RAVEN_JS_DSN = os.environ.get('RAVEN_JS_DSN')

# replace this with the pointer to the kobocat server, if it exists
KOBOCAT_URL = os.environ.get('KOBOCAT_URL', 'http://kobocat')
KOBOCAT_INTERNAL_URL = os.environ.get('KOBOCAT_INTERNAL_URL',
                                      'http://kobocat')

KOBOFORM_URL = os.environ.get('KOBOFORM_URL', 'http://kpi')
KOBOFORM_INTERNAL_URL = os.environ.get('KOBOFORM_INTERNAL_URL', 'http://kpi')

if 'KOBOCAT_URL' in os.environ:
    DEFAULT_DEPLOYMENT_BACKEND = 'kobocat'
else:
    DEFAULT_DEPLOYMENT_BACKEND = 'mock'


''' Enketo configuration '''
ENKETO_URL = os.environ.get('ENKETO_URL') or os.environ.get('ENKETO_SERVER', 'https://enketo.org')
ENKETO_URL = ENKETO_URL.rstrip('/')  # Remove any trailing slashes
ENKETO_VERSION = os.environ.get('ENKETO_VERSION', 'Legacy').lower()
ENKETO_INTERNAL_URL = os.environ.get('ENKETO_INTERNAL_URL', ENKETO_URL)
ENKETO_INTERNAL_URL = ENKETO_INTERNAL_URL.rstrip('/')  # Remove any trailing slashes

# The number of hours to keep a kobo survey preview (generated for enketo)
# around before purging it.
KOBO_SURVEY_PREVIEW_EXPIRATION = os.environ.get('KOBO_SURVEY_PREVIEW_EXPIRATION', 24)

ENKETO_API_TOKEN = os.environ.get('ENKETO_API_TOKEN', 'enketorules')
# http://apidocs.enketo.org/v2/
ENKETO_SURVEY_ENDPOINT = 'api/v2/survey/all'
ENKETO_PREVIEW_ENDPOINT = 'api/v2/survey/preview/iframe'


''' Celery configuration '''
# Celery 4.0 New lowercase settings.
# Uppercase settings can be used when using a PREFIX
# http://docs.celeryproject.org/en/latest/userguide/configuration.html#new-lowercase-settings
# http://docs.celeryproject.org/en/4.0/whatsnew-4.0.html#step-2-update-your-configuration-with-the-new-setting-names

CELERY_TIMEZONE = "UTC"

if os.environ.get('SKIP_CELERY', 'False') == 'True':
    # helpful for certain debugging
    CELERY_TASK_ALWAYS_EAGER = True

# Replace a worker after it completes 7 tasks by default. This allows the OS to
# reclaim memory allocated during large tasks
CELERY_WORKER_MAX_TASKS_PER_CHILD = int(os.environ.get(
    'CELERYD_MAX_TASKS_PER_CHILD', 7))

# Default to a 30-minute soft time limit and a 35-minute hard time limit
CELERY_TASK_TIME_LIMIT = int(os.environ.get('CELERYD_TASK_TIME_LIMIT', 2100))

CELERY_TASK_SOFT_TIME_LIMIT = int(os.environ.get(
    'CELERYD_TASK_SOFT_TIME_LIMIT', 1800))

CELERY_BEAT_SCHEDULE = {
    # Schedule every day at midnight UTC. Can be customized in admin section
    "send-hooks-failures-reports": {
        "task": "kobo.apps.hook.tasks.failures_reports",
        "schedule": crontab(hour=0, minute=0),
        'options': {'queue': 'kpi_queue'}
    },
}

CELERY_BROKER_TRANSPORT_OPTIONS = {
    "fanout_patterns": True,
    "fanout_prefix": True,
    # http://docs.celeryproject.org/en/latest/getting-started/brokers/redis.html#redis-visibility-timeout
    # TODO figure out how to pass `Constance.HOOK_MAX_RETRIES` or `HookLog.get_remaining_seconds()
    # Otherwise hardcode `HOOK_MAX_RETRIES` in Settings
    "visibility_timeout": 60 * (10 ** 3)  # Longest ETA for RestService
}

CELERY_TASK_DEFAULT_QUEUE = "kpi_queue"

if 'KOBOCAT_URL' in os.environ:
    SYNC_KOBOCAT_XFORMS = (os.environ.get('SYNC_KOBOCAT_XFORMS', 'True') == 'True')
    SYNC_KOBOCAT_PERMISSIONS = (
        os.environ.get('SYNC_KOBOCAT_PERMISSIONS', 'True') == 'True')
    if SYNC_KOBOCAT_XFORMS:
        # Create/update KPI assets to match KC forms
        SYNC_KOBOCAT_XFORMS_PERIOD_MINUTES = int(
            os.environ.get('SYNC_KOBOCAT_XFORMS_PERIOD_MINUTES', '30'))
        CELERY_BEAT_SCHEDULE['sync-kobocat-xforms'] = {
            'task': 'kpi.tasks.sync_kobocat_xforms',
            'schedule': timedelta(minutes=SYNC_KOBOCAT_XFORMS_PERIOD_MINUTES),
            'options': {'queue': 'sync_kobocat_xforms_queue',
                        'expires': SYNC_KOBOCAT_XFORMS_PERIOD_MINUTES / 2. * 60},
        }

CELERY_BROKER_URL = os.environ.get('KPI_BROKER_URL', 'redis://localhost:6379/1')
CELERY_RESULT_BACKEND = CELERY_BROKER_URL


''' Django Registration configuration '''
# http://django-registration-redux.readthedocs.org/en/latest/quickstart.html#settings
ACCOUNT_ACTIVATION_DAYS = 3
REGISTRATION_AUTO_LOGIN = True
REGISTRATION_EMAIL_HTML = False  # Otherwise we have to write HTML templates

WEBPACK_LOADER = {
    'DEFAULT': {
        'BUNDLE_DIR_NAME': 'jsapp/compiled/',
        'POLL_INTERVAL': 0.5,
        'TIMEOUT': 5,
    }
}


''' Email configuration '''
EMAIL_BACKEND = os.environ.get('EMAIL_BACKEND',
                               'django.core.mail.backends.filebased.EmailBackend')

if EMAIL_BACKEND == 'django.core.mail.backends.filebased.EmailBackend':
    EMAIL_FILE_PATH = os.environ.get(
        'EMAIL_FILE_PATH', os.path.join(BASE_DIR, 'emails'))
    if not os.path.isdir(EMAIL_FILE_PATH):
        os.mkdir(EMAIL_FILE_PATH)

if os.environ.get('EMAIL_HOST'):
    EMAIL_HOST = os.environ.get('EMAIL_HOST')

if os.environ.get('EMAIL_HOST_USER'):
    EMAIL_HOST_USER = os.environ.get('EMAIL_HOST_USER')
    EMAIL_HOST_PASSWORD = os.environ.get('EMAIL_HOST_PASSWORD')

if os.environ.get('EMAIL_PORT'):
    EMAIL_PORT = os.environ.get('EMAIL_PORT')

if os.environ.get('EMAIL_USE_TLS'):
    EMAIL_USE_TLS = os.environ.get('EMAIL_USE_TLS')


''' AWS configuration (email and storage) '''
if os.environ.get('AWS_ACCESS_KEY_ID'):
    AWS_ACCESS_KEY_ID = os.environ.get('AWS_ACCESS_KEY_ID')
    AWS_SECRET_ACCESS_KEY = os.environ.get('AWS_SECRET_ACCESS_KEY')
    AWS_SES_REGION_NAME = os.environ.get('AWS_SES_REGION_NAME')
    AWS_SES_REGION_ENDPOINT = os.environ.get('AWS_SES_REGION_ENDPOINT')


''' Storage configuration '''
if 'KPI_DEFAULT_FILE_STORAGE' in os.environ:
    # To use S3 storage, set this to `storages.backends.s3boto3.S3Boto3Storage`
    DEFAULT_FILE_STORAGE = os.environ.get('KPI_DEFAULT_FILE_STORAGE')
    if 'KPI_AWS_STORAGE_BUCKET_NAME' in os.environ:
        AWS_STORAGE_BUCKET_NAME = os.environ.get('KPI_AWS_STORAGE_BUCKET_NAME')
        AWS_DEFAULT_ACL = 'private'
        # django-private-storage needs its own S3 configuration
        PRIVATE_STORAGE_CLASS = \
            'private_storage.storage.s3boto3.PrivateS3BotoStorage'
            # NB.........There's intentionally no 3 here! ^
        AWS_PRIVATE_STORAGE_BUCKET_NAME = AWS_STORAGE_BUCKET_NAME
        # Proxy S3 through our application instead of redirecting to bucket
        # URLs with query parameter authentication
        PRIVATE_STORAGE_S3_REVERSE_PROXY = True


''' Django error logging configuration '''
# Need a default logger when sentry is not activated
LOGGING = {
    'version': 1,
    'disable_existing_loggers': False,
    'formatters': {
        'verbose': {
            'format': '%(levelname)s %(asctime)s %(module)s' +
                      ' %(process)d %(thread)d %(message)s'
        },
        'simple': {
            'format': '%(levelname)s %(message)s'
        },
    },
    'handlers': {
        'console': {
            'level': 'DEBUG',
            'class': 'logging.StreamHandler',
            'formatter': 'verbose'
        }
    },
    'loggers': {
        'console_logger': {
            'handlers': ['console'],
            'level': 'DEBUG',
            'propagate': True
        },
        'django.db.backends': {
            'level': 'ERROR',
            'handlers': ['console'],
            'propagate': True
        },
    }
}


''' Sentry (error log collection service) configuration '''
if os.environ.get('RAVEN_DSN', False):
    import raven
    INSTALLED_APPS = INSTALLED_APPS + (
        'raven.contrib.django.raven_compat',
    )
    RAVEN_CONFIG = {
        'dsn': os.environ['RAVEN_DSN'],
    }

    # Set the `server_name` attribute. See https://docs.sentry.io/hosted/clients/python/advanced/
    server_name = os.environ.get('RAVEN_SERVER_NAME')
    server_name = server_name or '.'.join(filter(None, (
        os.environ.get('KOBOFORM_PUBLIC_SUBDOMAIN', None),
        os.environ.get('PUBLIC_DOMAIN_NAME', None)
    )))
    if server_name:
        RAVEN_CONFIG.update({'name': server_name})

    try:
        RAVEN_CONFIG['release'] = raven.fetch_git_sha(BASE_DIR)
    except raven.exceptions.InvalidGitRepository:
        pass
    # The below is NOT required for Sentry to log unhandled exceptions, but it
    # is necessary for capturing messages sent via the `logging` module.
    # https://docs.getsentry.com/hosted/clients/python/integrations/django/#integration-with-logging
    LOGGING = {
        'version': 1,
        'disable_existing_loggers': False, # Was `True` in Sentry documentation
        'root': {
            'level': 'WARNING',
            'handlers': ['sentry'],
        },
        'formatters': {
            'verbose': {
                'format': '%(levelname)s %(asctime)s %(module)s '
                          '%(process)d %(thread)d %(message)s'
            },
        },
        'handlers': {
            'sentry': {
                'level': 'WARNING',
                'class': 'raven.contrib.django.raven_compat.handlers.SentryHandler',
            },
            'console': {
                'level': 'DEBUG',
                'class': 'logging.StreamHandler',
                'formatter': 'verbose'
            }
        },
        'loggers': {
            'django.db.backends': {
                'level': 'ERROR',
                'handlers': ['console'],
                'propagate': False,
            },
            'raven': {
                'level': 'DEBUG',
                'handlers': ['console'],
                'propagate': False,
            },
            'sentry.errors': {
                'level': 'DEBUG',
                'handlers': ['console'],
                'propagate': False,
            },
            'console_logger': {
                'level': 'DEBUG',
                'handlers': ['console'],
                'propagate': True
            },
        },
    }


''' Try to identify the running codebase for informational purposes '''
# Based upon https://github.com/tblobaum/git-rev/blob/master/index.js
GIT_REV = {}
for git_rev_key, git_command in (
        ('short', ('git', 'rev-parse', '--short', 'HEAD')),
        ('long', ('git', 'rev-parse', 'HEAD')),
        ('branch', ('git', 'rev-parse', '--abbrev-ref', 'HEAD')),
        ('tag', ('git', 'describe', '--exact-match', '--tags')),
):
    try:
        GIT_REV[git_rev_key] = subprocess.check_output(
            git_command, stderr=subprocess.STDOUT).strip()
    except (OSError, subprocess.CalledProcessError) as e:
        GIT_REV[git_rev_key] = False
if GIT_REV['branch'] == 'HEAD':
    GIT_REV['branch'] = False


'''
Since this project handles user creation, we must handle the model-level
permission assignment that would've been done by KoBoCAT's user post_save
signal handler. Here we record the content types of the models listed in KC's
set_api_permissions_for_user(). Verify that this list still matches that
function if you experience permission-related problems. See
https://github.com/kobotoolbox/kobocat/blob/master/onadata/libs/utils/user_auth.py.
'''
KOBOCAT_DEFAULT_PERMISSION_CONTENT_TYPES = [
    # Each tuple must be (app_label, model_name)
    ('main', 'userprofile'),
    ('logger', 'xform'),
    ('logger', 'note'),
]

# A flag set by unit tests to bypass KoBoCAT user syncing
TESTING = False


''' Auxiliary database configuration '''
# KPI must connect to the same Mongo database as KoBoCAT
MONGO_DATABASE = {
    'HOST': os.environ.get('KPI_MONGO_HOST', 'mongo'),
    'PORT': int(os.environ.get('KPI_MONGO_PORT', 27017)),
    'NAME': os.environ.get('KPI_MONGO_NAME', 'formhub'),
    'USER': os.environ.get('KPI_MONGO_USER', ''),
    'PASSWORD': os.environ.get('KPI_MONGO_PASS', '')
}
if MONGO_DATABASE.get('USER') and MONGO_DATABASE.get('PASSWORD'):
    MONGO_CONNECTION_URL = "mongodb://{user}:{password}@{host}:{port}/{db_name}".\
        format(
            user=MONGO_DATABASE['USER'],
            password=quote_plus(MONGO_DATABASE['PASSWORD']),
            host=MONGO_DATABASE['HOST'],
            port=MONGO_DATABASE['PORT'],
            db_name=MONGO_DATABASE['NAME']
        )
else:
    MONGO_CONNECTION_URL = "mongodb://%(HOST)s:%(PORT)s/%(NAME)s" % MONGO_DATABASE
MONGO_CONNECTION = MongoClient(
    MONGO_CONNECTION_URL, j=True, tz_aware=True, connect=False)
MONGO_DB = MONGO_CONNECTION[MONGO_DATABASE['NAME']]

MONGO_DB_MAX_TIME_MS = CELERY_TASK_TIME_LIMIT * 1000

SESSION_ENGINE = "redis_sessions.session"
SESSION_REDIS = RedisHelper.config(default="redis://redis_cache:6380/2")

ENV = None

# The maximum size in bytes that a request body may be before a
# SuspiciousOperation (RequestDataTooBig) is raised
DATA_UPLOAD_MAX_MEMORY_SIZE = 10485760

# The maximum size (in bytes) that an upload will be before it gets streamed
# to the file system
FILE_UPLOAD_MAX_MEMORY_SIZE = 10485760

# OpenRosa setting in bytes
OPEN_ROSA_DEFAULT_CONTENT_LENGTH = 10000000

# Expiration time in sec. after which paired data xml file must be regenerated
# Should match KoBoCAT setting
PAIRED_DATA_EXPIRATION = 300

# Minimum size (in bytes) of files to allow fast calculation of hashes
# Should match KoBoCAT setting
HASH_BIG_FILE_SIZE_THRESHOLD = 0.5 * 1024 * 1024  # 512 kB

# Chunk size in bytes to read per iteration when hash of a file is calculated
# Should match KoBoCAT setting
HASH_BIG_FILE_CHUNK = 16 * 1024  # 16 kB

# add some mimetype
add_type('application/wkt', '.wkt')
add_type('application/geo+json', '.geojson')

KOBOCAT_MEDIA_URL = f'{KOBOCAT_URL}/media/'
KOBOCAT_THUMBNAILS_SUFFIX_MAPPING = {
    'original': '',
    'large': '_large',
    'medium': '_medium',
    'small': '_small',
}

TRENCH_AUTH = {
    'USER_MFA_MODEL': 'trench.MFAMethod',
    'USER_ACTIVE_FIELD': 'is_active',
    'BACKUP_CODES_QUANTITY': 5,
    'BACKUP_CODES_LENGTH': 12,  # keep (quantity * length) under 200
    'BACKUP_CODES_CHARACTERS': (string.ascii_letters + string.digits),
    'DEFAULT_VALIDITY_PERIOD': 30,
    'ENCRYPT_BACKUP_CODES': True,
    'SECRET_KEY_LENGTH': 32,
    'CONFIRM_DISABLE_WITH_CODE': True,
    'CONFIRM_BACKUP_CODES_REGENERATION_WITH_CODE': True,
    'ALLOW_BACKUP_CODES_REGENERATION': True,
    'MFA_METHODS': {
        'app': {
            'VERBOSE_NAME': 'app',
            'VALIDITY_PERIOD': os.getenv('MFA_CODE_VALIDITY_PERIOD', 30),
            'USES_THIRD_PARTY_CLIENT': True,
            'HANDLER': 'kpi.utils.mfa.ApplicationBackend',
        },
    },
    'CODE_LENGTH': os.getenv('MFA_CODE_LENGTH', 6),
}

# Session Authentication is supported by default.
MFA_SUPPORTED_AUTH_CLASSES = [
    'kpi.authentication.TokenAuthentication',
]<|MERGE_RESOLUTION|>--- conflicted
+++ resolved
@@ -192,7 +192,6 @@
         'than the maximum, the maximum will be ignored',
         int
     ),
-<<<<<<< HEAD
     'MFA_ISSUER_NAME': (
         'KoBoToolbox',
         'Issuer name displayed in multi-factor applications'
@@ -201,7 +200,6 @@
         True,
         'Enable two-factor authentication',
     ),
-=======
     'USER_METADATA_FIELDS': (
         json.dumps([
             {'name': 'organization', 'required': False},
@@ -254,8 +252,8 @@
         'kpi.fields.jsonschema_form_field.MetadataFieldsListField',
         {'widget': 'django.forms.Textarea'},
     ]
->>>>>>> fcb39330
-}
+}
+
 # Tell django-constance to use a database model instead of Redis
 CONSTANCE_BACKEND = 'constance.backends.database.DatabaseBackend'
 
