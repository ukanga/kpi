# -*- coding: utf-8 -*-
from __future__ import absolute_import

import json
<<<<<<< HEAD
import logging
import re
=======
>>>>>>> f9ae5a9e

from ..models.service_definition_interface import ServiceDefinitionInterface


class ServiceDefinition(ServiceDefinitionInterface):
    id = u"json"

    def _parse_data(self, submission, fields):
        if len(fields) > 0:
            parsed_submission = {}
            submission_keys = submission.keys()

            for field_ in fields:
                pattern = r"^{}$" if "/" in field_ else r"(^|/){}(/|$)"
                for key_ in submission_keys:
                    if re.search(pattern.format(field_), key_):
                        parsed_submission.update({
                            key_: submission[key_]
                        })

            return parsed_submission

        return submission

    def _prepare_request_kwargs(self):
        return {
            "headers": {"Content-Type": "application/json"},
            "json": self._data
        }<|MERGE_RESOLUTION|>--- conflicted
+++ resolved
@@ -2,11 +2,7 @@
 from __future__ import absolute_import
 
 import json
-<<<<<<< HEAD
-import logging
 import re
-=======
->>>>>>> f9ae5a9e
 
 from ..models.service_definition_interface import ServiceDefinitionInterface
 
