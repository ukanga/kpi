# -*- coding: utf-8 -*-
from __future__ import absolute_import

import json

import responses
from django.conf import settings
from rest_framework import status
from django.core.urlresolvers import reverse

from ..models import HookLog, Hook
from ..constants import HOOK_LOG_FAILED
from kpi.exceptions import BadFormatException
from kpi.tests.kpi_test_case import KpiTestCase
from kpi.constants import INSTANCE_FORMAT_TYPE_JSON, INSTANCE_FORMAT_TYPE_XML


class HookTestCase(KpiTestCase):

    def setUp(self):
        self.client.login(username="someuser", password="someuser")
        self.asset = self.create_asset(
            "some_asset",
            content=json.dumps({"survey": [
                {"type": "text", "name": "q1"},
                {"type": "begin_group", "name": "group1"},
                {"type": "text", "name": "q2"},
                {"type": "text", "name": "q3"},
                {"type": "end_group"},
                {"type": "begin_group", "name": "group2"},
                {"type": "begin_group", "name": "subgroup1"},
                {"type": "text", "name": "q4"},
                {"type": "text", "name": "q5"},
                {"type": "text", "name": "q6"},
                {"type": "end_group"},
                {"type": "end_group"},
            ]}),
            format="json")
        self.asset.deploy(backend='mock', active=True)
        self.asset.save()
        self.hook = Hook()
        self._submission_pk = 1

        settings.CELERY_TASK_ALWAYS_EAGER = True

    def _create_hook(self, return_response_only=False, **kwargs):

        format_type = kwargs.get("format_type", INSTANCE_FORMAT_TYPE_JSON)

        if format_type == INSTANCE_FORMAT_TYPE_JSON:
            self.__prepare_json_submission()
            _asset = self.asset
        elif format_type == INSTANCE_FORMAT_TYPE_XML:
            self.__prepare_xml_submission()
            _asset = self.asset_xml
        else:
            raise BadFormatException(
                "The format {} is not supported".format(format_type)
            )

        url = reverse("hook-list", kwargs={"parent_lookup_asset": _asset.uid})
        data = {
            "name": kwargs.get("name", "some external service with token"),
            "endpoint": kwargs.get("endpoint", "http://external.service.local/"),
            "settings": kwargs.get("settings", {
                "custom_headers": {
                    "X-Token": "1234abcd"
                }
            }),
            "export_type": format_type,
            "active": kwargs.get("active", True),
            "subset_fields": kwargs.get("subset_fields", [])
        }
        response = self.client.post(url, data, format='json')
        if return_response_only:
            return response
        else:
            self.assertEqual(response.status_code, status.HTTP_201_CREATED,
                             msg=response.data)
            hook = _asset.hooks.last()
            self.assertTrue(hook.active)
            return hook

    def _send_and_fail(self):
        """

<<<<<<< HEAD
        The public method which calls this method, needs to be decorated by
        `@responses.activate`
=======
        The public method which calls this method, needs to be decorated by `@responses.activate`
>>>>>>> 7b80eaa2
        :return: dict
        """
        self.hook = self._create_hook()

        ServiceDefinition = self.hook.get_service_definition()
        submissions = self.asset.deployment.get_submissions()
        instance_id = submissions[0].get("id")
        service_definition = ServiceDefinition(self.hook, instance_id)
        first_mock_response = {"error": "not found"}

        # Mock first request's try
        responses.add(responses.POST, self.hook.endpoint,
                      json=first_mock_response, status=status.HTTP_404_NOT_FOUND)

        # Mock next requests' tries
        responses.add(responses.POST, self.hook.endpoint,
                      status=status.HTTP_200_OK,
                      content_type="application/json")

        # Try to send data to external endpoint
        success = service_definition.send()
        self.assertFalse(success)

        # Retrieve the corresponding log
        url = reverse("hook-log-list", kwargs={
            "parent_lookup_asset": self.hook.asset.uid,
            "parent_lookup_hook": self.hook.uid
        })

        response = self.client.get(url)
        first_hooklog_response = response.data.get("results")[0]

        # Result should match first try
        self.assertEqual(first_hooklog_response.get("status_code"), status.HTTP_404_NOT_FOUND)
        self.assertEqual(json.loads(first_hooklog_response.get("message")), first_mock_response)

        # Fakes Celery n retries by forcing status to `failed` (where n is `settings.HOOKLOG_MAX_RETRIES`)
        first_hooklog = HookLog.objects.get(uid=first_hooklog_response.get("uid"))
        first_hooklog.change_status(HOOK_LOG_FAILED)

        return first_hooklog_response

    def __prepare_json_submission(self):
        v_uid = self.asset.latest_deployed_version.uid
        submission = {
            "__version__": v_uid,
            "q1": u"¿Qué tal?",
            "group1/q2": u"¿Cómo está en el grupo uno la primera vez?",
            "group1/q3": u"¿Cómo está en el grupo uno la segunda vez?",
            "group2/subgroup1/q4": u"¿Cómo está en el subgrupo uno la primera vez?",
            "group2/subgroup1/q5": u"¿Cómo está en el subgrupo uno la segunda vez?",
            "group2/subgroup1/q6": u"¿Cómo está en el subgrupo uno la tercera vez?",
            "group2/subgroup11/q1": u"¿Cómo está en el subgrupo once?",
            "id": self._submission_pk
        }
        self.__inject_submission(self.asset, submission)

    def __prepare_xml_submission(self):
        v_uid = self.asset_xml.latest_deployed_version.uid
        submission = ("<{asset_uid}>"
                      "   <__version__>{v_uid}</__version__>"
                      "   <q1>¿Qué tal?</q1>"
                      "   <group1>"
                      "      <q2>¿Cómo está en el grupo uno la primera vez?</q2>"
                      "      <q3>¿Cómo está en el grupo uno la segunda vez?</q3>"
                      "   </group1>"
                      "   <group2>"
                      "      <subgroup1>"
                      "          <q4>¿Cómo está en el subgrupo uno la primera vez?</q4>"
                      "          <q5>¿Cómo está en el subgrupo uno la segunda vez?</q5>"
                      "          <q6>¿Cómo está en el subgrupo uno la tercera vez?</q6>"
                      "      </subgroup1>"
                      "      <subgroup11>"
                      "          <q1>¿Cómo está en el subgrupo once?</q1>"
                      "      </subgroup11>"
                      "   </group2>"
                      "   <id>{id}</id>"
                      "</{asset_uid}>").format(
            asset_uid=self.asset_xml.uid,
            v_uid=v_uid,
            id=self._submission_pk
        )
        self.__inject_submission(self.asset_xml, submission)

    def __inject_submission(self, asset, submission):
        self._submission_pk += 1
        asset.deployment.mock_submissions([submission])<|MERGE_RESOLUTION|>--- conflicted
+++ resolved
@@ -83,13 +83,9 @@
 
     def _send_and_fail(self):
         """
+        The public method which calls this method needs to be decorated by
+        `@responses.activate`
 
-<<<<<<< HEAD
-        The public method which calls this method, needs to be decorated by
-        `@responses.activate`
-=======
-        The public method which calls this method, needs to be decorated by `@responses.activate`
->>>>>>> 7b80eaa2
         :return: dict
         """
         self.hook = self._create_hook()
