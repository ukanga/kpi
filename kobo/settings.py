"""
Django settings for kobo project.

For more information on this file, see
https://docs.djangoproject.com/en/1.7/topics/settings/

For the full list of settings and their values, see
https://docs.djangoproject.com/en/1.7/ref/settings/
"""

from datetime import timedelta
import multiprocessing
import os
import subprocess

from django.conf import global_settings
from django.conf.global_settings import LOGIN_URL
from django.utils.translation import get_language_info
import dj_database_url

from pymongo import MongoClient

from static_lists import NATIVE_LANGUAGE_NAMES


# Build paths inside the project like this: os.path.join(BASE_DIR, ...)
BASE_DIR = os.path.abspath(os.path.dirname(os.path.dirname(__file__)))


# Quick-start development settings - unsuitable for production
# See https://docs.djangoproject.com/en/1.7/howto/deployment/checklist/

# SECURITY WARNING: keep the secret key used in production secret!
# Secret key must match that used by KoBoCAT when sharing sessions
SECRET_KEY = os.environ.get('DJANGO_SECRET_KEY', '@25)**hc^rjaiagb4#&q*84hr*uscsxwr-cv#0joiwj$))obyk')

# Optionally treat proxied connections as secure.
# See: https://docs.djangoproject.com/en/1.8/ref/settings/#secure-proxy-ssl-header.
# Example environment: `export SECURE_PROXY_SSL_HEADER='HTTP_X_FORWARDED_PROTO, https'`.
# SECURITY WARNING: If enabled, outer web server must filter out the `X-Forwarded-Proto` header.
if 'SECURE_PROXY_SSL_HEADER' in os.environ:
    SECURE_PROXY_SSL_HEADER = tuple((substring.strip() for substring in
                                     os.environ['SECURE_PROXY_SSL_HEADER'].split(',')))

UPCOMING_DOWNTIME = False

# Domain must not exclude KoBoCAT when sharing sessions
if os.environ.get('CSRF_COOKIE_DOMAIN'):
    CSRF_COOKIE_DOMAIN = os.environ['CSRF_COOKIE_DOMAIN']
    SESSION_COOKIE_DOMAIN = CSRF_COOKIE_DOMAIN
    SESSION_COOKIE_NAME = 'kobonaut'

# SECURITY WARNING: don't run with debug turned on in production!
DEBUG = (os.environ.get('DJANGO_DEBUG', 'True') == 'True')

TEMPLATE_DEBUG = (os.environ.get('TEMPLATE_DEBUG', 'True') == 'True')

ALLOWED_HOSTS = os.environ.get('DJANGO_ALLOWED_HOSTS', '*').split(' ')

LOGIN_REDIRECT_URL = '/'

# Application definition

# The order of INSTALLED_APPS is important for template resolution. When two
# apps both define templates for the same view, the first app listed receives
# precedence
INSTALLED_APPS = (
    'django.contrib.auth',
    'django.contrib.contenttypes',
    'django.contrib.sessions',
    'django.contrib.messages',
    'django.contrib.staticfiles',
    'reversion',
    'debug_toolbar',
    'mptt',
    'haystack',
    'kobo.apps.KpiConfig',
    'hub',
    'loginas',
    'webpack_loader',
    'registration',         # Order is important
    'django.contrib.admin', # Must come AFTER registration
    'django_extensions',
    'taggit',
    'rest_framework',
    'rest_framework.authtoken',
    'oauth2_provider',
    'markitup',
    'django_digest',
<<<<<<< HEAD
=======
    'kobo.apps.superuser_stats',
    'kobo.apps.service_health',
>>>>>>> d7b8112e
    'guardian', # For access to KC permissions ONLY
)

MIDDLEWARE_CLASSES = (
    'django.contrib.sessions.middleware.SessionMiddleware',
    'django.middleware.locale.LocaleMiddleware',
    'django.middleware.common.CommonMiddleware',
    'django.middleware.csrf.CsrfViewMiddleware',
    'django.contrib.auth.middleware.AuthenticationMiddleware',
    # TODO: Uncomment this when interoperability with dkobo is no longer
    # needed. See https://code.djangoproject.com/ticket/21649
    #'django.contrib.auth.middleware.SessionAuthenticationMiddleware',
    'django.contrib.messages.middleware.MessageMiddleware',
    'django.middleware.clickjacking.XFrameOptionsMiddleware',
    'hub.middleware.OtherFormBuilderRedirectMiddleware',
)

# used in kpi.models.sitewide_messages
MARKITUP_FILTER = ('markdown.markdown', {'safe_mode': False})

# The backend that handles user authentication must match KoBoCAT's when
# sharing sessions. ModelBackend does not interfere with object-level
# permissions: it always denies object-specific requests (see
# https://github.com/django/django/blob/1.7/django/contrib/auth/backends.py#L44).
# KoBoCAT also lists ModelBackend before
# guardian.backends.ObjectPermissionBackend.
AUTHENTICATION_BACKENDS = (
    'django.contrib.auth.backends.ModelBackend',
    'kpi.backends.ObjectPermissionBackend',
)

ROOT_URLCONF = 'kobo.urls'

WSGI_APPLICATION = 'kobo.wsgi.application'

# What User object should be mapped to AnonymousUser?
ANONYMOUS_USER_ID = -1
# Permissions assigned to AnonymousUser are restricted to the following
ALLOWED_ANONYMOUS_PERMISSIONS = (
    'kpi.view_collection',
    'kpi.view_asset',
    'kpi.view_submissions',
)

# run heavy migration scripts by default
# NOTE: this should be set to False for major deployments. This can take a long time
SKIP_HEAVY_MIGRATIONS = os.environ.get('SKIP_HEAVY_MIGRATIONS', 'False') == 'True'

# Database
# https://docs.djangoproject.com/en/1.7/ref/settings/#databases
DATABASES = {
    'default': dj_database_url.config(default="sqlite:///%s/db.sqlite3" % BASE_DIR),
}
# This project does not use GIS (yet). Change the database engine accordingly
# to avoid unnecessary dependencies.
for db in DATABASES.values():
    if db['ENGINE'] == 'django.contrib.gis.db.backends.postgis':
        db['ENGINE'] = 'django.db.backends.postgresql_psycopg2'


# Internationalization
# https://docs.djangoproject.com/en/1.8/topics/i18n/

def get_native_language_name(lang_code):
    try:
        return get_language_info(lang_code)['name_local']
    except KeyError:
        pass
    try:
        return NATIVE_LANGUAGE_NAMES[lang_code]
    except KeyError:
        raise KeyError(u'Please add an entry for {} to '
                       u'kobo.static_lists.NATIVE_LANGUAGE_NAMES and try '
                       u'again.'.format(lang_code))

LANGUAGES = [
    (lang_code, get_native_language_name(lang_code))
        for lang_code in os.environ.get(
            'DJANGO_LANGUAGE_CODES', 'en').split(' ')
]

LANGUAGE_CODE = 'en-us'

TIME_ZONE = 'UTC'

LOCALE_PATHS= (os.path.join(BASE_DIR, 'locale'),)

USE_I18N = True

USE_L10N = True

USE_TZ = True

CAN_LOGIN_AS = lambda request, target_user: request.user.is_superuser


# Static files (CSS, JavaScript, Images)
# https://docs.djangoproject.com/en/1.7/howto/static-files/

STATIC_ROOT = 'staticfiles'
STATIC_URL = '/static/'

# Following the uWSGI mountpoint convention, this should have a leading slash
# but no trailing slash
KPI_PREFIX = os.environ.get('KPI_PREFIX', 'False')
if KPI_PREFIX.lower() == 'false':
    KPI_PREFIX = False
else:
    KPI_PREFIX = '/' + KPI_PREFIX.strip('/')

# KPI_PREFIX should be set in the environment when running in a subdirectory
if KPI_PREFIX and KPI_PREFIX != '/':
    STATIC_URL = KPI_PREFIX + '/' + STATIC_URL.lstrip('/')
    LOGIN_URL = KPI_PREFIX + '/' + LOGIN_URL.lstrip('/')
    LOGIN_REDIRECT_URL = KPI_PREFIX + '/' + LOGIN_REDIRECT_URL.lstrip('/')

STATICFILES_DIRS = (
    os.path.join(BASE_DIR, 'jsapp'),
    os.path.join(BASE_DIR, 'static'),
    ('mocha', os.path.join(BASE_DIR, 'node_modules', 'mocha'),),
)

if os.path.exists(os.path.join(BASE_DIR, 'dkobo', 'jsapp')):
    STATICFILES_DIRS = STATICFILES_DIRS + (
        os.path.join(BASE_DIR, 'dkobo', 'jsapp'),
        os.path.join(BASE_DIR, 'dkobo', 'dkobo', 'static'),
    )

REST_FRAMEWORK = {
    'URL_FIELD_NAME': 'url',
    'DEFAULT_PAGINATION_CLASS': 'kpi.serializers.Paginated',
    'PAGE_SIZE': 100,
    'DEFAULT_AUTHENTICATION_CLASSES': [
        # SessionAuthentication and BasicAuthentication would be included by
        # default
        'rest_framework.authentication.SessionAuthentication',
        'rest_framework.authentication.BasicAuthentication',
        'rest_framework.authentication.TokenAuthentication',
    ],
}

TEMPLATE_CONTEXT_PROCESSORS = global_settings.TEMPLATE_CONTEXT_PROCESSORS + (
    'kpi.context_processors.external_service_tokens',
    'kpi.context_processors.email',
    'kpi.context_processors.sitewide_messages',
)

# This is very brittle (can't handle references to missing images in CSS);
# TODO: replace later with grunt gzipping?
#if not DEBUG:
#    STATICFILES_STORAGE = 'whitenoise.django.GzipManifestStaticFilesStorage'

TRACKJS_TOKEN = os.environ.get('TRACKJS_TOKEN')
GOOGLE_ANALYTICS_TOKEN = os.environ.get('GOOGLE_ANALYTICS_TOKEN')
INTERCOM_APP_ID = os.environ.get('INTERCOM_APP_ID')

# replace this with the pointer to the kobocat server, if it exists
KOBOCAT_URL = os.environ.get('KOBOCAT_URL', 'http://kobocat/')
KOBOCAT_INTERNAL_URL = os.environ.get('KOBOCAT_INTERNAL_URL',
                                      'http://kobocat/')
if 'KOBOCAT_URL' in os.environ:
    DEFAULT_DEPLOYMENT_BACKEND = 'kobocat'
else:
    DEFAULT_DEPLOYMENT_BACKEND = 'mock'

# Following the uWSGI mountpoint convention, this should have a leading slash
# but no trailing slash
DKOBO_PREFIX = os.environ.get('DKOBO_PREFIX', 'False')
if DKOBO_PREFIX.lower() == 'false':
    DKOBO_PREFIX = False
else:
    DKOBO_PREFIX = '/' + DKOBO_PREFIX.strip('/')

''' Haystack search settings '''
WHOOSH_PATH = os.path.join(
    os.environ.get('KPI_WHOOSH_DIR', os.path.dirname(__file__)),
    'whoosh_index'
)
HAYSTACK_CONNECTIONS = {
    'default': {
        'ENGINE': 'haystack.backends.whoosh_backend.WhooshEngine',
        'PATH': WHOOSH_PATH,
    },
}
# Listed models will be indexed in real time. TaggedItem is handled differently
# and hard-coded into kpi.haystack_utils.SignalProcessor, so do not list it
# here.
HAYSTACK_SIGNAL_MODELS = (
    # Each tuple must be (app_label, model_name)
    ('kpi', 'Asset'),
    ('kpi', 'Collection'),
    ('taggit', 'Tag'),
)
# If this causes performance trouble, see
# http://django-haystack.readthedocs.org/en/latest/best_practices.html#use-of-a-queue-for-a-better-user-experience
HAYSTACK_SIGNAL_PROCESSOR = 'kpi.haystack_utils.SignalProcessor'

# Enketo settings copied from dkobo.
ENKETO_SERVER = os.environ.get('ENKETO_URL') or os.environ.get('ENKETO_SERVER', 'https://enketo.org')
ENKETO_SERVER= ENKETO_SERVER + '/' if not ENKETO_SERVER.endswith('/') else ENKETO_SERVER
ENKETO_VERSION= os.environ.get('ENKETO_VERSION', 'Legacy').lower()
assert ENKETO_VERSION in ['legacy', 'express']
ENKETO_PREVIEW_URI = 'webform/preview' if ENKETO_VERSION == 'legacy' else 'preview'
# The number of hours to keep a kobo survey preview (generated for enketo)
# around before purging it.
KOBO_SURVEY_PREVIEW_EXPIRATION = os.environ.get('KOBO_SURVEY_PREVIEW_EXPIRATION', 24)

ENKETO_API_TOKEN = os.environ.get('ENKETO_API_TOKEN', 'enketorules')
# http://apidocs.enketo.org/v2/
ENKETO_SURVEY_ENDPOINT = 'api/v2/survey/all'

''' Celery configuration '''

if os.environ.get('SKIP_CELERY', 'False') == 'True':
    # helpful for certain debugging
    CELERY_ALWAYS_EAGER = True

# Celery defaults to having as many workers as there are cores. To avoid
# excessive resource consumption, don't spawn more than 6 workers by default
# even if there more than 6 cores.
CELERYD_MAX_CONCURRENCY = int(os.environ.get('CELERYD_MAX_CONCURRENCY', 6))
if multiprocessing.cpu_count() > CELERYD_MAX_CONCURRENCY:
    CELERYD_CONCURRENCY = CELERYD_MAX_CONCURRENCY

# Replace a worker after it completes 7 tasks by default. This allows the OS to
# reclaim memory allocated during large tasks
CELERYD_MAX_TASKS_PER_CHILD = int(os.environ.get(
    'CELERYD_MAX_TASKS_PER_CHILD', 7))

# Default to a 30-minute soft time limit and a 35-minute hard time limit
CELERYD_TASK_TIME_LIMIT = int(os.environ.get('CELERYD_TASK_TIME_LIMIT', 2100))
CELERYD_TASK_SOFT_TIME_LIMIT = int(os.environ.get(
    'CELERYD_TASK_SOFT_TIME_LIMIT', 1800))

CELERYBEAT_SCHEDULE = {
    # Failsafe search indexing: update the Haystack index twice per day to
    # catch any stragglers that might have gotten past
    # haystack.signals.RealtimeSignalProcessor
    #'update-search-index': {
    #    'task': 'kpi.tasks.update_search_index',
    #    'schedule': timedelta(hours=12)
    #},
}

if 'KOBOCAT_URL' in os.environ:
    SYNC_KOBOCAT_XFORMS = (os.environ.get('SYNC_KOBOCAT_XFORMS', 'True') == 'True')
    SYNC_KOBOCAT_PERMISSIONS = (
        os.environ.get('SYNC_KOBOCAT_PERMISSIONS', 'True') == 'True')
    if SYNC_KOBOCAT_XFORMS:
        # Create/update KPI assets to match KC forms
        SYNC_KOBOCAT_XFORMS_PERIOD_MINUTES = int(
            os.environ.get('SYNC_KOBOCAT_XFORMS_PERIOD_MINUTES', '30'))
        CELERYBEAT_SCHEDULE['sync-kobocat-xforms'] = {
            'task': 'kpi.tasks.sync_kobocat_xforms',
            'schedule': timedelta(minutes=SYNC_KOBOCAT_XFORMS_PERIOD_MINUTES),
            'options': {'queue': 'sync_kobocat_xforms_queue',
                        'expires': SYNC_KOBOCAT_XFORMS_PERIOD_MINUTES /2. * 60},
        }

'''
Distinct projects using Celery need their own queues. Example commands for
RabbitMQ queue creation:
    rabbitmqctl add_user kpi kpi
    rabbitmqctl add_vhost kpi
    rabbitmqctl set_permissions -p kpi kpi '.*' '.*' '.*'
See http://celery.readthedocs.org/en/latest/getting-started/brokers/rabbitmq.html#setting-up-rabbitmq.
'''
BROKER_URL = os.environ.get('KPI_BROKER_URL', 'amqp://kpi:kpi@rabbit:5672/kpi')

# http://django-registration-redux.readthedocs.org/en/latest/quickstart.html#settings
ACCOUNT_ACTIVATION_DAYS = 3
REGISTRATION_AUTO_LOGIN = True
REGISTRATION_EMAIL_HTML = False # Otherwise we have to write HTML templates

WEBPACK_LOADER = {
    'DEFAULT': {
        'BUNDLE_DIR_NAME': 'jsapp/compiled/',
        'POLL_INTERVAL': 0.5,
        'TIMEOUT': 5,
    }
}

# Email configuration from dkobo; expects SES
EMAIL_BACKEND = os.environ.get('EMAIL_BACKEND',
    'django.core.mail.backends.filebased.EmailBackend')

if EMAIL_BACKEND == 'django.core.mail.backends.filebased.EmailBackend':
    EMAIL_FILE_PATH = os.environ.get(
        'EMAIL_FILE_PATH', os.path.join(BASE_DIR, 'emails'))
    if not os.path.isdir(EMAIL_FILE_PATH):
        os.mkdir(EMAIL_FILE_PATH)

if os.environ.get('EMAIL_HOST'):
    EMAIL_HOST = os.environ.get('EMAIL_HOST')

if os.environ.get('EMAIL_HOST_USER'):
    EMAIL_HOST_USER = os.environ.get('EMAIL_HOST_USER')
    EMAIL_HOST_PASSWORD = os.environ.get('EMAIL_HOST_PASSWORD')

if os.environ.get('EMAIL_PORT'):
    EMAIL_PORT = os.environ.get('EMAIL_PORT')

if os.environ.get('EMAIL_USE_TLS'):
    EMAIL_USE_TLS = os.environ.get('EMAIL_USE_TLS')

if os.environ.get('DEFAULT_FROM_EMAIL'):
    DEFAULT_FROM_EMAIL = os.environ.get('DEFAULT_FROM_EMAIL')
    SERVER_EMAIL = DEFAULT_FROM_EMAIL

KOBO_SUPPORT_URL = os.environ.get('KOBO_SUPPORT_URL', 'http://help.kobotoolbox.org/')
KOBO_SUPPORT_EMAIL = os.environ.get('KOBO_SUPPORT_EMAIL') or os.environ.get('DEFAULT_FROM_EMAIL', 'support@kobotoolbox.org')

if os.environ.get('AWS_ACCESS_KEY_ID'):
    AWS_ACCESS_KEY_ID = os.environ.get('AWS_ACCESS_KEY_ID')
    AWS_SECRET_ACCESS_KEY = os.environ.get('AWS_SECRET_ACCESS_KEY')
    AWS_SES_REGION_NAME = os.environ.get('AWS_SES_REGION_NAME')
    AWS_SES_REGION_ENDPOINT = os.environ.get('AWS_SES_REGION_ENDPOINT')

''' Sentry configuration '''
if 'RAVEN_DSN' in os.environ:
    import raven
    INSTALLED_APPS = INSTALLED_APPS + (
        'raven.contrib.django.raven_compat',
    )
    RAVEN_CONFIG = {
        'dsn': os.environ['RAVEN_DSN'],
    }

    # Set the `server_name` attribute. See https://docs.sentry.io/hosted/clients/python/advanced/
    server_name = os.environ.get('RAVEN_SERVER_NAME')
    server_name = server_name or '.'.join(filter(None, (
        os.environ.get('KOBOFORM_PUBLIC_SUBDOMAIN', None),
        os.environ.get('PUBLIC_DOMAIN_NAME', None)
    )))
    if server_name:
        RAVEN_CONFIG.update({'name': server_name})

    try:
        RAVEN_CONFIG['release'] = raven.fetch_git_sha(BASE_DIR)
    except raven.exceptions.InvalidGitRepository:
        pass
    # The below is NOT required for Sentry to log unhandled exceptions, but it
    # is necessary for capturing messages sent via the `logging` module.
    # https://docs.getsentry.com/hosted/clients/python/integrations/django/#integration-with-logging
    LOGGING = {
        'version': 1,
        'disable_existing_loggers': False, # Was `True` in Sentry documentation
        'root': {
            'level': 'WARNING',
            'handlers': ['sentry'],
        },
        'formatters': {
            'verbose': {
                'format': '%(levelname)s %(asctime)s %(module)s '
                          '%(process)d %(thread)d %(message)s'
            },
        },
        'handlers': {
            'sentry': {
                'level': 'WARNING',
                'class': 'raven.contrib.django.raven_compat.handlers.SentryHandler',
            },
            'console': {
                'level': 'DEBUG',
                'class': 'logging.StreamHandler',
                'formatter': 'verbose'
            }
        },
        'loggers': {
            'django.db.backends': {
                'level': 'ERROR',
                'handlers': ['console'],
                'propagate': False,
            },
            'raven': {
                'level': 'DEBUG',
                'handlers': ['console'],
                'propagate': False,
            },
            'sentry.errors': {
                'level': 'DEBUG',
                'handlers': ['console'],
                'propagate': False,
            },
        },
    }


''' Try to identify the running codebase. Based upon
https://github.com/tblobaum/git-rev/blob/master/index.js '''
GIT_REV = {}
for git_rev_key, git_command in (
        ('short', ('git', 'rev-parse', '--short', 'HEAD')),
        ('long', ('git', 'rev-parse', 'HEAD')),
        ('branch', ('git', 'rev-parse', '--abbrev-ref', 'HEAD')),
        ('tag', ('git', 'describe', '--exact-match', '--tags')),
):
    try:
        GIT_REV[git_rev_key] = subprocess.check_output(
            git_command, stderr=subprocess.STDOUT).strip()
    except (OSError, subprocess.CalledProcessError) as e:
        GIT_REV[git_rev_key] = False
if GIT_REV['branch'] == 'HEAD':
    GIT_REV['branch'] = False
# Only superusers will be able to see this information unless
# EXPOSE_GIT_REV=TRUE is set in the environment
EXPOSE_GIT_REV = os.environ.get('EXPOSE_GIT_REV', '').upper() == 'TRUE'


''' Since this project handles user creation but shares its database with
KoBoCAT, we must handle the model-level permission assignment that would've
been done by KoBoCAT's post_save signal handler. Here we record the content
types of the models listed in KC's set_api_permissions_for_user(). Verify that
this list still matches that function if you experience permission-related
problems. See
https://github.com/kobotoolbox/kobocat/blob/master/onadata/libs/utils/user_auth.py.
'''
KOBOCAT_DEFAULT_PERMISSION_CONTENT_TYPES = [
    # Each tuple must be (app_label, model_name)
    ('main', 'userprofile'),
    ('logger', 'xform'),
    ('api', 'project'),
    ('api', 'team'),
    ('api', 'organizationprofile'),
    ('logger', 'note'),
]

MONGO_DATABASE = {
    'HOST': os.environ.get('KPI_MONGO_HOST', 'mongo'),
    'PORT': int(os.environ.get('KPI_MONGO_PORT', 27017)),
    'NAME': os.environ.get('KPI_MONGO_NAME', 'formhub'),
    'USER': os.environ.get('KPI_MONGO_USER', ''),
    'PASSWORD': os.environ.get('KPI_MONGO_PASS', '')
}

if MONGO_DATABASE.get('USER') and MONGO_DATABASE.get('PASSWORD'):
    MONGO_CONNECTION_URL = (
        "mongodb://%(USER)s:%(PASSWORD)s@%(HOST)s:%(PORT)s") % MONGO_DATABASE
else:
    MONGO_CONNECTION_URL = "mongodb://%(HOST)s:%(PORT)s" % MONGO_DATABASE

MONGO_CONNECTION = MongoClient(
    MONGO_CONNECTION_URL, j=True, tz_aware=True)
MONGO_DB = MONGO_CONNECTION[MONGO_DATABASE['NAME']]<|MERGE_RESOLUTION|>--- conflicted
+++ resolved
@@ -87,11 +87,8 @@
     'oauth2_provider',
     'markitup',
     'django_digest',
-<<<<<<< HEAD
-=======
     'kobo.apps.superuser_stats',
     'kobo.apps.service_health',
->>>>>>> d7b8112e
     'guardian', # For access to KC permissions ONLY
 )
 
