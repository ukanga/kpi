--- conflicted
+++ resolved
@@ -189,11 +189,6 @@
     ('mocha', os.path.join(BASE_DIR, 'node_modules', 'mocha'),),
 )
 
-<<<<<<< HEAD
-=======
-CACHEBUSTER_UNIQUE_STRING = git.unique_string(__file__)[:6]
-
->>>>>>> 51df379a
 if os.path.exists(os.path.join(BASE_DIR, 'dkobo', 'jsapp')):
     STATICFILES_DIRS = STATICFILES_DIRS + (
         os.path.join(BASE_DIR, 'dkobo', 'jsapp'),
