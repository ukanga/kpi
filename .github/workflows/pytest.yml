# For more information see: https://help.github.com/actions/language-and-framework-guides/using-python-with-github-actions

name: pytest

on:
  push:
    branches: [ master, beta ]
  pull_request:
    branches: [ master, beta ]

jobs:
  build:
    runs-on: ubuntu-20.04
    env:
      DATABASE_URL: postgis://kobo:kobo@localhost:5432/kpi_test
      DJANGO_LANGUAGE_CODES: "ar cs de-DE en es fr hi ku pl pt tr zh-hans"
      DJANGO_SECRET_KEY: notSecretJustForTestingYep
      DJANGO_SETTINGS_MODULE: kobo.settings.testing
      REDIS_SESSION_URL: redis://localhost:6379
    strategy:
      matrix:
<<<<<<< HEAD
        python-version: ['3.10']
=======
        python-version: ['3.8', '3.10']
>>>>>>> e25fceea
    services:
      postgres:
        image: postgis/postgis:9.5-2.5
        env:
          POSTGRES_USER: kobo
          POSTGRES_PASSWORD: kobo
          POSTGRES_DB: kpi_test
        ports:
          - 5432:5432
        options: --health-cmd pg_isready --health-interval 10s --health-timeout 5s --health-retries 5
      redis_cache:
        image: redis:3.2
        ports:
          - 6379:6379
    steps:
    - uses: actions/checkout@v2
    - uses: actions/setup-node@v2
      with:
        node-version: '16'
        cache: 'npm'
    - name: Set up Python ${{ matrix.python-version }}
      uses: actions/setup-python@v2
      with:
        python-version: ${{ matrix.python-version }}
    - name: Upgrade pip
      run: python -m pip install pip==22.0.4
    - name: Install pip-tools
      run: python -m pip install pip-tools
    - name: Update Debian package lists
      run: sudo DEBIAN_FRONTEND=noninteractive apt-get -y update
    - name: Install Debian dependencies
      # All about YAML line breaks: https://stackoverflow.com/a/21699210
      run: >-
        sudo DEBIAN_FRONTEND=noninteractive apt-get -y install
        gdal-bin gettext libproj-dev postgresql-client ffmpeg
    - name: Install Python dependencies
      run: pip-sync dependencies/pip/dev_requirements.txt
    - name: Install JavaScript dependencies
      run: npm install
    - name: Update translations
      run: git submodule init && git submodule update --remote && python manage.py compilemessages
    # Intercom tests in Python fail if the front-end code has not been built
    - name: Build front-end code
      run: npm run copy-fonts && npm run build
    - name: Test back-end code
      # Explicitly name the directories where coverage should be measured;
      # specifying just `--cov=.` includes `src`, which contains third-party packages
      run: pytest --cov=hub --cov=kobo --cov=kpi -ra
    - name: Run coveralls for back-end code
      uses: AndreMiras/coveralls-python-action@develop<|MERGE_RESOLUTION|>--- conflicted
+++ resolved
@@ -19,11 +19,7 @@
       REDIS_SESSION_URL: redis://localhost:6379
     strategy:
       matrix:
-<<<<<<< HEAD
-        python-version: ['3.10']
-=======
         python-version: ['3.8', '3.10']
->>>>>>> e25fceea
     services:
       postgres:
         image: postgis/postgis:9.5-2.5
